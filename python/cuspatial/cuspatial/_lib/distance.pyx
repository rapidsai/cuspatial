# Copyright (c) 2022-2023, NVIDIA CORPORATION.

from libcpp.memory cimport make_shared, shared_ptr, unique_ptr
from libcpp.utility cimport move

from cudf._lib.column cimport Column
from cudf._lib.cpp.column.column cimport column
from cudf._lib.cpp.column.column_view cimport column_view

from cuspatial._lib.cpp.column.geometry_column_view cimport (
    geometry_column_view,
)
from cuspatial._lib.cpp.distance.linestring_distance cimport (
    pairwise_linestring_distance as c_pairwise_linestring_distance,
)
from cuspatial._lib.cpp.distance.linestring_polygon_distance cimport (
    pairwise_linestring_polygon_distance as c_pairwise_line_poly_dist,
)
from cuspatial._lib.cpp.distance.point_distance cimport (
    pairwise_point_distance as c_pairwise_point_distance,
)
from cuspatial._lib.cpp.distance.point_linestring_distance cimport (
    pairwise_point_linestring_distance as c_pairwise_point_linestring_distance,
)
from cuspatial._lib.cpp.distance.point_polygon_distance cimport (
    pairwise_point_polygon_distance as c_pairwise_point_polygon_distance,
)
from cuspatial._lib.cpp.distance.polygon_distance cimport (
    pairwise_polygon_distance as c_pairwise_polygon_distance,
)
from cuspatial._lib.cpp.optional cimport optional
from cuspatial._lib.cpp.types cimport collection_type_id, geometry_type_id
from cuspatial._lib.types cimport collection_type_py_to_c
from cuspatial._lib.utils cimport unwrap_pyoptcol


def pairwise_point_distance(
    Column points1_xy,
    Column points2_xy,
    multipoint1_offsets=None,
    multipoint2_offsets=None,
):
    cdef optional[column_view] c_multipoints1_offset = unwrap_pyoptcol(
        multipoint1_offsets)
    cdef optional[column_view] c_multipoints2_offset = unwrap_pyoptcol(
        multipoint2_offsets)

    cdef column_view c_points1_xy = points1_xy.view()
    cdef column_view c_points2_xy = points2_xy.view()
    cdef unique_ptr[column] c_result

    with nogil:
        c_result = move(c_pairwise_point_distance(
            c_multipoints1_offset,
            c_points1_xy,
            c_multipoints2_offset,
            c_points2_xy,
        ))
    return Column.from_unique_ptr(move(c_result))


def pairwise_linestring_distance(
    Column linestring1_part_offsets,
    Column linestring1_points_xy,
    Column linestring2_part_offsets,
    Column linestring2_points_xy,
    multilinestring1_geometry_offsets=None,
    multilinestring2_geometry_offsets=None
):
    cdef optional[column_view] c_mls1_geometry_offsets = unwrap_pyoptcol(
        multilinestring1_geometry_offsets)
    cdef optional[column_view] c_mls2_geometry_offsets = unwrap_pyoptcol(
        multilinestring2_geometry_offsets)
    cdef column_view linestring1_offsets_view = linestring1_part_offsets.view()
    cdef column_view linestring1_points_xy_view = linestring1_points_xy.view()
    cdef column_view linestring2_offsets_view = linestring2_part_offsets.view()
    cdef column_view linestring2_points_xy_view = linestring2_points_xy.view()

    cdef unique_ptr[column] c_result
    with nogil:
        c_result = move(c_pairwise_linestring_distance(
            c_mls1_geometry_offsets,
            linestring1_offsets_view,
            linestring1_points_xy_view,
            c_mls2_geometry_offsets,
            linestring2_offsets_view,
            linestring2_points_xy_view,
        ))

    return Column.from_unique_ptr(move(c_result))


def pairwise_point_linestring_distance(
    Column points_xy,
    Column linestring_part_offsets,
    Column linestring_points_xy,
    multipoint_geometry_offset=None,
    multilinestring_geometry_offset=None,
):
    cdef optional[column_view] c_multipoint_parts_offset = unwrap_pyoptcol(
        multipoint_geometry_offset)
    cdef optional[column_view] c_multilinestring_parts_offset = (
        unwrap_pyoptcol(multilinestring_geometry_offset))

    cdef column_view c_points_xy = points_xy.view()
    cdef column_view c_linestring_offsets = linestring_part_offsets.view()
    cdef column_view c_linestring_points_xy = linestring_points_xy.view()
    cdef unique_ptr[column] c_result

    with nogil:
        c_result = move(c_pairwise_point_linestring_distance(
            c_multipoint_parts_offset,
            c_points_xy,
            c_multilinestring_parts_offset,
            c_linestring_offsets,
            c_linestring_points_xy,
        ))
    return Column.from_unique_ptr(move(c_result))


def pairwise_point_polygon_distance(
    point_collection_type,
    Column multipoints,
    Column multipolygons
):

    cdef collection_type_id point_multi_type = collection_type_py_to_c(
        point_collection_type
    )

    cdef shared_ptr[geometry_column_view] c_multipoints = \
        make_shared[geometry_column_view](
            multipoints.view(),
            point_multi_type,
            geometry_type_id.POINT)

    cdef shared_ptr[geometry_column_view] c_multipolygons = \
        make_shared[geometry_column_view](
            multipolygons.view(),
            collection_type_id.MULTI,
            geometry_type_id.POLYGON)

    cdef unique_ptr[column] c_result

    with nogil:
        c_result = move(c_pairwise_point_polygon_distance(
            c_multipoints.get()[0], c_multipolygons.get()[0]
        ))

    return Column.from_unique_ptr(move(c_result))


<<<<<<< HEAD
def pairwise_linestring_polygon_distance(
    Column multilinestrings,
    Column multipolygons
):

    cdef shared_ptr[geometry_column_view] c_multilinestrings = \
        make_shared[geometry_column_view](
            multilinestrings.view(),
            collection_type_id.MULTI,
            geometry_type_id.LINESTRING)

    cdef shared_ptr[geometry_column_view] c_multipolygons = \
        make_shared[geometry_column_view](
            multipolygons.view(),
=======
def pairwise_polygon_distance(Column lhs, Column rhs):
    cdef shared_ptr[geometry_column_view] c_lhs = \
        make_shared[geometry_column_view](
            lhs.view(),
            collection_type_id.MULTI,
            geometry_type_id.POLYGON)

    cdef shared_ptr[geometry_column_view] c_rhs = \
        make_shared[geometry_column_view](
            rhs.view(),
>>>>>>> b77718b1
            collection_type_id.MULTI,
            geometry_type_id.POLYGON)

    cdef unique_ptr[column] c_result

    with nogil:
<<<<<<< HEAD
        c_result = move(c_pairwise_line_poly_dist(
            c_multilinestrings.get()[0], c_multipolygons.get()[0]
=======
        c_result = move(c_pairwise_polygon_distance(
            c_lhs.get()[0], c_rhs.get()[0]
>>>>>>> b77718b1
        ))

    return Column.from_unique_ptr(move(c_result))<|MERGE_RESOLUTION|>--- conflicted
+++ resolved
@@ -150,7 +150,6 @@
     return Column.from_unique_ptr(move(c_result))
 
 
-<<<<<<< HEAD
 def pairwise_linestring_polygon_distance(
     Column multilinestrings,
     Column multipolygons
@@ -165,7 +164,19 @@
     cdef shared_ptr[geometry_column_view] c_multipolygons = \
         make_shared[geometry_column_view](
             multipolygons.view(),
-=======
+            collection_type_id.MULTI,
+            geometry_type_id.POLYGON)
+
+    cdef unique_ptr[column] c_result
+
+    with nogil:
+        c_result = move(c_pairwise_line_poly_dist(
+            c_multilinestrings.get()[0], c_multipolygons.get()[0]
+        ))
+
+    return Column.from_unique_ptr(move(c_result))
+
+
 def pairwise_polygon_distance(Column lhs, Column rhs):
     cdef shared_ptr[geometry_column_view] c_lhs = \
         make_shared[geometry_column_view](
@@ -176,20 +187,14 @@
     cdef shared_ptr[geometry_column_view] c_rhs = \
         make_shared[geometry_column_view](
             rhs.view(),
->>>>>>> b77718b1
-            collection_type_id.MULTI,
-            geometry_type_id.POLYGON)
-
-    cdef unique_ptr[column] c_result
-
-    with nogil:
-<<<<<<< HEAD
-        c_result = move(c_pairwise_line_poly_dist(
-            c_multilinestrings.get()[0], c_multipolygons.get()[0]
-=======
+            collection_type_id.MULTI,
+            geometry_type_id.POLYGON)
+
+    cdef unique_ptr[column] c_result
+
+    with nogil:
         c_result = move(c_pairwise_polygon_distance(
             c_lhs.get()[0], c_rhs.get()[0]
->>>>>>> b77718b1
         ))
 
     return Column.from_unique_ptr(move(c_result))