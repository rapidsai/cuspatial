--- conflicted
+++ resolved
@@ -5,6 +5,7 @@
 # cython: embedsignature = True
 # cython: language_level = 3
 
+from cudf._lib.legacy.cudf cimport *
 from libcpp.pair cimport pair
 
 cdef extern from "point_in_polygon.hpp" namespace "cuspatial" nogil:
@@ -17,19 +18,7 @@
         const gdf_column& ply_y
     ) except +
 
-<<<<<<< HEAD
-cdef extern from "haversine.hpp" namespace "cuspatial" nogil:
-=======
-cdef extern from "legacy/coordinate_transform.hpp" namespace "cuspatial" nogil:
-    cdef pair[gdf_column, gdf_column] lonlat_to_coord(
-        const gdf_scalar& cam_x,
-        const gdf_scalar& cam_y,
-        const gdf_column& in_x,
-        const gdf_column& in_y
-    ) except +
-
 cdef extern from "legacy/haversine.hpp" namespace "cuspatial" nogil:
->>>>>>> 9bd74ed6
     gdf_column haversine_distance(
         const gdf_column& x1,
         const gdf_column& y1,
