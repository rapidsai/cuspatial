--- conflicted
+++ resolved
@@ -20,64 +20,11 @@
 
 from cuspatial._lib.move cimport move
 
-<<<<<<< HEAD
-cpdef cpp_point_in_polygon_bitmap(
-    points_x, points_y, poly_fpos, poly_rpos, poly_x, poly_y
-):
-    points_x = points_x.astype('float64')._column
-    points_y = points_y.astype('float64')._column
-    poly_fpos = poly_fpos.astype('int32')._column
-    poly_rpos = poly_rpos.astype('int32')._column
-    poly_x = poly_x.astype('float64')._column
-    poly_y = poly_y.astype('float64')._column
-    cdef gdf_column* c_points_x = column_view_from_column(points_x)
-    cdef gdf_column* c_points_y = column_view_from_column(points_y)
-
-    cdef gdf_column* c_poly_fpos = column_view_from_column(poly_fpos)
-    cdef gdf_column* c_poly_rpos = column_view_from_column(poly_rpos)
-
-    cdef gdf_column* c_poly_x = column_view_from_column(poly_x)
-    cdef gdf_column* c_poly_y = column_view_from_column(poly_y)
-    cdef gdf_column* result_bitmap = <gdf_column*>malloc(sizeof(gdf_column))
-
-    with nogil:
-        result_bitmap[0] = point_in_polygon_bitmap(
-            c_points_x[0],
-            c_points_y[0],
-            c_poly_fpos[0],
-            c_poly_rpos[0],
-            c_poly_x[0],
-            c_poly_y[0]
-        )
-
-    free(c_points_x)
-    free(c_points_y)
-    free(c_poly_fpos)
-    free(c_poly_rpos)
-    free(c_poly_x)
-    free(c_poly_y)
-    result = gdf_column_to_column(result_bitmap)
-    free(result_bitmap)
-
-    return result
-
 cpdef haversine_distance(Column x1, Column y1, Column x2, Column y2):
     cdef column_view c_x1 = x1.view()
     cdef column_view c_y1 = y1.view()
     cdef column_view c_x2 = x2.view()
     cdef column_view c_y2 = y2.view()
-=======
-cpdef cpp_haversine_distance(x1, y1, x2, y2):
-    x1 = x1.astype('float64')._column
-    y1 = y1.astype('float64')._column
-    x2 = x2.astype('float64')._column
-    y2 = y2.astype('float64')._column
-
-    cdef gdf_column* c_x1 = column_view_from_column(x1)
-    cdef gdf_column* c_y1 = column_view_from_column(y1)
-    cdef gdf_column* c_x2 = column_view_from_column(x2)
-    cdef gdf_column* c_y2 = column_view_from_column(y2)
->>>>>>> f0515087
 
     cdef unique_ptr[column] c_result
 
