--- conflicted
+++ resolved
@@ -337,7 +337,6 @@
     assert_eq_geo_df(gi[df_boolmask], cugpdf_back[df_boolmask])
 
 
-<<<<<<< HEAD
 def test_memory_usage(gs):
     assert gs.memory_usage() == 224
     host_dataframe = gpd.read_file(
@@ -346,7 +345,8 @@
     gpu_dataframe = cuspatial.from_geopandas(host_dataframe)
     # The df size is 8kb of cudf rows and 217kb of the geometry column
     assert gpu_dataframe.memory_usage().sum() == 225173
-=======
+
+
 def test_from_dict():
     p1 = Point([0, 1])
     p2 = Point([2, 3])
@@ -425,4 +425,3 @@
         gpd.GeoDataFrame(dict_with_lists),
         cuspatial.GeoDataFrame(dict_with_lists).to_geopandas(),
     )
->>>>>>> c676c3d3
