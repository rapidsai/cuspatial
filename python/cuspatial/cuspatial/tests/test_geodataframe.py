--- conflicted
+++ resolved
@@ -261,13 +261,6 @@
 
 @pytest.mark.parametrize(
     "inline_slice",
-<<<<<<< HEAD
-    [slice(0, 12)]
-    + [slice(0, 10, 1)]
-    + [slice(0, 3, 1)]
-    + [slice(3, 6, 1)]
-    + [slice(6, 9, 1)],
-=======
     [
         (slice(0, 12)),
         (slice(0, 10, 1)),
@@ -275,7 +268,6 @@
         (slice(3, 6, 1)),
         (slice(6, 9, 1)),
     ],
->>>>>>> 60d56758
 )
 def test_inline_slice(gpdf, inline_slice):
     gi = gpd.GeoDataFrame(gpdf)
@@ -283,8 +275,6 @@
     assert_eq_geo_df(gi[inline_slice], cugpdf[inline_slice].to_pandas())
 
 
-<<<<<<< HEAD
-=======
 def test_slice_column_order(gpdf):
     gi = gpd.GeoDataFrame(gpdf)
     cugpdf = cuspatial.from_geopandas(gi)
@@ -329,7 +319,6 @@
     assert_eq_geo_df(slice_gi[5:], slice_df[5:].to_pandas())
 
 
->>>>>>> 60d56758
 @pytest.mark.parametrize(
     "df_boolmask",
     [
