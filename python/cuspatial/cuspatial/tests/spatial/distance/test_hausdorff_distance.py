<<<<<<< HEAD
# Copyright (c) 2019, NVIDIA CORPORATION.
import numpy as np
import pytest
=======
# Copyright (c) 2019-2023, NVIDIA CORPORATION.
>>>>>>> d4bdb6b6
from shapely.geometry import MultiPoint

import cudf

import cuspatial


def _test_hausdorff_from_list_of_spaces(spaces):
    s = cuspatial.GeoSeries([MultiPoint(coords) for coords in spaces])
    return cuspatial.directed_hausdorff_distance(s)


def test_empty():
    actual = _test_hausdorff_from_list_of_spaces([])

    expected = cudf.DataFrame([])

    cudf.testing.assert_frame_equal(expected, actual)


def test_zeros():
    actual = _test_hausdorff_from_list_of_spaces([[(0, 0)]])

    expected = cudf.DataFrame([0.0])

    cudf.testing.assert_frame_equal(expected, actual)


def test_large():
    actual = _test_hausdorff_from_list_of_spaces(
        [[(0.0, 0.0), (0.0, 1.0)], [(-1.0, 0.0), (-1.0, 1.0)]]
    )

    expected = cudf.DataFrame({0: [0.0, 1.0], 1: [1.0, 0.0]})

    cudf.testing.assert_frame_equal(expected, actual)


def test_count_one():
    actual = _test_hausdorff_from_list_of_spaces([[(0.0, 0.0)], [(0.0, 1.0)]])

    expected = cudf.DataFrame({0: [0.0, 1.0], 1: [1.0, 0.0]})

    cudf.testing.assert_frame_equal(expected, actual)


def test_count_two():
    actual = _test_hausdorff_from_list_of_spaces(
        [[(0.0, 0.0), (0.0, -1.0)], [(1.0, 1.0), (0.0, -1.0)]]
    )

    expected = cudf.DataFrame(
        {0: [0.0, 1.4142135623730951], 1: [1.0, 0.0000000000000000]}
    )

    cudf.testing.assert_frame_equal(expected, actual)


def test_values():
    actual = _test_hausdorff_from_list_of_spaces(
        [
            [(0.0, 1.0), (1.0, 2.0), (2.0, 3.0), (3.0, 5.0), (1.0, 7.0)],
            [(3.0, 0.0), (5.0, 2.0), (6.0, 3.0), (5.0, 6.0)],
            [(4.0, 1.0), (7.0, 3.0), (4.0, 6.0)],
        ]
    )

    expected = cudf.DataFrame(
        {
            0: [0.000000, 3.605551, 4.472136],
            1: [4.123106, 0.000000, 1.414214],
            2: [4.000000, 1.414214, 0.000000],
        }
    )

    cudf.testing.assert_frame_equal(expected, actual)<|MERGE_RESOLUTION|>--- conflicted
+++ resolved
@@ -1,10 +1,4 @@
-<<<<<<< HEAD
-# Copyright (c) 2019, NVIDIA CORPORATION.
-import numpy as np
-import pytest
-=======
 # Copyright (c) 2019-2023, NVIDIA CORPORATION.
->>>>>>> d4bdb6b6
 from shapely.geometry import MultiPoint
 
 import cudf
