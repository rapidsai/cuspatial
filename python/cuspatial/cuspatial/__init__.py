--- conflicted
+++ resolved
@@ -21,15 +21,11 @@
     trajectory_bounding_boxes,
     trajectory_distances_and_speeds,
 )
-<<<<<<< HEAD
 from .geometry.geoseries import GeoSeries
 from .geometry.geodataframe import GeoDataFrame
 from .geometry.geoarrowbuffers import GeoArrowBuffers
 from .io.shapefile import read_polygon_shapefile
 from .io.geopandas import from_geopandas
-=======
-from .io.shapefile import read_polygon_shapefile
 
 __version__ = get_versions()["version"]
-del get_versions
->>>>>>> 4cbc9234
+del get_versions