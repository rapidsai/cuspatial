# Copyright (c) 2020-2023, NVIDIA CORPORATION.

from typing import TypeVar

import numpy as np

from cudf.api.types import is_datetime_dtype
from cudf.core.column.column import column_empty

from cuspatial.core._column.geometa import Feature_Enum
from cuspatial.core.dtypes import (
    linestring_dtype,
    multipoint_dtype,
    point_dtype,
    polygon_dtype,
)

GeoSeries = TypeVar("GeoSeries", bound="GeoSeries")


def normalize_point_columns(*cols):
    """
    Normalize the input columns by inferring a common floating point dtype.

    If the common dtype isn't a floating point dtype, promote the common dtype
    to float64.

    Parameters
    ----------
    {params}

    Returns
    -------
    tuple : the input columns cast to the inferred common floating point dtype
    """
    dtype = np.result_type(*cols)
    if not np.issubdtype(dtype, np.floating):
        dtype = np.float32 if dtype.itemsize <= 4 else np.float64
    return (x.astype(dtype) for x in cols)


def normalize_timestamp_column(ts, fallback_dtype="datetime64[ms]"):
    """
    Normalize the input timestamp column to one of the cuDF timestamp dtypes.

    If the input column's dtype isn't an np.datetime64, cast the column to the
    supplied `fallback_dtype` parameter.

    Parameters
    ----------
    {params}

    Returns
    -------
    column : the input column
    """
    return ts if is_datetime_dtype(ts.dtype) else ts.astype(fallback_dtype)


def contain_single_type_geometry(gs: GeoSeries):
    """
    Returns true if `gs` contains only single type of geometries

    A geometry is considered as the same type to its multi-geometry variant.
    """
    has_points = len(gs.points.xy) > 0
    has_multipoints = len(gs.multipoints.xy) > 0
    has_lines = len(gs.lines.xy) > 0
    has_polygons = len(gs.polygons.xy) > 0

    return (
        len(gs) > 0
        and ((has_points or has_multipoints) + has_lines + has_polygons) == 1
    )


def contains_only_points(gs: GeoSeries):
    """
    Returns true if `gs` contains only points or multipoints
    """

    return contain_single_type_geometry(gs) and (
        len(gs.points.xy) > 0 or len(gs.multipoints.xy) > 0
    )


def contains_only_multipoints(gs: GeoSeries):
    """
    Returns true if `gs` contains only multipoints
    """

    return contain_single_type_geometry(gs) and (len(gs.multipoints.xy) > 0)


def contains_only_linestrings(gs: GeoSeries):
    """
    Returns true if `gs` contains only linestrings
    """

    return contain_single_type_geometry(gs) and len(gs.lines.xy) > 0


def contains_only_polygons(gs: GeoSeries):
    """
    Returns true if `gs` contains only polygons
    """

    return contain_single_type_geometry(gs) and len(gs.polygons.xy) > 0


def has_same_geometry(lhs: GeoSeries, rhs: GeoSeries):
    """
    Returns true if `lhs` and `rhs` have only features of the same homogeneous
    geometry type.
    """

    if contains_only_points(lhs) and contains_only_points(rhs):
        return True
    elif contains_only_multipoints(lhs) and contains_only_multipoints(rhs):
        return True
    elif contains_only_linestrings(lhs) and contains_only_linestrings(rhs):
        return True
    elif contains_only_polygons(lhs) and contains_only_polygons(rhs):
        return True
    else:
        return False


def empty_geometry_column(feature: Feature_Enum, base_type):
<<<<<<< HEAD
=======
    """Return a geometry column of type `feature`. Length is 0."""
>>>>>>> 6c35fc4e
    if feature == Feature_Enum.POINT:
        return column_empty(0, point_dtype(base_type), masked=False)
    elif feature == Feature_Enum.MULTIPOINT:
        return column_empty(0, multipoint_dtype(base_type), masked=False)
    elif feature == Feature_Enum.LINESTRING:
        return column_empty(0, linestring_dtype(base_type), masked=False)
    elif feature == Feature_Enum.POLYGON:
        return column_empty(0, polygon_dtype(base_type), masked=False)<|MERGE_RESOLUTION|>--- conflicted
+++ resolved
@@ -127,10 +127,7 @@
 
 
 def empty_geometry_column(feature: Feature_Enum, base_type):
-<<<<<<< HEAD
-=======
     """Return a geometry column of type `feature`. Length is 0."""
->>>>>>> 6c35fc4e
     if feature == Feature_Enum.POINT:
         return column_empty(0, point_dtype(base_type), masked=False)
     elif feature == Feature_Enum.MULTIPOINT:
