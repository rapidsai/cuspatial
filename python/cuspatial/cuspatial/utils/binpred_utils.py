--- conflicted
+++ resolved
@@ -421,16 +421,13 @@
     See the docs for `_pli_points_to_multipoints` and
     `_pli_lines_to_multipoints` for the rest of the explanation.
     """
-<<<<<<< HEAD
     if len(features) == 0:
         return _zero_series(len(pli[0]))
 
-    in_sizes = features.sizes
-=======
     in_sizes = (
         features.sizes if len(features) > 0 else _zero_series(len(pli[0]) - 1)
     )
->>>>>>> 01a1078c
+
     offsets = cudf.Series(pli[0])
     offset_sizes = offsets[1:].reset_index(drop=True) - offsets[
         :-1
@@ -490,11 +487,7 @@
     xy = (
         points.points.xy
         if len(points.points.xy) > 0
-<<<<<<< HEAD
-        else cudf.Series([0.0, 0.0])
-=======
         else cudf.Series([], dtype=cp.float64)
->>>>>>> 01a1078c
     )
     multipoints = cuspatial.GeoSeries.from_multipoints_xy(xy, offsets)
     return multipoints
@@ -508,8 +501,11 @@
     pairwise_linestring_intersection."""
     lines = pli[1][pli[1].feature_types == Feature_Enum.LINESTRING.value]
     offsets = _pli_features_rebuild_offsets(pli, lines)
-<<<<<<< HEAD
-    xy = lines.lines.xy if len(lines.lines.xy) > 0 else cudf.Series([0.0, 0.0])
+    xy = (
+        lines.lines.xy
+        if len(lines.lines.xy) > 0
+        else cudf.Series([], dtype=cp.float64)
+    )
     multipoints = cuspatial.GeoSeries.from_multipoints_xy(xy, offsets)
     return multipoints
 
@@ -523,12 +519,4 @@
     multipoints = cuspatial.GeoSeries.from_multipoints_xy(
         boundary_points.points.xy, lines.lines.geometry_offset * 2
     )
-=======
-    xy = (
-        lines.lines.xy
-        if len(lines.lines.xy) > 0
-        else cudf.Series([], dtype=cp.float64)
-    )
-    multipoints = cuspatial.GeoSeries.from_multipoints_xy(xy, offsets)
->>>>>>> 01a1078c
     return multipoints