--- conflicted
+++ resolved
@@ -86,11 +86,7 @@
         return self.to_pandas().__repr__() + "\n" + "(GPU)" + "\n"
 
     def _copy_type_metadata(
-<<<<<<< HEAD
-        self, other, include_index: bool = True, override_dtypes: bool = False
-=======
         self, other, include_index: bool = True, *, override_dtypes=None
->>>>>>> 312e1b74
     ):
         """
         Copy type metadata from each column of `other` to the corresponding
