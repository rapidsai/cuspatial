--- conflicted
+++ resolved
@@ -689,19 +689,10 @@
     ):
         return self.iloc[gather_map]
 
-<<<<<<< HEAD
     def contains_properly(self, other, align=True):
         """Compute from a GeoSeries of points and a GeoSeries of polygons which
         points fall within each polygon. Note that polygons must be closed:
         the first and last coordinate of each polygon must be the same.
-=======
-    def contains(self, other, align=True):
-        """Compute from a set of points and a set of polygons which points fall
-        strictly inside each polygon. Points on polygon edges and vertices are not contained in the polygon. Note that `polygons_(x,y)` must be specified as
-        closed polygons: the first and last vertices of each polygon must be
-        the same.
->>>>>>> 0854a656
-
 
         Parameters
         ----------
