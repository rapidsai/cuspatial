# Copyright (c) 2020-2023, NVIDIA CORPORATION

from functools import cached_property
from numbers import Integral
from typing import Optional, Tuple, TypeVar, Union

import cupy as cp
import geopandas as gpd
import numpy as np
import pandas as pd
import pyarrow as pa
from geopandas.geoseries import GeoSeries as gpGeoSeries
from shapely.geometry import (
    LineString,
    MultiLineString,
    MultiPoint,
    MultiPolygon,
    Point,
    Polygon,
)

import cudf
from cudf._typing import ColumnLike
from cudf.core.column.column import as_column

import cuspatial.io.pygeoarrow as pygeoarrow
from cuspatial.core._column.geocolumn import ColumnType, GeoColumn
from cuspatial.core._column.geometa import Feature_Enum, GeoMeta
<<<<<<< HEAD
from cuspatial.core.binpreds.binpred_dispatch import (
    CONTAINS_DISPATCH,
    INTERSECTS_DISPATCH,
    WITHIN_DISPATCH,
)
from cuspatial.core.binpreds.binpreds import OverlapsBinpred
from cuspatial.utils.column_utils import (
    contains_only_linestrings,
    contains_only_multipoints,
    contains_only_points,
    contains_only_polygons,
=======
from cuspatial.core.binpreds.binpreds import (
    ContainsProperlyBinpred,
    CoversBinpred,
    CrossesBinpred,
    EqualsBinpred,
    IntersectsBinpred,
    OverlapsBinpred,
    WithinBinpred,
>>>>>>> 04c941a8
)
from cuspatial.utils.column_utils import (
    contains_only_linestrings,
    contains_only_multipoints,
    contains_only_points,
    contains_only_polygons,
)

T = TypeVar("T", bound="GeoSeries")


class GeoSeries(cudf.Series):
    """cuspatial.GeoSeries enables GPU-backed storage and computation of
    shapely-like objects. Our goal is to give feature parity with GeoPandas.
    At this time, only from_geopandas and to_geopandas are directly supported.
    cuspatial GIS, indexing, and trajectory functions depend on the arrays
    stored in the `GeoArrowBuffers` object, accessible with the `points`,
    `multipoints`, `lines`, and `polygons` accessors.

    Examples
    --------

    >>> from shapely.geometry import Point
        import geopandas
        import cuspatial
        cuseries = cuspatial.GeoSeries(geopandas.GeoSeries(Point(-1, 0)))
        cuseries.points.xy
        0   -1.0
        1    0.0
        dtype: float64
    """

    def __init__(
        self,
        data: Optional[
            Union[gpd.GeoSeries, Tuple, T, pd.Series, GeoColumn, list]
        ],
        index: Union[cudf.Index, pd.Index] = None,
        dtype=None,
        name=None,
        nan_as_null=True,
    ):
        # Condition data
        if data is None or isinstance(data, (pd.Series, list)):
            data = gpGeoSeries(data)
        # Create column
        if isinstance(data, GeoColumn):
            column = data
        elif isinstance(data, GeoSeries):
            column = data._column
        elif isinstance(data, gpGeoSeries):
            from cuspatial.io.geopandas_reader import GeoPandasReader

            adapter = GeoPandasReader(data)
            pandas_meta = GeoMeta(adapter.get_geopandas_meta())
            column = GeoColumn(adapter._get_geotuple(), pandas_meta)
        else:
            raise TypeError(
                f"Incompatible object passed to GeoSeries ctor {type(data)}"
            )
        # Condition index
        if isinstance(data, (gpGeoSeries, GeoSeries)):
            if index is None:
                index = data.index
        if index is None:
            index = cudf.RangeIndex(0, len(column))
        super().__init__(
            column, index, dtype=dtype, name=name, nan_as_null=nan_as_null
        )

    @property
    def feature_types(self):
        return self._column._meta.input_types

    @property
    def type(self):
        gpu_types = cudf.Series(self._column._meta.input_types).astype("str")
        result = gpu_types.replace(
            {
                "0": "Point",
                "1": "MultiPoint",
                "2": "Linestring",
                "3": "Polygon",
            }
        )
        return result

    @property
<<<<<<< HEAD
    def column_type(self):
        """This is used to determine the type of the GeoColumn.
        It is a value returning method that produces the same result as
        the various `contains_only_*` methods, except as an Enum instead
        of many booleans."""
        if contains_only_polygons(self):
            return ColumnType.POLYGON
        elif contains_only_linestrings(self):
            return ColumnType.LINESTRING
        elif contains_only_multipoints(self):
            return ColumnType.MULTIPOINT
        elif contains_only_points(self):
            return ColumnType.POINT
        else:
            return "Mixed"
=======
    def point_indices(self):
        if contains_only_polygons(self):
            return self.polygons.point_indices()
        elif contains_only_linestrings(self):
            return self.lines.point_indices()
        elif contains_only_multipoints(self):
            return self.multipoints.point_indices()
        elif contains_only_points(self):
            return self.points.point_indices()
        else:
            raise TypeError(
                "GeoSeries must contain only Points, MultiPoints, Lines, or "
                "Polygons to return point indices."
            )
>>>>>>> 04c941a8

    class GeoColumnAccessor:
        def __init__(self, list_series, meta):
            self._series = list_series
            self._col = self._series._column
            self._meta = meta
            self._type = Feature_Enum.POINT

        @property
        def x(self):
            return self.xy[::2].reset_index(drop=True)

        @property
        def y(self):
            return self.xy[1::2].reset_index(drop=True)

        @property
        def xy(self):
            features = self._get_current_features(self._type)
            if hasattr(features, "leaves"):
                return cudf.Series(features.leaves().values)
            else:
                return cudf.Series()

        def _get_current_features(self, type):
            # Resample the existing features so that the offsets returned
            # by `_offset` methods reflect previous slicing, and match
            # the values returned by .xy.
            existing_indices = self._meta.union_offsets[
                self._meta.input_types == type.value
            ]
            existing_features = self._col.take(existing_indices._column)
            return existing_features

        def point_indices(self):
            # Return a cupy.ndarray containing the index values that each
            # point belongs to.
            """
            offsets = cp.arange(0, len(self.xy) + 1, 2)
            sizes = offsets[1:] - offsets[:-1]
            return cp.repeat(self._series.index, sizes)
            """
            return self._meta.input_types.index[self._meta.input_types != -1]

    class MultiPointGeoColumnAccessor(GeoColumnAccessor):
        def __init__(self, list_series, meta):
            super().__init__(list_series, meta)
            self._type = Feature_Enum.MULTIPOINT

        @property
        def geometry_offset(self):
            return self._get_current_features(self._type).offsets.values

        def point_indices(self):
            # Return a cupy.ndarray containing the index values from the
            # MultiPoint GeoSeries that each individual point is member of.
            offsets = cp.array(self.geometry_offset)
            sizes = offsets[1:] - offsets[:-1]
            return cp.repeat(self._meta.input_types.index, sizes)

    class LineStringGeoColumnAccessor(GeoColumnAccessor):
        def __init__(self, list_series, meta):
            super().__init__(list_series, meta)
            self._type = Feature_Enum.LINESTRING

        @property
        def geometry_offset(self):
            return self._get_current_features(self._type).offsets.values

        @property
        def part_offset(self):
            return self._get_current_features(
                self._type
            ).elements.offsets.values

        def point_indices(self):
            # Return a cupy.ndarray containing the index values from the
            # LineString GeoSeries that each individual point is member of.
            offsets = cp.array(self.part_offset)
            sizes = offsets[1:] - offsets[:-1]
            return cp.repeat(self._meta.input_types.index, sizes)

    class PolygonGeoColumnAccessor(GeoColumnAccessor):
        def __init__(self, list_series, meta):
            super().__init__(list_series, meta)
            self._type = Feature_Enum.POLYGON

        @property
        def geometry_offset(self):
            return self._get_current_features(self._type).offsets.values

        @property
        def part_offset(self):
            return self._get_current_features(
                self._type
            ).elements.offsets.values

        @property
        def ring_offset(self):
            return self._get_current_features(
                self._type
            ).elements.elements.offsets.values

        def point_indices(self):
            # Return a cupy.ndarray containing the index values from the
            # Polygon GeoSeries that each individual point is member of.
            offsets = self.ring_offset.take(self.part_offset).take(
                self.geometry_offset
            )
            sizes = offsets[1:] - offsets[:-1]

            return self._series.index.repeat(sizes).values

    @property
    def points(self):
        """Access the `PointsArray` of the underlying `GeoArrowBuffers`."""
        return self.GeoColumnAccessor(self._column.points, self._column._meta)

    @property
    def multipoints(self):
        """Access the `MultiPointArray` of the underlying `GeoArrowBuffers`."""
        return self.MultiPointGeoColumnAccessor(
            self._column.mpoints, self._column._meta
        )

    @property
    def lines(self):
        """Access the `LineArray` of the underlying `GeoArrowBuffers`."""
        return self.LineStringGeoColumnAccessor(
            self._column.lines, self._column._meta
        )

    @property
    def polygons(self):
        """Access the `PolygonArray` of the underlying `GeoArrowBuffers`."""
        return self.PolygonGeoColumnAccessor(
            self._column.polygons, self._column._meta
        )

    def __repr__(self):
        # TODO: Implement Iloc with slices so that we can use `Series.__repr__`
        return self.to_pandas().__repr__()

    class GeoSeriesLocIndexer:
        """Map the index to an integer Series and use that."""

        def __init__(self, _sr):
            self._sr = _sr

        def __getitem__(self, item):
            booltest = cudf.Series(item)
            if booltest.dtype in (bool, np.bool_):
                return self._sr.iloc[item]

            map_df = cudf.DataFrame(
                {
                    "map": self._sr.index,
                    "idx": cp.arange(len(self._sr.index))
                    if not isinstance(item, Integral)
                    else 0,
                }
            )
            index_df = cudf.DataFrame({"map": item}).reset_index()
            new_index = index_df.merge(
                map_df, how="left", sort=False
            ).sort_values("index")
            if isinstance(item, Integral):
                return self._sr.iloc[new_index["idx"][0]]
            else:
                result = self._sr.iloc[new_index["idx"]]
                result.index = item
                return result

    class GeoSeriesILocIndexer:
        """Each row of a GeoSeries is one of the six types: Point, MultiPoint,
        LineString, MultiLineString, Polygon, or MultiPolygon.
        """

        def __init__(self, sr):
            self._sr = sr

        @cached_property
        def _type_int_to_field(self):
            return {
                Feature_Enum.POINT: self._sr.points,
                Feature_Enum.MULTIPOINT: self._sr.mpoints,
                Feature_Enum.LINESTRING: self._sr.lines,
                Feature_Enum.POLYGON: self._sr.polygons,
            }

        def __getitem__(self, indexes):
            # Slice the types and offsets
            union_offsets = self._sr._column._meta.union_offsets.iloc[indexes]
            union_types = self._sr._column._meta.input_types.iloc[indexes]

            points = self._sr._column.points
            mpoints = self._sr._column.mpoints
            lines = self._sr._column.lines
            polygons = self._sr._column.polygons

            column = GeoColumn(
                (points, mpoints, lines, polygons),
                {
                    "input_types": union_types,
                    "union_offsets": union_offsets,
                },
            )

            if isinstance(indexes, Integral):
                return GeoSeries(column, name=self._sr.name).to_shapely()
            else:
                return GeoSeries(
                    column, index=self._sr.index[indexes], name=self._sr.name
                )

    def from_arrow(union):
        column = GeoColumn(
            (
                cudf.Series(union.child(0)),
                cudf.Series(union.child(1)),
                cudf.Series(union.child(2)),
                cudf.Series(union.child(3)),
            ),
            {
                "input_types": union.type_codes,
                "union_offsets": union.offsets,
            },
        )
        return GeoSeries(column)

    @property
    def loc(self):
        """Not currently supported."""
        return self.GeoSeriesLocIndexer(self)

    @property
    def iloc(self):
        """Return the i-th row of the GeoSeries."""
        return self.GeoSeriesILocIndexer(self)

    def to_geopandas(self, nullable=False):
        """Returns a new GeoPandas GeoSeries object from the coordinates in
        the cuspatial GeoSeries.
        """
        if nullable is True:
            raise ValueError("GeoSeries doesn't support <NA> yet")
        final_union_slice = self.iloc[0 : len(self._column)]
        return gpGeoSeries(
            final_union_slice.to_shapely(),
            index=self.index.to_pandas(),
            name=self.name,
        )

    def to_pandas(self):
        """Treats to_pandas and to_geopandas as the same call, which improves
        compatibility with pandas.
        """
        return self.to_geopandas()

    def _linestring_to_shapely(self, geom):
        if len(geom) == 1:
            result = [tuple(x) for x in geom[0]]
            return LineString(result)
        else:
            linestrings = []
            for linestring in geom:
                linestrings.append(
                    LineString([tuple(child) for child in linestring])
                )
            return MultiLineString(linestrings)

    def _polygon_to_shapely(self, geom):
        if len(geom) == 1:
            rings = []
            for ring in geom[0]:
                rings.append(tuple(tuple(point) for point in ring))
            return Polygon(rings[0], rings[1:])
        else:
            polygons = []
            for p in geom:
                rings = []
                for ring in p:
                    rings.append(tuple([tuple(point) for point in ring]))
                polygons.append(Polygon(rings[0], rings[1:]))
            return MultiPolygon(polygons)

    @cached_property
    def _arrow_to_shapely(self):
        type_map = {
            Feature_Enum.NONE: lambda x: None,
            Feature_Enum.POINT: Point,
            Feature_Enum.MULTIPOINT: MultiPoint,
            Feature_Enum.LINESTRING: self._linestring_to_shapely,
            Feature_Enum.POLYGON: self._polygon_to_shapely,
        }
        return type_map

    def to_shapely(self):
        # Copy the GPU data to host for iteration and deserialization
        result_types = self._column._meta.input_types.to_arrow()

        # Get the shapely serialization methods we'll use here.
        shapely_fns = [
            self._arrow_to_shapely[Feature_Enum(x)]
            for x in result_types.to_numpy()
        ]
        union = self.to_arrow()

        # Serialize to Shapely!
        results = []
        for (result_index, shapely_serialization_fn) in zip(
            range(0, len(self)), shapely_fns
        ):
            results.append(
                shapely_serialization_fn(union[result_index].as_py())
            )

        # Finally, a slice determines that we return a list, otherwise
        # an object.
        if len(results) == 1:
            return results[0]
        else:
            return results

    def to_arrow(self):
        """Convert to a GeoArrow Array.

        Returns
        -------
        result: GeoArrow Union containing GeoArrow Arrays

        Examples
        --------
        >>> from shapely.geometry import MultiLineString, LineString
        >>> cugpdf = cuspatial.from_geopandas(geopandas.GeoSeries(
            MultiLineString(
                [
                    [(1, 0), (0, 1)],
                    [(0, 0), (1, 1)]
                ]
            )))
        >>> cugpdf.to_arrow()
        <pyarrow.lib.UnionArray object at 0x7f7061c0e0a0>
        -- is_valid: all not null
        -- type_ids:   [
            2
          ]
        -- value_offsets:   [
            0
          ]
        -- child 0 type: list<item: null>
          []
        -- child 1 type: list<item: null>
          []
        -- child 2 type: list<item: list<item: list<item: double>>>
          [
            [
              [
                [
                  1,
                  0
                ],
                [
                  0,
                  1
                ]
              ],
              [
                [
                  0,
                  0
                ],
                [
                  1,
                  1
                ]
              ]
            ]
          ]
        -- child 3 type: list<item: null>
          []
        """

        points = self._column.points
        mpoints = self._column.mpoints
        lines = self._column.lines
        polygons = self._column.polygons
        arrow_points = (
            points.to_arrow().view(pygeoarrow.ArrowPointsType)
            if len(points) > 0
            else points.to_arrow()
        )
        arrow_mpoints = (
            mpoints.to_arrow().view(pygeoarrow.ArrowMultiPointsType)
            if len(mpoints) > 1
            else mpoints.to_arrow()
        )
        arrow_lines = (
            lines.to_arrow().view(pygeoarrow.ArrowLinestringsType)
            if len(lines) > 1
            else lines.to_arrow()
        )
        arrow_polygons = (
            polygons.to_arrow().view(pygeoarrow.ArrowPolygonsType)
            if len(polygons) > 1
            else polygons.to_arrow()
        )

        return pa.UnionArray.from_dense(
            self._column._meta.input_types.to_arrow(),
            self._column._meta.union_offsets.to_arrow(),
            [
                arrow_points,
                arrow_mpoints,
                arrow_lines,
                arrow_polygons,
            ],
        )

    def _align_to_index(
        self: T,
        index: ColumnLike,
        how: str = "outer",
        sort: bool = True,
        allow_non_unique: bool = False,
    ) -> T:
        """The values in the newly aligned columns will not change,
        only positions in the union offsets and type codes.
        """
        aligned_union_offsets = (
            self._column._meta.union_offsets._align_to_index(
                index, how, sort, allow_non_unique
            )
        ).astype("int32")
        aligned_union_offsets[
            aligned_union_offsets.isna()
        ] = Feature_Enum.NONE.value
        aligned_input_types = self._column._meta.input_types._align_to_index(
            index, how, sort, allow_non_unique
        ).astype("int8")
        aligned_input_types[
            aligned_input_types.isna()
        ] = Feature_Enum.NONE.value
        column = GeoColumn(
            (
                self._column.points,
                self._column.mpoints,
                self._column.lines,
                self._column.polygons,
            ),
            {
                "input_types": aligned_input_types,
                "union_offsets": aligned_union_offsets,
            },
        )
        return GeoSeries(column)

    @classmethod
    def from_points_xy(cls, points_xy):
        """Construct a GeoSeries of POINTs from an array of interleaved xy
        coordinates.

        Parameters
        ----------
        points_xy: array-like
            Coordinates of the points, interpreted as interlaved x-y coords.

        Returns
        -------
        GeoSeries:
            A GeoSeries made of the points.
        """
        return cls(GeoColumn._from_points_xy(as_column(points_xy)))

    @classmethod
    def from_multipoints_xy(cls, multipoints_xy, geometry_offset):
        """Construct a GeoSeries of MULTIPOINTs from an array of interleaved
        xy coordinates.

        Parameters
        ----------
        points_xy: array-like
            Coordinates of the points, interpreted as interleaved x-y coords.
        geometry_offset: array-like
            Offsets indicating the starting index of the multipoint. Multiply
            the index by 2 results in the starting index of the coordinate.
            See example for detail.

        Returns
        -------
        GeoSeries:
            A GeoSeries made of the points.

        Example
        -------
        >>> import numpy as np
        >>> cuspatial.GeoSeries.from_multipoints_xy(
        ...     np.array([0, 0, 1, 1, 2, 2, 3, 3], dtype='f8'),
        ...     np.array([0, 2, 4], dtype='i4'))
        0    MULTIPOINT (0.00000 0.00000, 1.00000 1.00000)
        1    MULTIPOINT (2.00000 2.00000, 3.00000 3.00000)
        dtype: geometry
        """
        return cls(
            GeoColumn._from_multipoints_xy(
                as_column(multipoints_xy), as_column(geometry_offset)
            )
        )

    @classmethod
    def from_linestrings_xy(
        cls, linestrings_xy, part_offset, geometry_offset
    ) -> T:
        """Construct a GeoSeries of MULTILINESTRINGs from an array of
        interleaved xy coordinates.

        Parameters
        ----------
        linestrings_xy : array-like
            Coordinates of the points, interpreted as interleaved x-y coords.
        geometry_offset : array-like
            Offsets of the first coordinate of each geometry. The length of
            this array is the number of geometries.  Offsets with a difference
            greater than 1 indicate a MultiLinestring.
        part_offset : array-like
            Offsets into the coordinates array indicating the beginning of
            each part. The length of this array is the number of parts.

        Returns
        -------
        GeoSeries:
            A GeoSeries of MULTILINESTRINGs.

        Example
        -------
        >>> import cudf
        >>> import cuspatial
        >>> linestrings_xy = cudf.Series(
                [0.0, 0, 1, 1, 2, 2, 3, 3, 4, 4, 5, 5])
        >>> part_offset = cudf.Series([0, 6])
        >>> geometry_offset = cudf.Series([0, 1])
        >>> cuspatial.GeoSeries.from_linestrings_xy(
                linestrings_xy, part_offset, geometry_offset)
        0    LINESTRING (0 0, 1 1, 2 2, 3 3, 4 4, 5 5)
        dtype: geometry
        """
        return cls(
            GeoColumn._from_linestrings_xy(
                as_column(linestrings_xy),
                as_column(part_offset, dtype="int32"),
                as_column(geometry_offset, dtype="int32"),
            )
        )

    @classmethod
    def from_polygons_xy(
        cls, polygons_xy, ring_offset, part_offset, geometry_offset
    ) -> T:
        """Construct a GeoSeries of MULTIPOLYGONs from an array of
        interleaved xy coordinates.

        Parameters
        ----------
        polygons_xy : array-like
            Coordinates of the points, interpreted as interleaved x-y coords.
        geometry_offset : array-like
            Offsets of the first coordinate of each geometry. The length of
            this array is the number of geometries.  Offsets with a difference
            greater than 1 indicate a MultiLinestring.
        part_offset : array-like
            Offsets into the coordinates array indicating the beginning of
            each part. The length of this array is the number of parts.
        rint_offset : array-like
            Offsets into the part array indicating the beginning of each ring.
            The length of this array is the number of rings.

        Returns
        -------
        GeoSeries:
            A GeoSeries of MULTIPOLYGONs.

        Example
        -------
        >>> import cudf
        >>> import cuspatial
        >>> polygons_xy = cudf.Series(
                [0.0, 0, 1, 1, 2, 2, 3, 3, 4, 4, 5, 5])
        >>> ring_offset = cudf.Series([0, 6])
        >>> part_offset = cudf.Series([0, 1])
        >>> geometry_offset = cudf.Series([0, 1])
        >>> cuspatial.GeoSeries.from_polygons_xy(
                polygons_xy, ring_offset, part_offset, geometry_offset)
        0    POLYGON (0 0, 1 1, 2 2, 3 3, 4 4, 5 5)
        dtype: geometry
        """
        return cls(
            GeoColumn._from_polygons_xy(
                as_column(polygons_xy),
                as_column(ring_offset, dtype="int32"),
                as_column(part_offset, dtype="int32"),
                as_column(geometry_offset, dtype="int32"),
            )
        )

    def align(self, other):
        """Align the rows of two GeoSeries using outer join.

        `align` rearranges two GeoSeries so that their indices match.
        If one GeoSeries is longer than the other, the shorter GeoSeries
        will be increased in length and missing index values will be added,
        inserting `None` when an empty row is created.

        Alignment involves matching the length of the indices, sorting them,
        and inserting into the right GeoSeries extra index values that are
        present in the left GeoSeries.

        Parameters
        ----------
        other: GeoSeries

        Returns
        -------
        (left, right) : GeoSeries
            Pair of aligned GeoSeries

        Examples
        --------
        >>> points = gpd.GeoSeries([
            Point((-8, -8)),
            Point((-2, -2)),
        ])
        >>> point = gpd.GeoSeries(points[0])
        >>> print(points.align(point))

        (0    POINT (-8.00000 -8.00000)
        1    POINT (-2.00000 -2.00000)
        dtype: geometry, 0    POINT (-8.00000 -8.00000)
        1                         None
        dtype: geometry)

        >>> points_right = gpd.GeoSeries([
            Point((-2, -2)),
            Point((-8, -8)),
        ], index=[1,0])
        >>> print(points.align(points_right))

        (0    POINT (-8.00000 -8.00000)
        1    POINT (-2.00000 -2.00000)
        dtype: geometry, 0    POINT (-8.00000 -8.00000)
        1    POINT (-2.00000 -2.00000)
        dtype: geometry)

        >>> points_alpha = gpd.GeoSeries([
            Point((-1, 1)),
            Point((1, -1)),
        ], index=['a', 'b'])
        >>> print(points.align(points_alpha))

        (0    POINT (-8.00000 -8.00000)
        1    POINT (-2.00000 -2.00000)
        a                         None
        b                         None
        dtype: geometry, 0                        None
        1                        None
        a    POINT (-1.00000 1.00000)
        b    POINT (1.00000 -1.00000)
        dtype: geometry)

        """

        # Merge the two indices and sort them
        if (
            len(self.index) == len(other.index)
            and (self.index == other.index).all()
        ):
            return self, other

        idx1 = cudf.DataFrame({"idx": self.index})
        idx2 = cudf.DataFrame({"idx": other.index})
        index = idx1.merge(idx2, how="outer").sort_values("idx")["idx"]
        index.name = None

        # Align the two GeoSeries
        aligned_left = self._align_to_index(index)
        aligned_right = other._align_to_index(index)

        # If the two GeoSeries have the same length, keep the original index
        # Otherwise, use the union of the two indices
        if len(other) == len(aligned_right):
            aligned_right.index = other.index
        else:
            aligned_right.index = index
        if len(self) == len(aligned_left):
            aligned_left.index = self.index
        else:
            aligned_left.index = index

        # Aligned GeoSeries are sorted by index
        aligned_right = aligned_right.sort_index()
        aligned_left = aligned_left.sort_index()
        return (
            aligned_left,
            aligned_right,
        )

    def _gather(
        self, gather_map, keep_index=True, nullify=False, check_bounds=True
    ):
        return self.iloc[gather_map]

    # def reset_index(self, drop=False, inplace=False, name=None):
    def reset_index(
        self,
        level=None,
        drop=False,
        name=None,
        inplace=False,
    ):
        """Reset the index of the GeoSeries.

        Parameters
        ----------
        level : int, str, tuple, or list, default None
            Only remove the given levels from the index. Removes all levels
            by default.
        drop : bool, default False
            If drop is False, create a new dataframe with the original
            index as a column. If drop is True, the original index is
            dropped.
        name : object, optional
            The name to use for the column containing the original
            Series values.
        inplace: bool, default False
            If True, the original GeoSeries is modified.

        Returns
        -------
        GeoSeries
            GeoSeries with reset index.

        Examples
        --------
        >>> points = gpd.GeoSeries([
            Point((-8, -8)),
            Point((-2, -2)),
        ], index=[1, 0])
        >>> print(points.reset_index())

        0    POINT (-8.00000 -8.00000)
        1    POINT (-2.00000 -2.00000)
        dtype: geometry
        """
        geo_series = self.copy(deep=False)

        # Create a cudf series with the same index as the GeoSeries
        # and use `cudf` reset_index to identify what our result
        # should look like.
        cudf_series = cudf.Series(
            np.arange(len(geo_series.index)), index=geo_series.index
        )
        cudf_result = cudf_series.reset_index(level, drop, name, inplace)

        if not inplace:
            if isinstance(cudf_result, cudf.Series):
                geo_series.index = cudf_result.index
                return geo_series
            elif isinstance(cudf_result, cudf.DataFrame):
                # Drop was equal to False, so we need to create a
                # `GeoDataFrame` from the `GeoSeries`
                from cuspatial.core.geodataframe import GeoDataFrame

                # The columns of the `cudf.DataFrame` are the new
                # columns of the `GeoDataFrame`.
                columns = {
                    col: cudf_result[col] for col in cudf_result.columns
                }
                geo_result = GeoDataFrame(columns)
                geo_series.index = geo_result.index
                # Add the original `GeoSeries` as a column.
                if name:
                    geo_result[name] = geo_series
                else:
                    geo_result[0] = geo_series
                return geo_result
        else:
            self.index = cudf_series.index
            return None

    def contains_properly(self, other, align=False, allpairs=False):
        """Returns a `Series` of `dtype('bool')` with value `True` for each
        aligned geometry that contains _other_.

        Compute from a GeoSeries of points and a GeoSeries of polygons which
        points are properly contained within the corresponding polygon. Polygon
        A contains Point B properly if B intersects the interior of A but not
        the boundary (or exterior).

        If `allpairs=False`, the result will be a `Series` of `dtype('bool')`.
        If `allpairs=True`, the result will be a `DataFrame` containing two
        columns, `point_indices` and `polygon_indices`, each of which is a
        `Series` of `dtype('int32')`. The `point_indices` `Series` contains
        the indices of the points in the right GeoSeries, and the
        `polygon_indices` `Series` contains the indices of the polygons in the
        left GeoSeries.

        Parameters
        ----------
        other
            a cuspatial.GeoSeries
        align=True
            to align the indices before computing .contains or not. If the
            indices are not aligned, they will be compared based on their
            implicit row order.
        allpairs=False
            True computes the contains for all pairs of geometries
            between the two GeoSeries. False computes the contains for
            each geometry in the left GeoSeries against the corresponding
            geometry in the right GeoSeries. Defaults to False.

        Examples
        --------
        Test if a polygon is inside another polygon:

        >>> point = cuspatial.GeoSeries([Point(0.5, 0.5)])
        >>> polygon = cuspatial.GeoSeries([
        >>>     Polygon([[0, 0], [1, 0], [1, 1], [0, 0]]),
        >>> ])
        >>> print(polygon.contains(point))
        0    False
        dtype: bool

        Test whether three points fall within either of two polygons
        >>> point = cuspatial.GeoSeries([
        >>>     Point(0, 0),
        >>>     Point(-1, 0),
        >>>     Point(-2, 0),
        >>>     Point(0, 0),
        >>>     Point(-1, 0),
        >>>     Point(-2, 0),
        >>> ])
        >>> polygon = cuspatial.GeoSeries([
        >>>     Polygon([[0, 0], [1, 0], [1, 1], [0, 0]]),
        >>>     Polygon([[0, 0], [1, 0], [1, 1], [0, 0]]),
        >>>     Polygon([[0, 0], [1, 0], [1, 1], [0, 0]]),
        >>>     Polygon([[-2, -2], [-2, 2], [2, 2], [-2, -2]]),
        >>>     Polygon([[-2, -2], [-2, 2], [2, 2], [-2, -2]]),
        >>>     Polygon([[-2, -2], [-2, 2], [2, 2], [-2, -2]]),
        >>> ])
        >>> print(polygon.contains(point))
        0    False
        1     True
        2    False
        3    False
        4     True
        5    False
        dtype: bool

        Test whether three points fall within either of two polygons using
        `allpairs` mode:
        >>> point = cuspatial.GeoSeries([
        >>>     Point(0, 0),
        >>>     Point(-1, 0),
        >>>     Point(-2, 0),
        >>> ])
        >>> polygon = cuspatial.GeoSeries([
        >>>     Polygon([[0, 0], [1, 0], [1, 1], [0, 0]]),
        >>>     Polygon([[-2, -2], [-2, 2], [2, 2], [-2, -2]]),
        >>> ])
        >>> print(polygon.contains(point, allpairs=True))
        index point_indices  polygon_indices
        0                 2                1

        Returns
        -------
        result : cudf.Series or cudf.DataFrame
            A Series of boolean values indicating whether each point falls
            within the corresponding polygon in the input in the case of
            `allpairs=False`. A DataFrame containing two columns,
            `point_indices` and `polygon_indices`, each of which is a
            `Series` of `dtype('int32')` in the case of `allpairs=True`.
        """
<<<<<<< HEAD
        predicate = CONTAINS_DISPATCH[(self.column_type, other.column_type)](
            self, other, align=align, allpairs=allpairs
        )
        return predicate()
=======
        if contains_only_points(self) and contains_only_points(self):
            return EqualsBinpred(self, other, align)()
        return ContainsProperlyBinpred(self, other, align, allpairs)()
>>>>>>> 04c941a8

    def geom_equals(self, other, align=True):
        """Compute if a GeoSeries of features A is equal to a GeoSeries of
        features B. Features are equal if their vertices are equal.

        An object is equal to other if its set-theoretic boundary, interior,
        and exterior coincide with those of the other object.

        Parameters
        ----------
        other
            a cuspatial.GeoSeries
        align=True
            to align the indices before computing .contains or not. If the
            indices are not aligned, they will be compared based on their
            implicit row order.

        Examples
        --------
        Test if two points are equal:
        >>> point = cuspatial.GeoSeries([Point(0, 0)])
        >>> point2 = cuspatial.GeoSeries([Point(0, 0)])
        >>> print(point.geom_equals(point2))
        0    True
        dtype: bool

        Test if two polygons are equal:
        >>> polygon = cuspatial.GeoSeries([
        >>>     Polygon([[0, 0], [1, 0], [1, 1], [0, 0]]),
        >>> ])
        >>> polygon2 = cuspatial.GeoSeries([
        >>>     Polygon([[0, 0], [1, 0], [1, 1], [0, 0]]),
        >>> ])
        >>> print(polygon.geom_equals(polygon2))
        0    True
        dtype: bool

        Returns
        -------

        result : cudf.Series
            A Series of boolean values indicating whether each feature in A
            is equal to the corresponding feature in B.
        """
        return EqualsBinpred(self, other, align)()

    def covers(self, other, align=True):
        """Compute if a GeoSeries of features A covers a second GeoSeries of
        features B. A covers B if no points on B lie in the exterior of A.

        Parameters
        ----------
        other
            a cuspatial.GeoSeries
        align=True
            align the GeoSeries indexes before calling the binpred

        Returns
        -------
        result : cudf.Series
            A Series of boolean values indicating whether each feature in the
            input GeoSeries covers the corresponding feature in the other
            GeoSeries.
        """
        return CoversBinpred(self, other, align)()

    def intersects(self, other, align=True):
        """Returns a `Series` of `dtype('bool')` with value `True` for each
        aligned geometry that intersects _other_.

        An object is said to intersect _other_ if its _boundary_ and
        _interior_ intersects in any way with those of other.

        Parameters
        ----------
        other
            a cuspatial.GeoSeries
        align=True
            align the GeoSeries indexes before calling the binpred

        Returns
        -------
        result : cudf.Series
            A Series of boolean values indicating whether the geometries of
            each row intersect.
        """
<<<<<<< HEAD
        predicate = INTERSECTS_DISPATCH[(self.column_type, other.column_type)](
            self, other, align=align
        )
        return predicate()
=======
        if contains_only_points(self) and contains_only_points(other):
            return cudf.Series(EqualsBinpred(self, other, align)())
        else:
            return IntersectsBinpred(self, other, align)()
>>>>>>> 04c941a8

    def within(self, other, align=True):
        """Returns a `Series` of `dtype('bool')` with value `True` for each
        aligned geometry that is within _other_.

        An object is said to be within other if at least one of its points
        is located in the interior and no points are located in the exterior
        of the other.

        Parameters
        ----------
        other
            a cuspatial.GeoSeries
        align=True
            align the GeoSeries indexes before calling the binpred

        Returns
        -------
        result : cudf.Series
            A Series of boolean values indicating whether each feature falls
            within the corresponding polygon in the input.
        """
<<<<<<< HEAD
        predicate = WITHIN_DISPATCH[(self.column_type, other.column_type)](
            self, other, align=align
        )
        return predicate()
=======
        if contains_only_points(self) and contains_only_points(other):
            return cudf.Series(EqualsBinpred(self, other, align)())
        else:
            return WithinBinpred(self, other, align)()
>>>>>>> 04c941a8

    def overlaps(self, other, align=True):
        """Returns True for all aligned geometries that overlap other, else
        False.

        Geometries overlap if they have more than one but not all points in
        common, have the same dimension, and the intersection of the
        interiors of the geometries has the same dimension as the geometries
        themselves.

        Parameters
        ----------
        other
            a cuspatial.GeoSeries
        align=True
            align the GeoSeries indexes before calling the binpred

        Returns
        -------
        result : cudf.Series
            A Series of boolean values indicating whether each geometry
            overlaps the corresponding geometry in the input."""
        # Overlaps has the same requirement as crosses.
        if contains_only_points(self) and contains_only_points(other):
            return cudf.Series([False] * len(self))
        else:
            return OverlapsBinpred(self, other, align=align)()

    def crosses(self, other, align=True):
        """Returns True for all aligned geometries that cross other, else
        False.

        Geometries cross if they have some but not all interior points in
        common, have the same dimension, and the intersection of the
        interiors of the geometries has the dimension of the geometries
        themselves minus one.

        Parameters
        ----------
        other
            a cuspatial.GeoSeries
        align=True
            align the GeoSeries indexes before calling the binpred

        Returns
        -------
        result : cudf.Series
            A Series of boolean values indicating whether each geometry
            crosses the corresponding geometry in the input."""
        if contains_only_points(self) and contains_only_points(other):
            return cudf.Series([False] * len(self))
        else:
            return CrossesBinpred(self, other, align=align)()<|MERGE_RESOLUTION|>--- conflicted
+++ resolved
@@ -26,28 +26,16 @@
 import cuspatial.io.pygeoarrow as pygeoarrow
 from cuspatial.core._column.geocolumn import ColumnType, GeoColumn
 from cuspatial.core._column.geometa import Feature_Enum, GeoMeta
-<<<<<<< HEAD
 from cuspatial.core.binpreds.binpred_dispatch import (
     CONTAINS_DISPATCH,
     INTERSECTS_DISPATCH,
     WITHIN_DISPATCH,
 )
-from cuspatial.core.binpreds.binpreds import OverlapsBinpred
-from cuspatial.utils.column_utils import (
-    contains_only_linestrings,
-    contains_only_multipoints,
-    contains_only_points,
-    contains_only_polygons,
-=======
 from cuspatial.core.binpreds.binpreds import (
-    ContainsProperlyBinpred,
     CoversBinpred,
     CrossesBinpred,
     EqualsBinpred,
-    IntersectsBinpred,
     OverlapsBinpred,
-    WithinBinpred,
->>>>>>> 04c941a8
 )
 from cuspatial.utils.column_utils import (
     contains_only_linestrings,
@@ -136,7 +124,6 @@
         return result
 
     @property
-<<<<<<< HEAD
     def column_type(self):
         """This is used to determine the type of the GeoColumn.
         It is a value returning method that produces the same result as
@@ -152,7 +139,7 @@
             return ColumnType.POINT
         else:
             return "Mixed"
-=======
+
     def point_indices(self):
         if contains_only_polygons(self):
             return self.polygons.point_indices()
@@ -167,7 +154,6 @@
                 "GeoSeries must contain only Points, MultiPoints, Lines, or "
                 "Polygons to return point indices."
             )
->>>>>>> 04c941a8
 
     class GeoColumnAccessor:
         def __init__(self, list_series, meta):
@@ -1049,16 +1035,10 @@
             `point_indices` and `polygon_indices`, each of which is a
             `Series` of `dtype('int32')` in the case of `allpairs=True`.
         """
-<<<<<<< HEAD
         predicate = CONTAINS_DISPATCH[(self.column_type, other.column_type)](
             self, other, align=align, allpairs=allpairs
         )
         return predicate()
-=======
-        if contains_only_points(self) and contains_only_points(self):
-            return EqualsBinpred(self, other, align)()
-        return ContainsProperlyBinpred(self, other, align, allpairs)()
->>>>>>> 04c941a8
 
     def geom_equals(self, other, align=True):
         """Compute if a GeoSeries of features A is equal to a GeoSeries of
@@ -1145,17 +1125,14 @@
             A Series of boolean values indicating whether the geometries of
             each row intersect.
         """
-<<<<<<< HEAD
-        predicate = INTERSECTS_DISPATCH[(self.column_type, other.column_type)](
-            self, other, align=align
-        )
-        return predicate()
-=======
         if contains_only_points(self) and contains_only_points(other):
+            # TODO: Update to type dispatch architecture
             return cudf.Series(EqualsBinpred(self, other, align)())
         else:
-            return IntersectsBinpred(self, other, align)()
->>>>>>> 04c941a8
+            predicate = INTERSECTS_DISPATCH[
+                (self.column_type, other.column_type)
+            ](self, other, align=align)
+            return predicate()
 
     def within(self, other, align=True):
         """Returns a `Series` of `dtype('bool')` with value `True` for each
@@ -1178,17 +1155,13 @@
             A Series of boolean values indicating whether each feature falls
             within the corresponding polygon in the input.
         """
-<<<<<<< HEAD
-        predicate = WITHIN_DISPATCH[(self.column_type, other.column_type)](
-            self, other, align=align
-        )
-        return predicate()
-=======
         if contains_only_points(self) and contains_only_points(other):
             return cudf.Series(EqualsBinpred(self, other, align)())
         else:
-            return WithinBinpred(self, other, align)()
->>>>>>> 04c941a8
+            predicate = WITHIN_DISPATCH[(self.column_type, other.column_type)](
+                self, other, align=align
+            )
+            return predicate()
 
     def overlaps(self, other, align=True):
         """Returns True for all aligned geometries that overlap other, else
