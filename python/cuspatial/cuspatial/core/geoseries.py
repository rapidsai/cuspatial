--- conflicted
+++ resolved
@@ -871,15 +871,7 @@
             A Series of boolean values indicating whether each point falls
             within the corresponding polygon in the input.
         """
-<<<<<<< HEAD
-
-        if not contains_only_polygons(self):
-            raise TypeError(
-                "`.contains` can only be called with polygon series."
-            )
-=======
         return ContainsProperlyBinpred(self, other, align)()
->>>>>>> f2623251
 
     def intersects(self, other, align=True):
         """Returns a `Series` of `dtype('bool')` with value `True` for each
