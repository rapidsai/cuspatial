--- conflicted
+++ resolved
@@ -857,18 +857,11 @@
         return CoversBinpred(self, other, align)()
 
     def intersects(self, other, align=True):
-<<<<<<< HEAD
-        """Compute whether two `GeoSeries` intersect.
-
-        Two objects are said to intersect if their boundaries or interiors
-        share any points in common.
-=======
         """Returns a `Series` of `dtype('bool')` with value `True` for each
         aligned geometry that intersects _other_.
 
         An object is said to intersect _other_ if its _boundary_ and
         _interior_ intersects in any way with those of other.
->>>>>>> 3e7dacd2
 
         Parameters
         ----------
@@ -889,14 +882,10 @@
             return IntersectsBinpred(self, other, align)()
 
     def within(self, other, align=True):
-<<<<<<< HEAD
-        """An object is said to be within another if at least one of its points
-=======
         """Returns a `Series` of `dtype('bool')` with value `True` for each
         aligned geometry that is within _other_.
 
         An object is said to be within other if at least one of its points
->>>>>>> 3e7dacd2
         is located in the interior and no points are located in the exterior
         of the other.
 
