# Copyright (c) 2020-2022, NVIDIA CORPORATION

from functools import cached_property
from numbers import Integral
from typing import Optional, Tuple, TypeVar, Union

import cupy as cp
import geopandas as gpd
import numpy as np
import pandas as pd
import pyarrow as pa
from geopandas.geoseries import GeoSeries as gpGeoSeries
from shapely.geometry import (
    LineString,
    MultiLineString,
    MultiPoint,
    MultiPolygon,
    Point,
    Polygon,
)

import cudf
from cudf._typing import ColumnLike

import cuspatial.io.pygeoarrow as pygeoarrow
from cuspatial.core._column.geocolumn import GeoColumn
from cuspatial.core._column.geometa import Feature_Enum, GeoMeta
from cuspatial.core.binpreds.binpreds import (
    ContainsProperlyBinpred,
<<<<<<< HEAD
    CoversBinpred,
    CrossesBinpred,
    EqualsBinpred,
=======
>>>>>>> a3d5fc62
    IntersectsBinpred,
    OverlapsBinpred,
    WithinBinpred,
)
from cuspatial.utils.column_utils import contains_only_points

T = TypeVar("T", bound="GeoSeries")


class GeoSeries(cudf.Series):
    """
    cuspatial.GeoSeries enables GPU-backed storage and computation of
    shapely-like objects. Our goal is to give feature parity with GeoPandas.
    At this time, only from_geopandas and to_geopandas are directly supported.
    cuspatial GIS, indexing, and trajectory functions depend on the arrays
    stored in the `GeoArrowBuffers` object, accessible with the `points`,
    `multipoints`, `lines`, and `polygons` accessors.

    Examples
    --------

    >>> from shapely.geometry import Point
        import geopandas
        import cuspatial
        cuseries = cuspatial.GeoSeries(geopandas.GeoSeries(Point(-1, 0)))
        cuseries.points.xy
        0   -1.0
        1    0.0
        dtype: float64
    """

    def __init__(
        self,
        data: Optional[
            Union[gpd.GeoSeries, Tuple, T, pd.Series, GeoColumn, list]
        ],
        index: Union[cudf.Index, pd.Index] = None,
        dtype=None,
        name=None,
        nan_as_null=True,
    ):
        # Condition data
        if data is None or isinstance(data, (pd.Series, list)):
            data = gpGeoSeries(data)
        # Create column
        if isinstance(data, GeoColumn):
            column = data
        elif isinstance(data, GeoSeries):
            column = data._column
        elif isinstance(data, gpGeoSeries):
            from cuspatial.io.geopandas_reader import GeoPandasReader

            adapter = GeoPandasReader(data)
            pandas_meta = GeoMeta(adapter.get_geopandas_meta())
            column = GeoColumn(adapter._get_geotuple(), pandas_meta)
        elif isinstance(data, Tuple):
            # This must be a Polygon Tuple returned by
            # cuspatial.read_polygon_shapefile
            # TODO: If an index is passed in, it needs to be reflected
            # in the column, because otherwise .iloc indexing will ignore
            # it.
            column = GeoColumn(
                data,
                GeoMeta(
                    {
                        "input_types": cp.repeat(
                            cp.array(
                                [Feature_Enum.POLYGON.value], dtype="int8"
                            ),
                            len(data[0]),
                        ),
                        "union_offsets": cp.arange(
                            len(data[0]), dtype="int32"
                        ),
                    }
                ),
                from_read_polygon_shapefile=True,
            )

        else:
            raise TypeError(
                f"Incompatible object passed to GeoSeries ctor {type(data)}"
            )
        # Condition index
        if isinstance(data, (gpGeoSeries, GeoSeries)):
            if index is None:
                index = data.index
        if index is None:
            index = cudf.RangeIndex(0, len(column))
        super().__init__(
            column, index, dtype=dtype, name=name, nan_as_null=nan_as_null
        )

    @property
    def dtype(self):
        return self._column._meta.input_types

    @property
    def type(self):
        gpu_types = cudf.Series(self._column._meta.input_types).astype("str")
        result = gpu_types.replace(
            {
                "0": "Point",
                "1": "MultiPoint",
                "2": "Linestring",
                "3": "Polygon",
            }
        )
        return result

<<<<<<< HEAD
=======
    class GeoColumnAccessor:
        def __init__(self, list_series, meta):
            self._series = list_series
            self._col = self._series._column
            self._meta = meta
            self._type = Feature_Enum.POINT

        @property
        def x(self):
            return self.xy[::2].reset_index(drop=True)

        @property
        def y(self):
            return self.xy[1::2].reset_index(drop=True)

        @property
        def xy(self):
            return cudf.Series(
                self._get_current_features(self._type).leaves().values
            )

        def _get_current_features(self, type):
            # Resample the existing features so that the offsets returned
            # by `_offset` methods reflect previous slicing, and match
            # the values returned by .xy.
            existing_indices = self._meta.union_offsets[
                self._meta.input_types == type.value
            ]
            existing_features = self._col.take(existing_indices._column)
            return existing_features

        def point_indices(self):
            # Return a cupy.ndarray containing the index values that each
            # point belongs to.
            """
            offsets = cp.arange(0, len(self.xy) + 1, 2)
            sizes = offsets[1:] - offsets[:-1]
            return cp.repeat(self._series.index, sizes)
            """
            return self._series.index

    class MultiPointGeoColumnAccessor(GeoColumnAccessor):
        def __init__(self, list_series, meta):
            super().__init__(list_series, meta)
            self._type = Feature_Enum.MULTIPOINT

        @property
        def geometry_offset(self):
            return self._get_current_features(self._type).offsets.values

        def point_indices(self):
            # Return a cupy.ndarray containing the index values from the
            # MultiPoint GeoSeries that each individual point is member of.
            offsets = cp.array(self.geometry_offset)
            sizes = offsets[1:] - offsets[:-1]
            return cp.repeat(self._series.index, sizes)

    class LineStringGeoColumnAccessor(GeoColumnAccessor):
        def __init__(self, list_series, meta):
            super().__init__(list_series, meta)
            self._type = Feature_Enum.LINESTRING

        @property
        def geometry_offset(self):
            return self._get_current_features(self._type).offsets.values

        @property
        def part_offset(self):
            return self._get_current_features(
                self._type
            ).elements.offsets.values

        def point_indices(self):
            # Return a cupy.ndarray containing the index values from the
            # LineString GeoSeries that each individual point is member of.
            offsets = cp.array(self.part_offset)
            sizes = offsets[1:] - offsets[:-1]
            return cp.repeat(self._series.index, sizes)

    class PolygonGeoColumnAccessor(GeoColumnAccessor):
        def __init__(self, list_series, meta):
            super().__init__(list_series, meta)
            self._type = Feature_Enum.POLYGON

        @property
        def geometry_offset(self):
            return self._get_current_features(self._type).offsets.values

        @property
        def part_offset(self):
            return self._get_current_features(
                self._type
            ).elements.offsets.values

        @property
        def ring_offset(self):
            return self._get_current_features(
                self._type
            ).elements.elements.offsets.values

        def point_indices(self):
            # Return a cupy.ndarray containing the index values from the
            # Polygon GeoSeries that each individual point is member of.
            offsets = cp.array(self.ring_offset)
            sizes = offsets[1:] - offsets[:-1]
            return cp.repeat(self._series.index, sizes)

>>>>>>> a3d5fc62
    @property
    def points(self):
        """
        Access the `PointsArray` of the underlying `GeoArrowBuffers`.
        """
        return GeoColumnAccessor(self._column.points, self._column._meta)

    @property
    def multipoints(self):
        """
        Access the `MultiPointArray` of the underlying `GeoArrowBuffers`.
        """
        return MultiPointGeoColumnAccessor(
            self._column.mpoints, self._column._meta
        )

    @property
    def lines(self):
        """
        Access the `LineArray` of the underlying `GeoArrowBuffers`.
        """
        return LineStringGeoColumnAccessor(
            self._column.lines, self._column._meta
        )

    @property
    def polygons(self):
        """
        Access the `PolygonArray` of the underlying `GeoArrowBuffers`.
        """
        return PolygonGeoColumnAccessor(
            self._column.polygons, self._column._meta
        )

    def __repr__(self):
        # TODO: Implement Iloc with slices so that we can use `Series.__repr__`
        return self.to_pandas().__repr__()

    class GeoSeriesLocIndexer:
        """
        Map the index to an integer Series and use that.
        """

        def __init__(self, _sr):
            self._sr = _sr

        def __getitem__(self, item):
            booltest = cudf.Series(item)
            if booltest.dtype in (bool, np.bool_):
                return self._sr.iloc[item]

            map_df = cudf.DataFrame(
                {
                    "map": self._sr.index,
                    "idx": cp.arange(len(self._sr.index))
                    if not isinstance(item, Integral)
                    else 0,
                }
            )
            index_df = cudf.DataFrame({"map": item}).reset_index()
            new_index = index_df.merge(
                map_df, how="left", sort=False
            ).sort_values("index")
            if isinstance(item, Integral):
                return self._sr.iloc[new_index["idx"][0]]
            else:
                result = self._sr.iloc[new_index["idx"]]
                result.index = item
                return result

    class GeoSeriesILocIndexer:

        """
        Each row of a GeoSeries is one of the six types: Point, MultiPoint,
        LineString, MultiLineString, Polygon, or MultiPolygon.
        """

        def __init__(self, sr):
            self._sr = sr

        @cached_property
        def _type_int_to_field(self):
            return {
                Feature_Enum.POINT: self._sr.points,
                Feature_Enum.MULTIPOINT: self._sr.mpoints,
                Feature_Enum.LINESTRING: self._sr.lines,
                Feature_Enum.POLYGON: self._sr.polygons,
            }

        def __getitem__(self, indexes):
            # Slice the types and offsets
            union_offsets = self._sr._column._meta.union_offsets.iloc[indexes]
            union_types = self._sr._column._meta.input_types.iloc[indexes]

            points = self._sr._column.points
            mpoints = self._sr._column.mpoints
            lines = self._sr._column.lines
            polygons = self._sr._column.polygons

            column = GeoColumn(
                (points, mpoints, lines, polygons),
                {
                    "input_types": union_types,
                    "union_offsets": union_offsets,
                },
            )

            if isinstance(indexes, Integral):
                return GeoSeries(column, name=self._sr.name).to_shapely()
            else:
                return GeoSeries(
                    column, index=self._sr.index[indexes], name=self._sr.name
                )

    def from_arrow(union):
        column = GeoColumn(
            (
                cudf.Series(union.child(0)),
                cudf.Series(union.child(1)),
                cudf.Series(union.child(2)),
                cudf.Series(union.child(3)),
            ),
            {
                "input_types": union.type_codes,
                "union_offsets": union.offsets,
            },
        )
        return GeoSeries(column)

    @property
    def loc(self):
        """
        Not currently supported.
        """
        return self.GeoSeriesLocIndexer(self)

    @property
    def iloc(self):
        """
        Return the i-th row of the GeoSeries.
        """
        return self.GeoSeriesILocIndexer(self)

    def to_geopandas(self, nullable=False):
        """
        Returns a new GeoPandas GeoSeries object from the coordinates in
        the cuspatial GeoSeries.
        """
        if nullable is True:
            raise ValueError("GeoSeries doesn't support <NA> yet")
        final_union_slice = self.iloc[0 : len(self._column)]
        return gpGeoSeries(
            final_union_slice.to_shapely(),
            index=self.index.to_pandas(),
            name=self.name,
        )

    def to_pandas(self):
        """
        Treats to_pandas and to_geopandas as the same call, which improves
        compatibility with pandas.
        """
        return self.to_geopandas()

    def _linestring_to_shapely(self, geom):
        if len(geom) == 1:
            result = [tuple(x) for x in geom[0]]
            return LineString(result)
        else:
            linestrings = []
            for linestring in geom:
                linestrings.append(
                    LineString([tuple(child) for child in linestring])
                )
            return MultiLineString(linestrings)

    def _polygon_to_shapely(self, geom):
        if len(geom) == 1:
            rings = []
            for ring in geom[0]:
                rings.append(tuple(tuple(point) for point in ring))
            return Polygon(rings[0], rings[1:])
        else:
            polygons = []
            for p in geom:
                rings = []
                for ring in p:
                    rings.append(tuple([tuple(point) for point in ring]))
                polygons.append(Polygon(rings[0], rings[1:]))
            return MultiPolygon(polygons)

    @cached_property
    def _arrow_to_shapely(self):
        type_map = {
            Feature_Enum.NONE: lambda x: None,
            Feature_Enum.POINT: Point,
            Feature_Enum.MULTIPOINT: MultiPoint,
            Feature_Enum.LINESTRING: self._linestring_to_shapely,
            Feature_Enum.POLYGON: self._polygon_to_shapely,
        }
        return type_map

    def to_shapely(self):
        # Copy the GPU data to host for iteration and deserialization
        result_types = self._column._meta.input_types.to_arrow()

        # Get the shapely serialization methods we'll use here.
        shapely_fns = [
            self._arrow_to_shapely[Feature_Enum(x)]
            for x in result_types.to_numpy()
        ]
        union = self.to_arrow()

        # Serialize to Shapely!
        results = []
        for (result_index, shapely_serialization_fn) in zip(
            range(0, len(self)), shapely_fns
        ):
            results.append(
                shapely_serialization_fn(union[result_index].as_py())
            )

        # Finally, a slice determines that we return a list, otherwise
        # an object.
        if len(results) == 1:
            return results[0]
        else:
            return results

    def to_arrow(self):
        """
        Convert to a GeoArrow Array.

        Returns
        -------
        result: GeoArrow Union containing GeoArrow Arrays

        Examples
        --------
        >>> from shapely.geometry import MultiLineString, LineString
        >>> cugpdf = cuspatial.from_geopandas(geopandas.GeoSeries(
            MultiLineString(
                [
                    [(1, 0), (0, 1)],
                    [(0, 0), (1, 1)]
                ]
            )))
        >>> cugpdf.to_arrow()
        <pyarrow.lib.UnionArray object at 0x7f7061c0e0a0>
        -- is_valid: all not null
        -- type_ids:   [
            2
          ]
        -- value_offsets:   [
            0
          ]
        -- child 0 type: list<item: null>
          []
        -- child 1 type: list<item: null>
          []
        -- child 2 type: list<item: list<item: list<item: double>>>
          [
            [
              [
                [
                  1,
                  0
                ],
                [
                  0,
                  1
                ]
              ],
              [
                [
                  0,
                  0
                ],
                [
                  1,
                  1
                ]
              ]
            ]
          ]
        -- child 3 type: list<item: null>
          []
        """

        points = self._column.points
        mpoints = self._column.mpoints
        lines = self._column.lines
        polygons = self._column.polygons
        arrow_points = (
            points.to_arrow().view(pygeoarrow.ArrowPointsType)
            if len(points) > 0
            else points.to_arrow()
        )
        arrow_mpoints = (
            mpoints.to_arrow().view(pygeoarrow.ArrowMultiPointsType)
            if len(mpoints) > 1
            else mpoints.to_arrow()
        )
        arrow_lines = (
            lines.to_arrow().view(pygeoarrow.ArrowLinestringsType)
            if len(lines) > 1
            else lines.to_arrow()
        )
        arrow_polygons = (
            polygons.to_arrow().view(pygeoarrow.ArrowPolygonsType)
            if len(polygons) > 1
            else polygons.to_arrow()
        )

        return pa.UnionArray.from_dense(
            self._column._meta.input_types.to_arrow(),
            self._column._meta.union_offsets.to_arrow(),
            [
                arrow_points,
                arrow_mpoints,
                arrow_lines,
                arrow_polygons,
            ],
        )

    def _align_to_index(
        self: T,
        index: ColumnLike,
        how: str = "outer",
        sort: bool = True,
        allow_non_unique: bool = False,
    ) -> T:
        """
        The values in the newly aligned columns will not change,
        only positions in the union offsets and type codes.
        """
        aligned_union_offsets = (
            self._column._meta.union_offsets._align_to_index(
                index, how, sort, allow_non_unique
            )
        ).astype("int32")
        aligned_union_offsets[
            aligned_union_offsets.isna()
        ] = Feature_Enum.NONE.value
        aligned_input_types = self._column._meta.input_types._align_to_index(
            index, how, sort, allow_non_unique
        ).astype("int8")
        aligned_input_types[
            aligned_input_types.isna()
        ] = Feature_Enum.NONE.value
        column = GeoColumn(
            (
                self._column.points,
                self._column.mpoints,
                self._column.lines,
                self._column.polygons,
            ),
            {
                "input_types": aligned_input_types,
                "union_offsets": aligned_union_offsets,
            },
        )
        return GeoSeries(column)

    def align(self, other):
        """
        Align the rows of two GeoSeries using outer join.

        `align` rearranges two GeoSeries so that their indices match.
        If one GeoSeries is longer than the other, the shorter GeoSeries
        will be increased in length and missing index values will be added,
        inserting `None` when an empty row is created.

        Alignment involves matching the length of the indices, sorting them,
        and inserting into the right GeoSeries extra index values that are
        present in the left GeoSeries.

        Parameters
        ----------
        other: GeoSeries

        Returns
        -------
        (left, right) : GeoSeries
            Pair of aligned GeoSeries

        Examples
        --------
        >>> points = gpd.GeoSeries([
            Point((-8, -8)),
            Point((-2, -2)),
        ])
        >>> point = gpd.GeoSeries(points[0])
        >>> print(points.align(point))

        (0    POINT (-8.00000 -8.00000)
        1    POINT (-2.00000 -2.00000)
        dtype: geometry, 0    POINT (-8.00000 -8.00000)
        1                         None
        dtype: geometry)

        >>> points_right = gpd.GeoSeries([
            Point((-2, -2)),
            Point((-8, -8)),
        ], index=[1,0])
        >>> print(points.align(points_right))

        (0    POINT (-8.00000 -8.00000)
        1    POINT (-2.00000 -2.00000)
        dtype: geometry, 0    POINT (-8.00000 -8.00000)
        1    POINT (-2.00000 -2.00000)
        dtype: geometry)

        >>> points_alpha = gpd.GeoSeries([
            Point((-1, 1)),
            Point((1, -1)),
        ], index=['a', 'b'])
        >>> print(points.align(points_alpha))

        (0    POINT (-8.00000 -8.00000)
        1    POINT (-2.00000 -2.00000)
        a                         None
        b                         None
        dtype: geometry, 0                        None
        1                        None
        a    POINT (-1.00000 1.00000)
        b    POINT (1.00000 -1.00000)
        dtype: geometry)

        """

        # Merge the two indices and sort them
        if (
            len(self.index) == len(other.index)
            and (self.index == other.index).all()
        ):
            return self, other

        idx1 = cudf.DataFrame({"idx": self.index})
        idx2 = cudf.DataFrame({"idx": other.index})
        index = idx1.merge(idx2, how="outer").sort_values("idx")["idx"]
        index.name = None

        # Align the two GeoSeries
        aligned_left = self._align_to_index(index)
        aligned_right = other._align_to_index(index)

        # If the two GeoSeries have the same length, keep the original index
        # Otherwise, use the union of the two indices
        if len(other) == len(aligned_right):
            aligned_right.index = other.index
        else:
            aligned_right.index = index
        if len(self) == len(aligned_left):
            aligned_left.index = self.index
        else:
            aligned_left.index = index

        # Aligned GeoSeries are sorted by index
        aligned_right = aligned_right.sort_index()
        aligned_left = aligned_left.sort_index()
        return (
            aligned_left,
            aligned_right,
        )

    def _gather(
        self, gather_map, keep_index=True, nullify=False, check_bounds=True
    ):
        return self.iloc[gather_map]

    # def reset_index(self, drop=False, inplace=False, name=None):
    def reset_index(
        self,
        level=None,
        drop=False,
        name=None,
        inplace=False,
    ):
        """
        Reset the index of the GeoSeries.

        Parameters
        ----------
        level : int, str, tuple, or list, default None
            Only remove the given levels from the index. Removes all levels
            by default.
        drop : bool, default False
            If drop is False, create a new dataframe with the original
            index as a column. If drop is True, the original index is
            dropped.
        name : object, optional
            The name to use for the column containing the original
            Series values.
        inplace: bool, default False
            If True, the original GeoSeries is modified.

        Returns
        -------
        GeoSeries
            GeoSeries with reset index.

        Examples
        --------
        >>> points = gpd.GeoSeries([
            Point((-8, -8)),
            Point((-2, -2)),
        ], index=[1, 0])
        >>> print(points.reset_index())

        0    POINT (-8.00000 -8.00000)
        1    POINT (-2.00000 -2.00000)
        dtype: geometry
        """
        geo_series = self.copy(deep=False)

        # Create a cudf series with the same index as the GeoSeries
        # and use `cudf` reset_index to identify what our result
        # should look like.
        cudf_series = cudf.Series(
            np.arange(len(geo_series.index)), index=geo_series.index
        )
        cudf_result = cudf_series.reset_index(level, drop, name, inplace)

        if not inplace:
            if isinstance(cudf_result, cudf.Series):
                geo_series.index = cudf_result.index
                return geo_series
            elif isinstance(cudf_result, cudf.DataFrame):
                # Drop was equal to False, so we need to create a
                # `GeoDataFrame` from the `GeoSeries`
                from cuspatial.core.geodataframe import GeoDataFrame

                # The columns of the `cudf.DataFrame` are the new
                # columns of the `GeoDataFrame`.
                columns = {
                    col: cudf_result[col] for col in cudf_result.columns
                }
                geo_result = GeoDataFrame(columns)
                geo_series.index = geo_result.index
                # Add the original `GeoSeries` as a column.
                if name:
                    geo_result[name] = geo_series
                else:
                    geo_result[0] = geo_series
                return geo_result
        else:
            self.index = cudf_series.index
            return None

    def contains_properly(self, other, align=True):
        """Returns a `Series` of `dtype('bool')` with value `True` for each
        aligned geometry that contains _other_.

        Compute from a GeoSeries of points and a GeoSeries of polygons which
        points are properly contained within the corresponding polygon. Polygon
        A contains Point B properly if B intersects the interior of A but not
        the boundary (or exterior).

        Parameters
        ----------
        other
            a cuspatial.GeoSeries
        align=True
            to align the indices before computing .contains or not. If the
            indices are not aligned, they will be compared based on their
            implicit row order.

        Examples
        --------

        Test if a polygon is inside another polygon:
        >>> point = cuspatial.GeoSeries(
            [Point(0.5, 0.5)],
            )
        >>> polygon = cuspatial.GeoSeries(
            [
                Polygon([[0, 0], [1, 0], [1, 1], [0, 0]]),
            ]
        )
        >>> print(polygon.contains(point))
        0    False
        dtype: bool


        Test whether three points fall within either of two polygons
        >>> point = cuspatial.GeoSeries(
            [Point(0, 0)],
            [Point(-1, 0)],
            [Point(-2, 0)],
            [Point(0, 0)],
            [Point(-1, 0)],
            [Point(-2, 0)],
            )
        >>> polygon = cuspatial.GeoSeries(
            [
                Polygon([[0, 0], [1, 0], [1, 1], [0, 0]]),
                Polygon([[0, 0], [1, 0], [1, 1], [0, 0]]),
                Polygon([[0, 0], [1, 0], [1, 1], [0, 0]]),
                Polygon([[-2, -2], [-2, 2], [2, 2], [-2, -2]]),
                Polygon([[-2, -2], [-2, 2], [2, 2], [-2, -2]]),
                Polygon([[-2, -2], [-2, 2], [2, 2], [-2, -2]]),
            ]
        )
        >>> print(polygon.contains(point))
        0    False
        1    False
        2    False
        3    False
        4    False
        5     True
        dtype: bool

        Note
        ----
        poly_ring_offsets must contain only the rings that make up the polygons
        indexed by poly_offsets. If there are rings in poly_ring_offsets that
        are not part of the polygons in poly_offsets, results are likely to be
        incorrect and behavior is undefined.
        Note
        ----
        Polygons must be closed: the first and last coordinate of each polygon
        must be the same.

        Returns
        -------
        result : cudf.Series
            A Series of boolean values indicating whether each point falls
            within the corresponding polygon in the input.
        """
<<<<<<< HEAD
        if contains_only_points(self) and contains_only_points(other):
            return cudf.Series(EqualsBinpred(self, other, align)())
        else:
            return ContainsProperlyBinpred(self, other, align)()

    def geom_equals(self, other, align=True):
        """Compute if a GeoSeries of features A is equal to a GeoSeries of
        features B. Features are equal if their vertices are equal.

        An object is equal to other if its set-theoretic boundary, interior,
        and exterior coincide with those of the other object.

        Parameters
        ----------
        other
            a cuspatial.GeoSeries
        align=True
            to align the indices before computing .contains or not. If the
            indices are not aligned, they will be compared based on their
            implicit row order.

        Examples
        --------
        Test if two points are equal:
        >>> point = cuspatial.GeoSeries(
            [Point(0, 0)],
            )
        >>> point2 = cuspatial.GeoSeries(
            [Point(0, 0)],
            )
        >>> print(point.equals(point2))
        0    True
        dtype: bool

        Test if two polygons are equal:
        >>> polygon = cuspatial.GeoSeries(
            [
                Polygon([[0, 0], [1, 0], [1, 1], [0, 0]]),
            ]
        )
        >>> polygon2 = cuspatial.GeoSeries(
            [
                Polygon([[0, 0], [1, 0], [1, 1], [0, 0]]),
            ]
        )
        >>> print(polygon.equals(polygon2))
        0    True
        dtype: bool

        Returns
        -------

        result : cudf.Series
            A Series of boolean values indicating whether each feature in A
            is equal to the corresponding feature in B.
        """
        return EqualsBinpred(self, other, align)()

    def covers(self, other, align=True):
        """Compute if a GeoSeries of features A covers a second GeoSeries of
        features B. A covers B if no points on B lie in the exterior of A.

        Parameters
        ----------
        other
            a cuspatial.GeoSeries
        align=True
            align the GeoSeries indexes before calling the binpred

        Returns
        -------
        result : cudf.Series
            A Series of boolean values indicating whether each feature in the
            input GeoSeries covers the corresponding feature in the other
            GeoSeries.
        """
        return CoversBinpred(self, other, align)()

=======
        return ContainsProperlyBinpred(self, other, align)()

>>>>>>> a3d5fc62
    def intersects(self, other, align=True):
        """Returns a `Series` of `dtype('bool')` with value `True` for each
        aligned geometry that intersects _other_.

<<<<<<< HEAD
        An object is said to intersect _other_ if its _boundary_ and
        _interior_ intersects in any way with those of other.
=======
        A geometry intersects another geometry if its boundary or interior
        intersect in any way with the other geometry.
>>>>>>> a3d5fc62

        Parameters
        ----------
        other
            a cuspatial.GeoSeries
        align=True
            align the GeoSeries indexes before calling the binpred

        Returns
        -------
        result : cudf.Series
            A Series of boolean values indicating whether the geometries of
            each row intersect.
        """
<<<<<<< HEAD
        if contains_only_points(self) and contains_only_points(other):
            return cudf.Series(EqualsBinpred(self, other, align)())
        else:
            return IntersectsBinpred(self, other, align)()
=======
        return IntersectsBinpred(self, other, align)()
>>>>>>> a3d5fc62

    def within(self, other, align=True):
        """Returns a `Series` of `dtype('bool')` with value `True` for each
        aligned geometry that is within _other_.

<<<<<<< HEAD
        An object is said to be within other if at least one of its points
        is located in the interior and no points are located in the exterior
        of the other.
=======
        A geometry is within another geometry if at least one of its points is
        located in the interior of the other geometry and no points are
        located in the exterior of the other geometry.
>>>>>>> a3d5fc62

        Parameters
        ----------
        other
            a cuspatial.GeoSeries
        align=True
            align the GeoSeries indexes before calling the binpred

        Returns
        -------
        result : cudf.Series
            A Series of boolean values indicating whether each feature falls
            within the corresponding polygon in the input.
        """
<<<<<<< HEAD
        if contains_only_points(self) and contains_only_points(other):
            return cudf.Series(EqualsBinpred(self, other, align)())
        else:
            return WithinBinpred(self, other, align)()
=======
        return WithinBinpred(self, other, align)()
>>>>>>> a3d5fc62

    def overlaps(self, other, align=True):
        """Returns True for all aligned geometries that overlap other, else
        False.

        Geometries overlap if they have more than one but not all points in
        common, have the same dimension, and the intersection of the
        interiors of the geometries has the same dimension as the geometries
        themselves.

        Parameters
        ----------
        other
            a cuspatial.GeoSeries
        align=True
            align the GeoSeries indexes before calling the binpred

        Returns
        -------
        result : cudf.Series
            A Series of boolean values indicating whether each geometry
            overlaps the corresponding geometry in the input."""
        # Overlaps has the same requirement as crosses.
<<<<<<< HEAD
        if contains_only_points(self) and contains_only_points(other):
            return cudf.Series([False] * len(self))
        else:
            return OverlapsBinpred(self, other, align=align)()

    def crosses(self, other, align=True):
        """Returns True for all aligned geometries that cross other, else
        False.

        Geometries cross if they have some but not all interior points in
        common, have the same dimension, and the intersection of the
        interiors of the geometries has the dimension of the geometries
        themselves minus one.

        Parameters
        ----------
        other
            a cuspatial.GeoSeries
        align=True
            align the GeoSeries indexes before calling the binpred

        Returns
        -------
        result : cudf.Series
            A Series of boolean values indicating whether each geometry
            crosses the corresponding geometry in the input."""
        if contains_only_points(self) and contains_only_points(other):
            return cudf.Series([False] * len(self))
        else:
            return CrossesBinpred(self, other, align=align)()


class GeoColumnAccessor:
    def __init__(self, list_series, meta):
        self._series = list_series
        self._col = self._series._column
        self._meta = meta
        self._type = Feature_Enum.POINT

    @property
    def x(self):
        return self.xy[::2].reset_index(drop=True)

    @property
    def y(self):
        return self.xy[1::2].reset_index(drop=True)

    @property
    def xy(self):
        return cudf.Series(
            self._get_current_features(self._type).leaves().values
        )

    def _get_current_features(self, type):
        # Resample the existing features so that the offsets returned
        # by `_offset` methods reflect previous slicing, and match
        # the values returned by .xy.
        existing_indices = self._meta.union_offsets[
            self._meta.input_types == type.value
        ]
        existing_features = self._col.take(existing_indices._column)
        return existing_features

    def point_indices(self):
        # Return a cupy.ndarray containing the index values that each
        # point belongs to.
        """
        offsets = cp.arange(0, len(self.xy) + 1, 2)
        sizes = offsets[1:] - offsets[:-1]
        return cp.repeat(self._meta.input_types.index, sizes)
        """
        return self._meta.input_types.index[self._meta.input_types != -1]


class MultiPointGeoColumnAccessor(GeoColumnAccessor):
    def __init__(self, list_series, meta):
        super().__init__(list_series, meta)
        self._type = Feature_Enum.MULTIPOINT

    @property
    def geometry_offset(self):
        return self._get_current_features(self._type).offsets.values

    def point_indices(self):
        # Return a cupy.ndarray containing the index values from the
        # MultiPoint GeoSeries that each individual point is member of.
        offsets = cp.array(self.geometry_offset)
        sizes = offsets[1:] - offsets[:-1]
        return cp.repeat(self._meta.input_types.index, sizes)


class LineStringGeoColumnAccessor(GeoColumnAccessor):
    def __init__(self, list_series, meta):
        super().__init__(list_series, meta)
        self._type = Feature_Enum.LINESTRING

    @property
    def geometry_offset(self):
        return self._get_current_features(self._type).offsets.values

    @property
    def part_offset(self):
        return self._get_current_features(self._type).elements.offsets.values

    def point_indices(self):
        # Return a cupy.ndarray containing the index values from the
        # LineString GeoSeries that each individual point is member of.
        offsets = cp.array(self.part_offset)
        sizes = offsets[1:] - offsets[:-1]
        return cp.repeat(self._meta.input_types.index, sizes)


class PolygonGeoColumnAccessor(GeoColumnAccessor):
    def __init__(self, list_series, meta):
        super().__init__(list_series, meta)
        self._type = Feature_Enum.POLYGON

    @property
    def geometry_offset(self):
        return self._get_current_features(self._type).offsets.values

    @property
    def part_offset(self):
        return self._get_current_features(self._type).elements.offsets.values

    @property
    def ring_offset(self):
        return self._get_current_features(
            self._type
        ).elements.elements.offsets.values

    def point_indices(self):
        # Return a cupy.ndarray containing the index values from the
        # Polygon GeoSeries that each individual point is member of.
        offsets = cp.array(self.ring_offset)
        sizes = offsets[1:] - offsets[:-1]
        return cp.repeat(self._meta.input_types.index, sizes)
=======
        return OverlapsBinpred(self, other, align=align)()
>>>>>>> a3d5fc62
<|MERGE_RESOLUTION|>--- conflicted
+++ resolved
@@ -27,12 +27,9 @@
 from cuspatial.core._column.geometa import Feature_Enum, GeoMeta
 from cuspatial.core.binpreds.binpreds import (
     ContainsProperlyBinpred,
-<<<<<<< HEAD
     CoversBinpred,
     CrossesBinpred,
     EqualsBinpred,
-=======
->>>>>>> a3d5fc62
     IntersectsBinpred,
     OverlapsBinpred,
     WithinBinpred,
@@ -143,116 +140,6 @@
         )
         return result
 
-<<<<<<< HEAD
-=======
-    class GeoColumnAccessor:
-        def __init__(self, list_series, meta):
-            self._series = list_series
-            self._col = self._series._column
-            self._meta = meta
-            self._type = Feature_Enum.POINT
-
-        @property
-        def x(self):
-            return self.xy[::2].reset_index(drop=True)
-
-        @property
-        def y(self):
-            return self.xy[1::2].reset_index(drop=True)
-
-        @property
-        def xy(self):
-            return cudf.Series(
-                self._get_current_features(self._type).leaves().values
-            )
-
-        def _get_current_features(self, type):
-            # Resample the existing features so that the offsets returned
-            # by `_offset` methods reflect previous slicing, and match
-            # the values returned by .xy.
-            existing_indices = self._meta.union_offsets[
-                self._meta.input_types == type.value
-            ]
-            existing_features = self._col.take(existing_indices._column)
-            return existing_features
-
-        def point_indices(self):
-            # Return a cupy.ndarray containing the index values that each
-            # point belongs to.
-            """
-            offsets = cp.arange(0, len(self.xy) + 1, 2)
-            sizes = offsets[1:] - offsets[:-1]
-            return cp.repeat(self._series.index, sizes)
-            """
-            return self._series.index
-
-    class MultiPointGeoColumnAccessor(GeoColumnAccessor):
-        def __init__(self, list_series, meta):
-            super().__init__(list_series, meta)
-            self._type = Feature_Enum.MULTIPOINT
-
-        @property
-        def geometry_offset(self):
-            return self._get_current_features(self._type).offsets.values
-
-        def point_indices(self):
-            # Return a cupy.ndarray containing the index values from the
-            # MultiPoint GeoSeries that each individual point is member of.
-            offsets = cp.array(self.geometry_offset)
-            sizes = offsets[1:] - offsets[:-1]
-            return cp.repeat(self._series.index, sizes)
-
-    class LineStringGeoColumnAccessor(GeoColumnAccessor):
-        def __init__(self, list_series, meta):
-            super().__init__(list_series, meta)
-            self._type = Feature_Enum.LINESTRING
-
-        @property
-        def geometry_offset(self):
-            return self._get_current_features(self._type).offsets.values
-
-        @property
-        def part_offset(self):
-            return self._get_current_features(
-                self._type
-            ).elements.offsets.values
-
-        def point_indices(self):
-            # Return a cupy.ndarray containing the index values from the
-            # LineString GeoSeries that each individual point is member of.
-            offsets = cp.array(self.part_offset)
-            sizes = offsets[1:] - offsets[:-1]
-            return cp.repeat(self._series.index, sizes)
-
-    class PolygonGeoColumnAccessor(GeoColumnAccessor):
-        def __init__(self, list_series, meta):
-            super().__init__(list_series, meta)
-            self._type = Feature_Enum.POLYGON
-
-        @property
-        def geometry_offset(self):
-            return self._get_current_features(self._type).offsets.values
-
-        @property
-        def part_offset(self):
-            return self._get_current_features(
-                self._type
-            ).elements.offsets.values
-
-        @property
-        def ring_offset(self):
-            return self._get_current_features(
-                self._type
-            ).elements.elements.offsets.values
-
-        def point_indices(self):
-            # Return a cupy.ndarray containing the index values from the
-            # Polygon GeoSeries that each individual point is member of.
-            offsets = cp.array(self.ring_offset)
-            sizes = offsets[1:] - offsets[:-1]
-            return cp.repeat(self._series.index, sizes)
-
->>>>>>> a3d5fc62
     @property
     def points(self):
         """
@@ -883,7 +770,6 @@
             A Series of boolean values indicating whether each point falls
             within the corresponding polygon in the input.
         """
-<<<<<<< HEAD
         if contains_only_points(self) and contains_only_points(other):
             return cudf.Series(EqualsBinpred(self, other, align)())
         else:
@@ -962,21 +848,12 @@
         """
         return CoversBinpred(self, other, align)()
 
-=======
-        return ContainsProperlyBinpred(self, other, align)()
-
->>>>>>> a3d5fc62
     def intersects(self, other, align=True):
         """Returns a `Series` of `dtype('bool')` with value `True` for each
         aligned geometry that intersects _other_.
 
-<<<<<<< HEAD
         An object is said to intersect _other_ if its _boundary_ and
         _interior_ intersects in any way with those of other.
-=======
-        A geometry intersects another geometry if its boundary or interior
-        intersect in any way with the other geometry.
->>>>>>> a3d5fc62
 
         Parameters
         ----------
@@ -991,28 +868,18 @@
             A Series of boolean values indicating whether the geometries of
             each row intersect.
         """
-<<<<<<< HEAD
         if contains_only_points(self) and contains_only_points(other):
             return cudf.Series(EqualsBinpred(self, other, align)())
         else:
             return IntersectsBinpred(self, other, align)()
-=======
-        return IntersectsBinpred(self, other, align)()
->>>>>>> a3d5fc62
 
     def within(self, other, align=True):
         """Returns a `Series` of `dtype('bool')` with value `True` for each
         aligned geometry that is within _other_.
 
-<<<<<<< HEAD
         An object is said to be within other if at least one of its points
         is located in the interior and no points are located in the exterior
         of the other.
-=======
-        A geometry is within another geometry if at least one of its points is
-        located in the interior of the other geometry and no points are
-        located in the exterior of the other geometry.
->>>>>>> a3d5fc62
 
         Parameters
         ----------
@@ -1027,14 +894,10 @@
             A Series of boolean values indicating whether each feature falls
             within the corresponding polygon in the input.
         """
-<<<<<<< HEAD
         if contains_only_points(self) and contains_only_points(other):
             return cudf.Series(EqualsBinpred(self, other, align)())
         else:
             return WithinBinpred(self, other, align)()
-=======
-        return WithinBinpred(self, other, align)()
->>>>>>> a3d5fc62
 
     def overlaps(self, other, align=True):
         """Returns True for all aligned geometries that overlap other, else
@@ -1058,7 +921,6 @@
             A Series of boolean values indicating whether each geometry
             overlaps the corresponding geometry in the input."""
         # Overlaps has the same requirement as crosses.
-<<<<<<< HEAD
         if contains_only_points(self) and contains_only_points(other):
             return cudf.Series([False] * len(self))
         else:
@@ -1108,9 +970,11 @@
 
     @property
     def xy(self):
-        return cudf.Series(
-            self._get_current_features(self._type).leaves().values
-        )
+        features = self._get_current_features(self._type)
+        if hasattr(features, "leaves"):
+            return cudf.Series(features.leaves().values)
+        else:
+            return cudf.Series()
 
     def _get_current_features(self, type):
         # Resample the existing features so that the offsets returned
@@ -1195,7 +1059,4 @@
         # Polygon GeoSeries that each individual point is member of.
         offsets = cp.array(self.ring_offset)
         sizes = offsets[1:] - offsets[:-1]
-        return cp.repeat(self._meta.input_types.index, sizes)
-=======
-        return OverlapsBinpred(self, other, align=align)()
->>>>>>> a3d5fc62
+        return cp.repeat(self._meta.input_types.index, sizes)