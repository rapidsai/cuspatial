--- conflicted
+++ resolved
@@ -130,27 +130,11 @@
 
         @property
         def x(self):
-<<<<<<< HEAD
-            types = self._meta.input_types
-            offsets = self._meta.union_offsets
-            indices = offsets[types == self._type.value]
-            result = self._col.take(indices._column).leaves().values
-            return cudf.Series(result[::2])
-
-        @property
-        def y(self):
-            types = self._meta.input_types
-            offsets = self._meta.union_offsets
-            indices = offsets[types == self._type.value]
-            result = self._col.take(indices._column).leaves().values
-            return cudf.Series(result[1::2])
-=======
             return self.xy[::2].reset_index(drop=True)
 
         @property
         def y(self):
             return self.xy[1::2].reset_index(drop=True)
->>>>>>> 60d56758
 
         @property
         def xy(self):
