--- conflicted
+++ resolved
@@ -1017,11 +1017,9 @@
             `point_indices` and `polygon_indices`, each of which is a
             `Series` of `dtype('int32')` in the case of `allpairs=True`.
         """
-<<<<<<< HEAD
-        if contains_only_points(self) and contains_only_points(other):
-            return cudf.Series(EqualsBinpred(self, other, align)())
-        else:
-            return ContainsProperlyBinpred(self, other, align)()
+        if contains_only_points(self) and contains_only_points(self):
+            return EqualsBinpred(self, other, align)()
+        return ContainsProperlyBinpred(self, other, align, allpairs)()
 
     def geom_equals(self, other, align=True):
         """Compute if a GeoSeries of features A is equal to a GeoSeries of
@@ -1087,9 +1085,6 @@
             GeoSeries.
         """
         return CoversBinpred(self, other, align)()
-=======
-        return ContainsProperlyBinpred(self, other, align, allpairs)()
->>>>>>> 9aa3ee2f
 
     def intersects(self, other, align=True):
         """Returns a `Series` of `dtype('bool')` with value `True` for each
