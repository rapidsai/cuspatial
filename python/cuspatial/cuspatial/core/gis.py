# Copyright (c) 2019-2020, NVIDIA CORPORATION.

from cudf import DataFrame
from cudf.core.column import as_column

from cuspatial._lib.point_in_polygon import (
    point_in_polygon as cpp_point_in_polygon,
)
from cuspatial._lib.spatial import (
    cpp_directed_hausdorff_distance,
<<<<<<< HEAD
    cpp_point_in_polygon_bitmap,
    haversine_distance as cpp_haversine_distance,
=======
    cpp_haversine_distance,
>>>>>>> f0515087
    lonlat_to_cartesian as cpp_lonlat_to_cartesian,
)
from cuspatial.utils import gis_utils
from cuspatial.utils.column_utils import normalize_point_columns


def directed_hausdorff_distance(x, y, count):
    """ Compute the directed Hausdorff distances between all pairs of
    trajectories.

    params
    x: x coordinates
    y: y coordinates
    count: size of each trajectory

    Parameters
    ----------
    {params}

    Example
    -------
    The directed Hausdorff distance from one trajectory to another is the
    greatest of all the distances from a point in the first trajectory to
    the closest point in the second.
    [Wikipedia](https://en.wikipedia.org/wiki/Hausdorff_distance)

    Consider a pair of lines on a grid.

     |
     o
    -oxx-
     |
    o = [[0, 0], [0, 1]]
    x = [[1, 0], [2, 0]]

    o[0] is the closest point in o to x. The distance from o[0] to the farthest
    point in x = 2.
    x[0] is the closest point in x to o. The distance from x[0] to the farthest
    point in o = 1.414.

        result = cuspatial.directed_hausdorff_distance(
            cudf.Series([0, 1, 0, 0]),
            cudf.Series([0, 0, 1, 2]),
            cudf.Series([2, 2,]),
        )
        print(result)
             0         1
        0  0.0  1.414214
        1  2.0  0.000000

    Returns
    -------
    DataFrame: The pairwise directed distance matrix with one row and one
    column per input trajectory; the value at row i, column j represents the
    hausdorff distance from trajectory i to trajectory j.
    """
    result = cpp_directed_hausdorff_distance(x, y, count)
    dim = len(count)
    return DataFrame.from_gpu_matrix(result.to_gpu_array().reshape(dim, dim))


def haversine_distance(p1_lon, p1_lat, p2_lon, p2_lat):
    """ Compute the haversine distances between an arbitrary list of lon/lat
    pairs

    params
    p1_lon: longitude of first set of coords
    p1_lat: latitude of first set of coords
    p2_lon: longitude of second set of coords
    p2_lat: latitude of second set of coords

    Parameters
    ----------
    {params}

    returns
    Series: distance between all pairs of lat/lon coords
    """
    p1_lon, p1_lat, p2_lon, p2_lat = normalize_point_columns(
        as_column(p1_lon),
        as_column(p1_lat),
        as_column(p2_lon),
        as_column(p2_lat),
    )
    return cpp_haversine_distance(p1_lon, p1_lat, p2_lon, p2_lat)


def lonlat_to_cartesian(origin_lon, origin_lat, input_lon, input_lat):
    """ Convert lonlat coordinates to km x,y coordinates based on some camera
    origin.

    params
    origin_lon: float64 - longitude camera
    origin_lat: float64 - latitude camera
    input_lon: Series of longitude coords to convert to x
    input_lat: Series of latitude coords to convert to y

    Parameters
    ----------
    {params}

    returns
    DataFrame: 'x', 'y' columns for new km positions of coords
    """
    result = cpp_lonlat_to_cartesian(
        origin_lon, origin_lat, input_lon._column, input_lat._column
    )
    return DataFrame({"x": result[0], "y": result[1]})


def point_in_polygon(
    test_points_x,
    test_points_y,
    poly_offsets,
    poly_ring_offsets,
    poly_points_x,
    poly_points_y,
):
    """ Compute from a set of points and a set of polygons which points fall
    within which polygons. Note that `polygons_(x,y)` must be specified as
    closed polygons: the first and last coordinate of each polygon must be
    the same.

    params
    test_points_x: x-coordinate of test points
    test_points_y: y-coordinate of test points
    poly_offsets: beginning index of the first ring in each polygon
    poly_ring_offsets: beginning index of the first point in each ring
    poly_points_x: x closed-coordinate of polygon points
    poly_points_y: y closed-coordinate of polygon points

    Parameters
    ----------
    {params}

    Examples
    --------
        result = cuspatial.point_in_polygon(
            cudf.Series([0, -8, 6.0]]), # x coordinates of 3 query points
            cudf.Series([0, -8, 6.0]), # y coordinates of 3 query points
            cudf.Series([1, 2], index=['nyc', 'dc']), # ring positions of
                    # two polygons each with one ring
            cudf.Series([4, 8]), # positions of last vertex in each ring
            # polygon coordinates, x and y. Note [-10, -10] and [0, 0] repeat
            # the start/end coordinate of the two polygons.
            cudf.Series([-10, 5, 5, -10, -10, 0, 10, 10, 0, 0]),
            cudf.Series([-10, -10, 5, 5, -10, 0, 0, 10, 10, 0]),
        )
        # The result of point_in_polygon is a DataFrame of Boolean
        # values indicating whether each point (rows) falls within
        # each polygon (columns).
        print(result)
                    nyc            dc
        0          True          True
        1          True         False
        2         False          True

        # Point 0: (0, 0) falls in both polygons
        # Point 1: (-8, -8) falls in the first polygon
        # Point 2: (6.0, 6.0) falls in the second polygon

    note
    input Series x and y will not be index aligned, but computed as
    sequential arrays.

    returns
    DataFrame: a DataFrame of Boolean values indicating whether each point
    falls within each polygon.
    """

    if len(poly_offsets) == 0:
        return DataFrame()

    (
        test_points_x,
        test_points_y,
        poly_points_x,
        poly_points_y,
    ) = normalize_point_columns(
        as_column(test_points_x),
        as_column(test_points_y),
        as_column(poly_points_x),
        as_column(poly_points_y),
    )

    result = cpp_point_in_polygon(
        test_points_x,
        test_points_y,
        as_column(poly_offsets, dtype="int32"),
        as_column(poly_ring_offsets, dtype="int32"),
        poly_points_x,
        poly_points_y,
    )

    result = gis_utils.pip_bitmap_column_to_binary_array(
        polygon_bitmap_column=result, width=len(poly_offsets)
    )
    result = DataFrame.from_gpu_matrix(result)
    result = result._apply_support_method("astype", dtype="bool")
    result.columns = [x for x in list(reversed(poly_offsets.index))]
    result = result[list(reversed(result.columns))]
    return result<|MERGE_RESOLUTION|>--- conflicted
+++ resolved
@@ -8,12 +8,7 @@
 )
 from cuspatial._lib.spatial import (
     cpp_directed_hausdorff_distance,
-<<<<<<< HEAD
-    cpp_point_in_polygon_bitmap,
     haversine_distance as cpp_haversine_distance,
-=======
-    cpp_haversine_distance,
->>>>>>> f0515087
     lonlat_to_cartesian as cpp_lonlat_to_cartesian,
 )
 from cuspatial.utils import gis_utils
