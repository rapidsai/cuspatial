# Copyright (c) 2019, NVIDIA CORPORATION.

from cudf import DataFrame

from cuspatial._lib.spatial import (
    cpp_directed_hausdorff_distance,
    cpp_haversine_distance,
    cpp_lonlat2coord,
    cpp_point_in_polygon_bitmap,
    cpp_spatial_window_points,
)


def directed_hausdorff_distance(x, y, count):
    """ Compute the directed Hausdorff distances between any groupings
    of polygons.

    params
    x: x coordinates
    y: y coordinates
    count: size of each polygon

    Parameters
    ----------
    {params}

    returns
    DataFrame: 'min', 'max' columns of Hausdorff distances for each polygon
    """
    return cpp_directed_hausdorff_distance(x, y, count)


<<<<<<< HEAD
def haversine_distance(p1_lon, p1_lat, p2_lon, p2_lat):
    """ Compute the haversine distances between an arbitrary list of lon/lat
    pairs
=======
def haversine_distance(p1_lat, p1_lon, p2_lat, p2_lon):
    """ Compute the haversine distances (km) between an arbitrary list of
    lat/lon pairs.
>>>>>>> 4425cd88

    params
    p1_lon: longitude of first set of coords
    p1_lat: latitude of first set of coords
    p2_lon: longitude of second set of coords
    p2_lat: latitude of second set of coords

    Parameters
    ----------
    {params}

    returns
    Series: distance between all pairs of lat/lon coords
    """
    return cpp_haversine_distance(p1_lon, p1_lat, p2_lon, p2_lat)


def lonlat_to_xy_km_coordinates(
    camera_lon, camera_lat, lon_coords, lat_coords
):
    """ Convert lonlat coordinates to km x,y coordinates based on some camera
    origin.

    params
    camera_lon: float64 - longitude camera
    camera_lat: float64 - latitude camera
    lon_coords: Series of longitude coords to convert to x
    lat_coords: Series of latitude coords to convert to y

    Parameters
    ----------
    {params}

    returns
    DataFrame: 'x', 'y' columns for new km positions of coords
    """
    result = cpp_lonlat2coord(camera_lon, camera_lat, lon_coords, lat_coords)
    return DataFrame({"x": result[0], "y": result[1]})


def point_in_polygon_bitmap(
    x_points,
    y_points,
    polygon_ids,
    polygon_end_indices,
    polygons_x,
    polygons_y,
):
    """ Compute from a set of points and a set of polygons which points fall
    within which polygons.

    params
    x_points: x coordinates of points to test
    y_points: y coordinates of points to test
    polygon_ids: a unique integer id for each polygon
    polygon_end_indices: the (n+1)th vertex of the final coordinate of each
                         polygon in the next parameters
    polygons_x: x coordinates of all polygon points
    polygons_y: y coordinates of all polygon points

    Parameters
    ----------
    {params}

    Examples
    --------
        result = cuspatial.point_in_polygon_bitmap(
            cudf.Series([0, -8, 6.0]), # x coordinates of 3 query points
            cudf.Series([0, -8, 6.0]), # y coordinates of 3 query points
            cudf.Series([1, 2]), # unique id of two polygons
            cudf.Series([5, 10]), # position of last vertex in each polygon
            # polygon coordinates, x and y
            cudf.Series([-10.0, 5, 5, -10, -10, 0, 10, 10, 0, 0]),
            cudf.Series([-10.0, -10, 5, 5, -10, 0, 0, 10, 10, 0]),
        )
        # The result of point_in_polygon_bitmap is a binary bitmap of
        # coordinates inside of the polgyon.
        print(cudf.Series(result))
        0    3
        1    1
        2    2
        dtype: int32
        # The result 3, 1, 2 represents the position of each point in each
        # polygon in integer binary format:
        # Point 0: (0, 0) falls in both polygons: 0b11 (3)
        # Point 1: (-8, -8) falls in the first polygon: 0b01 (1)
        # Point 2: (6.0, 6.0) falls in the second polygon: 0b10 (2)

    returns
    Series: one int32 for each point. This int32 is a binary bitmap specifying
    true or false for each of 32 polygons.
    """
    return cpp_point_in_polygon_bitmap(
        x_points,
        y_points,
        polygon_ids,
        polygon_end_indices,
        polygons_x,
        polygons_y,
    )


def window_points(left, bottom, right, top, x, y):
    """ Return only the subset of coordinates that fall within the numerically
    closed borders [,] of the defined bounding box.

    params
    left: x coordinate of window left boundary
    bottom: y coordinate of window bottom boundary
    right: x coordinate of window right boundary
    top: y coordinate of window top boundary
    x: Series of x coordinates that may fall within the window
    y: Series of y coordinates that may fall within the window

    Parameters
    ----------
    {params}

    Returns
    -------
    DataFrame: subset of x, y pairs above that fall within the window
    """
    result = cpp_spatial_window_points(left, bottom, right, top, x, y)
    return DataFrame({"x": result[0], "y": result[1]})<|MERGE_RESOLUTION|>--- conflicted
+++ resolved
@@ -30,15 +30,9 @@
     return cpp_directed_hausdorff_distance(x, y, count)
 
 
-<<<<<<< HEAD
 def haversine_distance(p1_lon, p1_lat, p2_lon, p2_lat):
     """ Compute the haversine distances between an arbitrary list of lon/lat
     pairs
-=======
-def haversine_distance(p1_lat, p1_lon, p2_lat, p2_lon):
-    """ Compute the haversine distances (km) between an arbitrary list of
-    lat/lon pairs.
->>>>>>> 4425cd88
 
     params
     p1_lon: longitude of first set of coords
