# Copyright (c) 2023, NVIDIA CORPORATION.

from typing import TypeVar

import cudf

from cuspatial.core.binpreds.basic_predicates import (
    _basic_contains_count,
    _basic_equals_all,
    _basic_equals_any,
    _basic_equals_count,
    _basic_intersects,
    _basic_intersects_pli,
)
from cuspatial.core.binpreds.binpred_interface import (
    BinPred,
    ImpossiblePredicate,
    NotImplementedPredicate,
)
from cuspatial.core.binpreds.contains_geometry_processor import (
    ContainsGeometryProcessor,
)
from cuspatial.utils.binpred_utils import (
    LineString,
    MultiPoint,
    Point,
    Polygon,
    _open_polygon_rings,
    _pli_lines_to_multipoints,
<<<<<<< HEAD
=======
    _pli_points_to_multipoints,
>>>>>>> 01a1078c
    _points_and_lines_to_multipoints,
    _zero_series,
)
from cuspatial.utils.column_utils import (
    contains_only_linestrings,
    contains_only_points,
    contains_only_polygons,
)

GeoSeries = TypeVar("GeoSeries")


class ContainsPredicate(ContainsGeometryProcessor):
    def __init__(self, **kwargs):
        super().__init__(**kwargs)
        self.config.allpairs = kwargs.get("allpairs", False)
        self.config.mode = kwargs.get("mode", "full")

    def _preprocess(self, lhs, rhs):
        preprocessor_result = super()._preprocess_multipoint_rhs(lhs, rhs)
        return self._compute_predicate(lhs, rhs, preprocessor_result)

    def _intersection_results_for_contains_linestring(self, lhs, rhs):
        pli = _basic_intersects_pli(lhs, rhs)

        # Convert the pli into points and multipoint intersections.
        multipoint_points = _pli_points_to_multipoints(pli)
        multipoint_lines = _pli_lines_to_multipoints(pli)

        # Count the point intersections that are equal to points in the
        # LineString
        # Count the linestring intersections that are equal to points in
        # the LineString
        return (
            _basic_equals_count(rhs, multipoint_points),
            _basic_equals_count(rhs, multipoint_lines),
        )

    def _intersection_results_for_contains_polygon(self, lhs, rhs):
        pli = _basic_intersects_pli(lhs, rhs)
        pli_features = pli[1]
        if len(pli_features) == 0:
            return _zero_series(len(lhs))

        pli_offsets = cudf.Series(pli[0])

        # Convert the pli to multipoints for equality checking
        multipoints = _points_and_lines_to_multipoints(
            pli_features, pli_offsets
        )

        intersect_equals_count = _basic_equals_count(rhs, multipoints)
        return intersect_equals_count

    def _compute_polygon_polygon_contains(self, lhs, rhs, preprocessor_result):
        lines_rhs = _open_polygon_rings(rhs)
        contains = _basic_contains_count(lhs, lines_rhs).reset_index(drop=True)
        intersects = self._intersection_results_for_contains_polygon(
            lhs, lines_rhs
        )
        # A closed polygon has an extra line segment that is not used in
        # counting the number of points. We need to subtract this from the
        # number of points in the polygon.
        multipolygon_part_offset = rhs.polygons.part_offset.take(
            rhs.polygons.geometry_offset
        )
        polygon_size_reduction = (
            multipolygon_part_offset[1:] - multipolygon_part_offset[:-1]
        )
        result = contains + intersects >= rhs.sizes - polygon_size_reduction
        return result

    def _compute_polygon_linestring_contains(
        self, lhs, rhs, preprocessor_result
    ):
        # Count the number of points in lhs that are properly contained by
        # rhs
        contains = _basic_contains_count(lhs, rhs).reset_index(drop=True)

        # Count the number of point intersections (line crossings) between
        # lhs and rhs.
        # Also count the number of perfectly overlapping linestring sections.
        # Each linestring overlap counts as two point overlaps.
        (
            point_intersects_count,
            linestring_intersects_count,
        ) = self._intersection_results_for_contains_linestring(lhs, rhs)

        # Subtract the length of the linestring intersections from the length
        # of the rhs linestring, then test that the sum of contained points
        # is equal to that adjusted rhs length.
        rhs_sizes_less_line_intersection_size = (
            rhs.sizes - linestring_intersects_count
        )
        rhs_sizes_less_line_intersection_size[
            rhs_sizes_less_line_intersection_size <= 0
        ] = 1
        final_result = contains + point_intersects_count == (
            rhs_sizes_less_line_intersection_size
        )

        return final_result

    def _compute_predicate(self, lhs, rhs, preprocessor_result):
        if contains_only_points(rhs):
            # Special case in GeoPandas, points are not contained
            # in the boundary of a polygon, so only return true if
            # the points are contained_properly.
            contains = _basic_contains_count(lhs, rhs).reset_index(drop=True)
            return contains > 0
        elif contains_only_linestrings(rhs):
            return self._compute_polygon_linestring_contains(
                lhs, rhs, preprocessor_result
            )
        elif contains_only_polygons(rhs):
            return self._compute_polygon_polygon_contains(
                lhs, rhs, preprocessor_result
            )
        else:
            raise NotImplementedError("Invalid rhs for contains operation")


class PointPointContains(BinPred):
    def _preprocess(self, lhs, rhs):
        return _basic_equals_any(lhs, rhs)


class MultiPointMultiPointContains(BinPred):
    def _preprocess(self, lhs, rhs):
        return _basic_equals_all(rhs, lhs)


class LineStringPointContains(BinPred):
    def _preprocess(self, lhs, rhs):
        intersects = _basic_intersects(lhs, rhs)
        equals = _basic_equals_count(lhs, rhs) == rhs.sizes
        return intersects & ~equals


class LineStringLineStringContainsPredicate(BinPred):
    def _preprocess(self, lhs, rhs):
        # rhs_self_intersection is rhs where all colinear segments
        # are compacted into a single segment. This is necessary
        # because the intersection of lhs and rhs below will
        # compact colinear segments into a single segment, so
        # vertices in rhs will be lost and not countable.
        # Consider the following example:
        # lhs = [(0, 0), (1, 1)]
        # rhs = [(0, 0), (0.5, 0.5), (1, 1)]
        # The intersection of lhs and rhs is [(0, 0), (1, 1)].
        # rhs is contained by lhs if all of the vertices in the
        # intersection are in rhs. However, the intersection
        # does not contain the vertex (0.5, 0.5) in the original rhs.
        rhs_self_intersection = _basic_intersects_pli(rhs, rhs)
        rhs_no_segments = _points_and_lines_to_multipoints(
            rhs_self_intersection[1], rhs_self_intersection[0]
        )
        # Now intersect lhs and rhs and collect only the segments.
        pli = _basic_intersects_pli(lhs, rhs)
        lines = _pli_lines_to_multipoints(pli)
        # Every segment in B must be in the intersection segments.
        equals = (
            _basic_equals_count(lines, rhs_no_segments)
            == rhs_no_segments.sizes
        )
        return equals


"""DispatchDict listing the classes to use for each combination of
    left and right hand side types. """
DispatchDict = {
    (Point, Point): PointPointContains,
    (Point, MultiPoint): MultiPointMultiPointContains,
    (Point, LineString): ImpossiblePredicate,
    (Point, Polygon): ImpossiblePredicate,
    (MultiPoint, Point): MultiPointMultiPointContains,
    (MultiPoint, MultiPoint): MultiPointMultiPointContains,
    (MultiPoint, LineString): NotImplementedPredicate,
    (MultiPoint, Polygon): NotImplementedPredicate,
    (LineString, Point): LineStringPointContains,
    (LineString, MultiPoint): NotImplementedPredicate,
    (LineString, LineString): LineStringLineStringContainsPredicate,
    (LineString, Polygon): ImpossiblePredicate,
    (Polygon, Point): ContainsPredicate,
    (Polygon, MultiPoint): ContainsPredicate,
    (Polygon, LineString): ContainsPredicate,
    (Polygon, Polygon): ContainsPredicate,
}<|MERGE_RESOLUTION|>--- conflicted
+++ resolved
@@ -27,10 +27,7 @@
     Polygon,
     _open_polygon_rings,
     _pli_lines_to_multipoints,
-<<<<<<< HEAD
-=======
     _pli_points_to_multipoints,
->>>>>>> 01a1078c
     _points_and_lines_to_multipoints,
     _zero_series,
 )
