# Copyright (c) 2022-2023, NVIDIA CORPORATION.

from typing import TYPE_CHECKING

from cudf import Series

from cuspatial.utils.binpred_utils import _false_series

if TYPE_CHECKING:
    from cuspatial.core.geoseries import GeoSeries


class BinPredConfig:
    """Configuration for a binary predicate.

    Parameters
    ----------
    align : bool
        Whether to align the left-hand and right-hand GeoSeries before
        computing the binary predicate. Defaults to True.
    allpairs : bool
        Whether to compute the binary predicate between all pairs of
        features in the left-hand and right-hand GeoSeries. Defaults to
        False. Only available with the contains predicate.
    """

    def __init__(self, **kwargs):
        self.align = kwargs.get("align", True)

    def __repr__(self):
        return f"BinpredConfig(align={self.align}, allpairs={self.allpairs})"

    def __str__(self):
        return self.__repr__()


class PreprocessorResult:
    """Result of a binary predicate preprocessor. The following classes
    are used to give all implementors of `BinaryItf` a common interface
    for preprocessor results.

    Parameters
    ----------
    lhs : GeoSeries
        The left-hand GeoSeries.
    rhs : GeoSeries
        The right-hand GeoSeries.
    final_rhs : GeoSeries
        The rhs GeoSeries, if modified by the preprocessor. For example
        the contains preprocessor converts any complex feature type into
        a collection of points.
    point_indices : cudf.Series
        A cudf.Series of indices that map each point in `points` to its
        corresponding feature in the right-hand GeoSeries.
    """

    def __init__(
        self,
        lhs: "GeoSeries",
        rhs: "GeoSeries",
        final_rhs: "GeoSeries" = None,
        point_indices: Series = None,
    ):
        self.lhs = lhs
        self.rhs = rhs
        self.final_rhs = final_rhs
        self.point_indices = point_indices

    def __repr__(self):
        return f"PreprocessorResult(lhs={self.lhs}, rhs={self.rhs}, \
        points={self.points}, point_indices={self.point_indices})"

    def __str__(self):
        return self.__repr__()


class OpResult:
    """Result of a binary predicate operation."""

    pass


class ContainsOpResult(OpResult):
    """Result of a Contains binary predicate operation.

    Parameters
    ----------
    result : cudf.DataFrame
        A cudf.DataFrame containing two columns: "polygon_index" and
        Point_index". The "polygon_index" column contains the index of
        the polygon that contains each point. The "point_index" column
        contains the index of each point that is contained by a polygon.
    points : GeoSeries
        A GeoSeries of points.
    point_indices : cudf.Series
        A cudf.Series of indices that map each point in `points` to its
        corresponding feature in the right-hand GeoSeries.
    """

    def __init__(
        self,
        result: Series,
        points: "GeoSeries" = None,
        point_indices: Series = None,
    ):
        self.result = result
        self.points = points
        self.point_indices = point_indices

    def __repr__(self):
        return f"OpResult(result={self.result}, points={self.points}, \
        point_indices={self.point_indices})"

    def __str__(self):
        return self.__repr__()


class EqualsOpResult(OpResult):
    """Result of an Equals binary predicate operation.

    Parameters
    ----------
    result : cudf.Series
        A cudf.Series of boolean values indicating whether each feature in
        the right-hand GeoSeries is equal to the point in the left-hand
        GeoSeries.
    point_indices: cudf.Series
        A cudf.Series of indices that map each point in `points` to its
        corresponding feature in the right-hand GeoSeries.
    """

    def __init__(self, result: Series, point_indices: Series):
        self.result = result
        self.point_indices = point_indices

    def __repr__(self):
        return f"OpResult(result={self.result}) \
        point_indices={self.point_indices}"

    def __str__(self):
        return self.__repr__()


<<<<<<< HEAD
class IntersectsOpResult(OpResult):
    """Result of a binary predicate operation."""

    def __init__(self, result: Series):
        self.result = result

    def __repr__(self):
        return f"OpResult(result={self.result})"

    def __str__(self):
        return self.__repr__()


class BinPredItf(ABC):
=======
class BinPred:
>>>>>>> e2e0ae6e
    """Base class for binary predicates. This class is an abstract base class
    and can not be instantiated directly. `BinPred` is the base class that
    implements this interface in the most general case. Child classes exist
    for each combination of left-hand and right-hand GeoSeries types and binary
    predicates. For example, a `PointPointContains` predicate is a child class
    of `BinPred` that implements the `contains_properly` predicate for two
    `Point` GeoSeries. These classes are found in the `feature_<predicateName>`
    files found in this directory.

    Notes
    -----
    BinPred classes are selected using the appropriate dispatch function. For
    example, the `contains_properly` predicate is selected using the
    `CONTAINS_DISPATCH` dispatch function from `binpred_dispatch.py`. The
    dispatch function selects the appropriate BinPred class based on the
    left-hand and right-hand GeoSeries types.

    This enables customized behavior for each combination of left-hand and
    right-hand GeoSeries types and binary predicates. For example, the
    `contains_properly` predicate for two `Point` GeoSeries is implemented
    using a `PointPointContains` BinPred class. The `contains_properly`
    predicate for a `Point` GeoSeries and a `Polygon` GeoSeries is implemented
    using a `PointPolygonContains` BinPred class. Most subclasses will be able
    to use all or 2/3rds of the methods defined in the `RootContains(BinPred)
    class`.

    The `RootContains` class implements the `contains_properly` predicate for
    the most common combination of left-hand and right-hand GeoSeries types.
    The `RootContains` class can be used as a template for implementing the
    `contains_properly` predicate for other combinations of left-hand and
    right-hand GeoSeries types.

    Examples
    --------
    >>> from cuspatial.core.binpreds.binpred_dispatch import CONTAINS_DISPATCH
    >>> from cuspatial.core.geoseries import GeoSeries
    >>> from shapely.geometry import Point, Polygon
    >>> predicate = CONTAINS_DISPATCH[(
    ...     lhs.column_type, rhs.column_type
    ... )](align=True, allpairs=False)
    >>> lhs = GeoSeries([Polygon([(0, 0), (1, 1), (1, 0)])])
    >>> rhs = GeoSeries([Point(0, 0), Point(1, 1)])
    >>> print(predicate(lhs, rhs))
    0    False
    dtype: bool
    """

    def __init__(self, **kwargs):
        """Initialize a binary predicate. Collects any arguments passed
        to the binary predicate to be used at runtime.

        This class stores the config object that can be passed to the binary
        predicate at runtime. The lhs and rhs are set at runtime using the
        __call__ method so that the same binary predicate can be used for
        multiple left-hand and right-hand GeoSeries.

        Parameters
        ----------
        **kwargs
            Any additional arguments to be used at runtime.

        Attributes
        ----------
        kwargs : dict
            Any additional arguments to be used at runtime.

        Methods
        -------
        __call__(self, lhs, rhs)
            System call for the binary predicate. Calls the _call method, which
            is implemented by the subclass.
        _call(self, lhs, rhs)
            Call the binary predicate. This method is implemented by the
            subclass.
        _preprocess(self, lhs, rhs)
            Preprocess the left-hand and right-hand GeoSeries. This method is
            implemented by the subclass.
        _compute_predicate(self, lhs, rhs)
            Compute the binary predicate between two GeoSeries. This method is
            implemented by the subclass.
        _postprocess(self, lhs, rhs, point_indices, op_result)
            Postprocess the output GeoSeries to ensure that they are of the
            correct type for the predicate. This method is implemented by the
            subclass.

        Examples
        --------
        >>> from cuspatial.core.binpreds.binpred_dispatch import (
        ...     CONTAINS_DISPATCH
        ... )
        >>> from cuspatial.core.geoseries import GeoSeries
        >>> from shapely.geometry import Point, Polygon
        >>> predicate = CONTAINS_DISPATCH[(
        ...     lhs.column_type, rhs.column_type
        ... )](align=True, allpairs=False)
        >>> lhs = GeoSeries([Polygon([(0, 0), (1, 1), (1, 0)])])
        >>> rhs = GeoSeries([Point(0, 0), Point(1, 1)])
        >>> print(predicate(lhs, rhs))
        0    False
        dtype: bool
        """
        self.kwargs = kwargs

    def __call__(self, lhs: "GeoSeries", rhs: "GeoSeries") -> Series:
        """System call for the binary predicate. Calls the _call method,
        which is implemented by the subclass. Executing the binary predicate
        returns the results of the binary predicate as a GeoSeries.

        Parameters
        ----------
        lhs : GeoSeries
            The left-hand GeoSeries.
        rhs : GeoSeries
            The right-hand GeoSeries.

        Returns
        -------
        result : Series
            The results of the binary predicate.

        Examples
        --------
        >>> from cuspatial.core.binpreds.binpred_dispatch import (
        ...     CONTAINS_DISPATCH
        ... )
        >>> from cuspatial.core.geoseries import GeoSeries
        >>> from shapely.geometry import Point, Polygon
        >>> predicate = CONTAINS_DISPATCH[(
        ...     lhs.column_type, rhs.column_type
        ... )](align=True, allpairs=False)
        >>> lhs = GeoSeries([Polygon([(0, 0), (1, 1), (1, 0)])])
        >>> rhs = GeoSeries([Point(0, 0), Point(1, 1)])
        >>> print(predicate(lhs, rhs))
        0    False
        dtype: bool
        """
        return self._call(lhs, rhs)

    def _call(self, lhs: "GeoSeries", rhs: "GeoSeries") -> Series:
        """Call the binary predicate. This method is implemented by the
        subclass.

        Parameters
        ----------
        lhs : GeoSeries
            The left-hand GeoSeries.
        rhs : GeoSeries
            The right-hand GeoSeries.

        Returns
        -------
        result : Series
            A cudf.Series of boolean values indicating whether each feature in
            the right-hand GeoSeries satisfies the requirements of a binary
            predicate with its corresponding feature in the left-hand
            GeoSeries.
        """
        return self._preprocess(lhs, rhs)

    def _preprocess(self, lhs: "GeoSeries", rhs: "GeoSeries") -> Series:
        """Preprocess the left-hand and right-hand GeoSeries. This method
        is implemented by the subclass.

        Preprocessing is used to ensure that the left-hand and right-hand
        GeoSeries are of the correct type for each of the three basic
        predicates: 'contains', 'intersects', and 'equals'. For example,
        `contains` requires that the left-hand GeoSeries be polygons or
        multipolygons and the right-hand GeoSeries be points or multipoints.
        `intersects` requires that the left-hand GeoSeries be linestrings or
        points and the right-hand GeoSeries be linestrings or points.
        `equals` requires that the left-hand and right-hand GeoSeries be
        points.

        Subclasses that implement `_preprocess` are responsible for calling
        `_compute_predicate` to continue the execution of the binary predicate.
        The last line of `_preprocess` as implemented by any subclass should be

            return self._compute_predicate(lhs, rhs, points, point_indices)

        Parameters
        ----------
        lhs : GeoSeries
            The original left-hand GeoSeries.
        rhs : GeoSeries
            The original right-hand GeoSeries.

        Returns
        -------
        result : Series
            A cudf.Series of boolean values indicating whether each feature in
            the right-hand GeoSeries satisfies the requirements of a binary
            predicate with its corresponding feature in the left-hand
            GeoSeries.
        """
        raise NotImplementedError

    def _compute_predicate(
        self,
        lhs: "GeoSeries",
        rhs: "GeoSeries",
        preprocessor_result: PreprocessorResult,
    ) -> Series:
        """Compute the binary predicate between two GeoSeries. This method
        is implemented by the subclass. This method is called by `_preprocess`
        to continue the execution of the binary predicate. `_compute_predicate`
        is responsible for calling `_postprocess` to complete the execution of
        the binary predicate.

        `compute_predicate` is used to compute the binary predicate, or
        composition of binary predicates, between two GeoSeries. The left-hand
        GeoSeries is considered the "base" GeoSeries and the right-hand
        GeoSeries is considered the "other" GeoSeries. The binary predicate is
        computed between each feature in the base GeoSeries and the other
        GeoSeries.  The result is a GeoSeries of boolean values indicating
        whether each feature in the other GeoSeries satisfies the requirements
        of a binary predicate with its corresponding feature in the base
        GeoSeries.

        Subclasses that implement `_compute_predicate` are responsible for
        calling `_postprocess` to complete the execution of the binary
        predicate. The last line of `_compute_predicate` should be

            return self._postprocess(
                lhs,
                rhs,
                OpResult(modified_rhs, point_indices)
            )

        where `modified_rhs` is a GeoSeries of points and `point_indices` is a
        cudf.Series of indices that map each point in `points` to its
        corresponding feature in the right-hand GeoSeries.

        Parameters
        ----------
        lhs : GeoSeries
            The left-hand GeoSeries.
        rhs : GeoSeries
            The right-hand GeoSeries.
        preprocessor_result : PreprocessorResult
            The result of the preprocessing step.
        """
        raise NotImplementedError

    def _postprocess(
        self,
        lhs: "GeoSeries",
        rhs: "GeoSeries",
        op_result: OpResult,
    ) -> Series:
        """Postprocess the output GeoSeries to ensure that they are of the
        correct return type for the predicate. This method is implemented by
        the subclass.

        Postprocessing is used to convert the results of the
        `_compute_predicate` call into countable values. This step converts the
        results of one of the three binary predicates `contains`, `intersects`,
        or `equals` into a `Series` of boolean values. When the `rhs` is a
        non-point type, `_postprocess` is responsible for aggregating the
        results of the `_compute_predicate` call into a single boolean value
        for each feature in the `lhs`.

        Parameters
        ----------
        lhs : GeoSeries
            The left-hand GeoSeries.
        rhs : GeoSeries
            The right-hand GeoSeries.
        op_result : cudf.Series
            The result of the `_compute_predicate` call.

        Returns
        -------
        result : Series
            A Series of boolean values indicating whether each feature in
            the right-hand GeoSeries satisfies the requirements of a binary
            predicate with its corresponding feature in the left-hand
            GeoSeries.

        Notes
        -----
        Arithmetic rules incorporated into `_postprocess` classes:

        (a, b) -> a contains b iff for all points p in b, p is in a
        (a, b) -> a intersects b iff for any point p in b, p is in a

        I'm currently looking into refactoring these arithmetics into a
        syntax that more closely resembles it.
        """
<<<<<<< HEAD
        return op_result


class BinPred(BinPredItf):
    """Root implementation of BinPredItf."""

    def __init__(self, **kwargs):
        """Root implementation for BinPredItf"""
        self.config = BinPredConfig(**kwargs)

    def __call__(self, lhs: "GeoSeries", rhs: "GeoSeries") -> Series:
        """Root implementation of __call__ for BinPredItf..

        Saves the left-hand and right-hand GeoSeries and calls the
        `_call` method to continue the execution of the binary predicate.
        """
        return self._call(lhs, rhs)

    def _call(self, lhs: "GeoSeries", rhs: "GeoSeries") -> Series:
        """
        Start the processing chain with `self._preprocess` to continue the
        execution of the binary predicate."""
        return self._preprocess(lhs, rhs)

    def _preprocess(self, lhs: "GeoSeries", rhs: "GeoSeries") -> Series:
        """raises NotImplementedError.
        A subclass must implement this method."""
        raise NotImplementedError(
            "This method must be implemented by a subclass."
        )

    def _compute_predicate(
        self,
        lhs: "GeoSeries",
        rhs: "GeoSeries",
        preprocessor_result: PreprocessorResult,
    ) -> Series:
        """raises NotImplementedError.
        A subclass must implement this method."""
        raise NotImplementedError(
            "This method must be implemented by a subclass."
        )

    def _postprocess(
        self,
        lhs: "GeoSeries",
        rhs: "GeoSeries",
        op_result: OpResult,
    ) -> Series:
        """raises NotImplementedError.
        A subclass must implement this method.
        """
        raise NotImplementedError(
            "This method must be implemented by a subclass."
        )
=======
        raise NotImplementedError
>>>>>>> e2e0ae6e


class NotImplementedPredicate(BinPred):
    """A class that is used to raise an error when a binary predicate is
    not implemented for a given combination of left-hand and right-hand
    GeoSeries types. This is useful for delineating which binary predicates
    are implemented for which GeoSeries types in their appropriate
    `DispatchDict`.
    """

    def __init__(self, *args, **kwargs):
        raise NotImplementedError


class ImpossibleRoot(BinPred):
    """There are many combinations that are impossible. This is the base class
    to simply return a series of False values for these cases.
    """

    def _preprocess(self, lhs, rhs):
        return _false_series(len(lhs))<|MERGE_RESOLUTION|>--- conflicted
+++ resolved
@@ -141,7 +141,6 @@
         return self.__repr__()
 
 
-<<<<<<< HEAD
 class IntersectsOpResult(OpResult):
     """Result of a binary predicate operation."""
 
@@ -155,10 +154,7 @@
         return self.__repr__()
 
 
-class BinPredItf(ABC):
-=======
 class BinPred:
->>>>>>> e2e0ae6e
     """Base class for binary predicates. This class is an abstract base class
     and can not be instantiated directly. `BinPred` is the base class that
     implements this interface in the most general case. Child classes exist
@@ -260,7 +256,7 @@
         0    False
         dtype: bool
         """
-        self.kwargs = kwargs
+        self.config = BinPredConfig(**kwargs)
 
     def __call__(self, lhs: "GeoSeries", rhs: "GeoSeries") -> Series:
         """System call for the binary predicate. Calls the _call method,
@@ -447,65 +443,7 @@
         I'm currently looking into refactoring these arithmetics into a
         syntax that more closely resembles it.
         """
-<<<<<<< HEAD
-        return op_result
-
-
-class BinPred(BinPredItf):
-    """Root implementation of BinPredItf."""
-
-    def __init__(self, **kwargs):
-        """Root implementation for BinPredItf"""
-        self.config = BinPredConfig(**kwargs)
-
-    def __call__(self, lhs: "GeoSeries", rhs: "GeoSeries") -> Series:
-        """Root implementation of __call__ for BinPredItf..
-
-        Saves the left-hand and right-hand GeoSeries and calls the
-        `_call` method to continue the execution of the binary predicate.
-        """
-        return self._call(lhs, rhs)
-
-    def _call(self, lhs: "GeoSeries", rhs: "GeoSeries") -> Series:
-        """
-        Start the processing chain with `self._preprocess` to continue the
-        execution of the binary predicate."""
-        return self._preprocess(lhs, rhs)
-
-    def _preprocess(self, lhs: "GeoSeries", rhs: "GeoSeries") -> Series:
-        """raises NotImplementedError.
-        A subclass must implement this method."""
-        raise NotImplementedError(
-            "This method must be implemented by a subclass."
-        )
-
-    def _compute_predicate(
-        self,
-        lhs: "GeoSeries",
-        rhs: "GeoSeries",
-        preprocessor_result: PreprocessorResult,
-    ) -> Series:
-        """raises NotImplementedError.
-        A subclass must implement this method."""
-        raise NotImplementedError(
-            "This method must be implemented by a subclass."
-        )
-
-    def _postprocess(
-        self,
-        lhs: "GeoSeries",
-        rhs: "GeoSeries",
-        op_result: OpResult,
-    ) -> Series:
-        """raises NotImplementedError.
-        A subclass must implement this method.
-        """
-        raise NotImplementedError(
-            "This method must be implemented by a subclass."
-        )
-=======
         raise NotImplementedError
->>>>>>> e2e0ae6e
 
 
 class NotImplementedPredicate(BinPred):
@@ -520,7 +458,7 @@
         raise NotImplementedError
 
 
-class ImpossibleRoot(BinPred):
+class ImpossiblePredicate(BinPred):
     """There are many combinations that are impossible. This is the base class
     to simply return a series of False values for these cases.
     """
