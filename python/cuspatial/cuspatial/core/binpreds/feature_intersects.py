# Copyright (c) 2023, NVIDIA CORPORATION.


import cupy as cp

import cudf

from cuspatial.core.binops.intersection import pairwise_linestring_intersection
from cuspatial.core.binpreds.basic_predicates import (
    _basic_contains_any,
    _basic_intersects,
)
from cuspatial.core.binpreds.binpred_interface import (
    BinPred,
    IntersectsOpResult,
    NotImplementedPredicate,
    PreprocessorResult,
)
from cuspatial.core.binpreds.feature_equals import EqualsPredicateBase
from cuspatial.utils.binpred_utils import (
    LineString,
    MultiPoint,
    Point,
    Polygon,
    _false_series,
)


class IntersectsPredicateBase(BinPred):
    """Base class for binary predicates that are defined in terms of
    the intersection primitive.
    """

    def _preprocess(self, lhs, rhs):
        """Convert input lhs and rhs into LineStrings.

        The intersection basic predicate requires that the input
        geometries be LineStrings or MultiLineStrings. This function
        converts the input geometries into LineStrings and stores them
        in the PreprocessorResult object that is passed into
        _compute_predicate.

        Parameters
        ----------
        lhs : GeoSeries
            The left hand side of the binary predicate.
        rhs : GeoSeries
            The right hand side of the binary predicate.

        Returns
        -------
        GeoSeries
            A boolean Series containing the computed result of the
            final binary predicate operation,
        """
        return self._compute_predicate(lhs, rhs, PreprocessorResult(lhs, rhs))

    def _compute_predicate(self, lhs, rhs, preprocessor_result):
        """Compute the predicate using the intersects basic predicate.
        lhs and rhs must both be LineStrings or MultiLineStrings.
        """
        basic_result = pairwise_linestring_intersection(
            preprocessor_result.lhs, preprocessor_result.rhs
        )
        computed_result = IntersectsOpResult(basic_result)
        return self._postprocess(lhs, rhs, computed_result)

    def _get_intersecting_geometry_indices(self, lhs, op_result):
        """Naively computes the indices of matches by constructing
        a set of lengths from the returned offsets buffer, then
        returns an integer index for all of the offset sizes that
        are larger than 0."""
        is_offsets = cudf.Series(op_result.result[0])
        is_sizes = is_offsets[1:].reset_index(drop=True) - is_offsets[
            :-1
        ].reset_index(drop=True)
        return cp.arange(len(lhs))[is_sizes > 0]

    def _postprocess(self, lhs, rhs, op_result):
        """Postprocess the output GeoSeries to ensure that they are of the
        correct type for the predicate."""
        match_indices = self._get_intersecting_geometry_indices(lhs, op_result)
        result = _false_series(len(lhs))
        if len(op_result.result[1]) > 0:
            result[match_indices] = True
        return result


class IntersectsByEquals(EqualsPredicateBase):
    pass


class PolygonPointIntersects(BinPred):
    def _preprocess(self, lhs, rhs):
<<<<<<< HEAD
        contains = _basic_contains_any(lhs, rhs)
=======
>>>>>>> 1d2c1742
        return _basic_contains_any(lhs, rhs)


class PointPolygonIntersects(BinPred):
    def _preprocess(self, lhs, rhs):
<<<<<<< HEAD
        contains = _basic_contains_any(rhs, lhs)
=======
>>>>>>> 1d2c1742
        return _basic_contains_any(rhs, lhs)


class LineStringPointIntersects(IntersectsPredicateBase):
    def _preprocess(self, lhs, rhs):
        return _basic_intersects(lhs, rhs)


class PointLineStringIntersects(LineStringPointIntersects):
    def _preprocess(self, lhs, rhs):
        """Swap LHS and RHS and call the normal contains processing."""
        return super()._preprocess(rhs, lhs)


class LineStringPolygonIntersects(BinPred):
    def _preprocess(self, lhs, rhs):
<<<<<<< HEAD
        contains = _basic_contains_any(rhs, lhs)
=======
>>>>>>> 1d2c1742
        return _basic_contains_any(rhs, lhs)


class PolygonLineStringIntersects(BinPred):
    def _preprocess(self, lhs, rhs):
<<<<<<< HEAD
        contains = _basic_contains_any(lhs, rhs)
=======
>>>>>>> 1d2c1742
        return _basic_contains_any(lhs, rhs)


class PolygonPolygonIntersects(BinPred):
    def _preprocess(self, lhs, rhs):
        contains_rhs = _basic_contains_any(rhs, lhs)
        contains_lhs = _basic_contains_any(lhs, rhs)

        return contains_rhs | contains_lhs


""" Type dispatch dictionary for intersects binary predicates. """
DispatchDict = {
    (Point, Point): IntersectsByEquals,
    (Point, MultiPoint): NotImplementedPredicate,
    (Point, LineString): PointLineStringIntersects,
    (Point, Polygon): PointPolygonIntersects,
    (MultiPoint, Point): NotImplementedPredicate,
    (MultiPoint, MultiPoint): NotImplementedPredicate,
    (MultiPoint, LineString): NotImplementedPredicate,
    (MultiPoint, Polygon): NotImplementedPredicate,
    (LineString, Point): LineStringPointIntersects,
    (LineString, MultiPoint): LineStringPointIntersects,
    (LineString, LineString): IntersectsPredicateBase,
    (LineString, Polygon): LineStringPolygonIntersects,
    (Polygon, Point): PolygonPointIntersects,
    (Polygon, MultiPoint): NotImplementedPredicate,
    (Polygon, LineString): PolygonLineStringIntersects,
    (Polygon, Polygon): PolygonPolygonIntersects,
}<|MERGE_RESOLUTION|>--- conflicted
+++ resolved
@@ -92,19 +92,11 @@
 
 class PolygonPointIntersects(BinPred):
     def _preprocess(self, lhs, rhs):
-<<<<<<< HEAD
-        contains = _basic_contains_any(lhs, rhs)
-=======
->>>>>>> 1d2c1742
         return _basic_contains_any(lhs, rhs)
 
 
 class PointPolygonIntersects(BinPred):
     def _preprocess(self, lhs, rhs):
-<<<<<<< HEAD
-        contains = _basic_contains_any(rhs, lhs)
-=======
->>>>>>> 1d2c1742
         return _basic_contains_any(rhs, lhs)
 
 
@@ -121,19 +113,11 @@
 
 class LineStringPolygonIntersects(BinPred):
     def _preprocess(self, lhs, rhs):
-<<<<<<< HEAD
-        contains = _basic_contains_any(rhs, lhs)
-=======
->>>>>>> 1d2c1742
         return _basic_contains_any(rhs, lhs)
 
 
 class PolygonLineStringIntersects(BinPred):
     def _preprocess(self, lhs, rhs):
-<<<<<<< HEAD
-        contains = _basic_contains_any(lhs, rhs)
-=======
->>>>>>> 1d2c1742
         return _basic_contains_any(lhs, rhs)
 
 
