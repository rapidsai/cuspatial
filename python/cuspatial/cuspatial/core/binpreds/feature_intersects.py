# Copyright (c) 2023, NVIDIA CORPORATION.

<<<<<<< HEAD

import cupy as cp
from shapely.geometry import LineString as ShapelyLineString

import cudf

import cuspatial
from cuspatial.core.binops.intersection import pairwise_linestring_intersection
from cuspatial.core.binpreds.binpred_interface import (
    BinPred,
    IntersectsOpResult,
    NotImplementedRoot,
    PreprocessorResult,
)
from cuspatial.core.binpreds.feature_contains import RootContains
from cuspatial.core.binpreds.feature_equals import RootEquals
=======
from cuspatial.core.binpreds.binpred_interface import NotImplementedPredicate
from cuspatial.core.binpreds.feature_contains import ContainsPredicateBase
from cuspatial.core.binpreds.feature_equals import EqualsPredicateBase
>>>>>>> e2e0ae6e
from cuspatial.utils.binpred_utils import (
    LineString,
    MultiPoint,
    Point,
    Polygon,
    _false_series,
)


<<<<<<< HEAD
class RootIntersects(BinPred):
    """Base class for binary predicates that are defined in terms of
    the intersects basic predicate.
=======
class IntersectsPredicateBase(EqualsPredicateBase):
    """Base class for binary predicates that are defined in terms of
    the intersects basic predicate. These predicates are defined in terms
    of the equals basic predicate. The type dispatches here that depend
    on `IntersectsPredicateBase` use the `PredicateEquals` class for their
    complete implementation, unmodified.

    point.intersects(polygon) is equivalent to polygon.contains(point)
    with the left and right hand sides reversed.
>>>>>>> e2e0ae6e
    """

    def _preprocess(self, lhs, rhs):
        """Convert input lhs and rhs into LineStrings.

        The intersection basic predicate requires that the input
        geometries be LineStrings or MultiLineStrings. This function
        converts the input geometries into LineStrings and stores them
        in the PreprocessorResult object that is passed into
        _compute_predicate.

        Parameters
        ----------
        lhs : GeoSeries
            The left hand side of the binary predicate.
        rhs : GeoSeries
            The right hand side of the binary predicate.

        Returns
        -------
        GeoSeries
            A boolean Series containing the computed result of the
            final binary predicate operation,
        """
        return self._compute_predicate(lhs, rhs, PreprocessorResult(lhs, rhs))

    def _compute_predicate(self, lhs, rhs, preprocessor_result):
        """Compute the predicate using the intersects basic predicate.
        lhs and rhs must both be LineStrings or MultiLineStrings.
        """
        basic_result = pairwise_linestring_intersection(
            preprocessor_result.lhs, preprocessor_result.rhs
        )
        computed_result = IntersectsOpResult(basic_result)
        return self._postprocess(lhs, rhs, computed_result)

    def _get_match_indices(self, lhs, op_result):
        """Naively computes the indices of matches by constructing
        a set of lengths from the returned offsets buffer, then
        returns an integer index for all of the offset sizes that
        are larger than 0."""
        is_offsets = cudf.Series(op_result.result[0])
        is_sizes = is_offsets[1:].reset_index(drop=True) - is_offsets[
            :-1
        ].reset_index(drop=True)
        return cp.arange(len(lhs))[is_sizes > 0]

    def _linestrings_from_polygons(self, geoseries):
        xy = geoseries.polygons.xy
        parts = geoseries.polygons.part_offset.take(
            geoseries.polygons.geometry_offset
        )
        rings = geoseries.polygons.ring_offset
        return cuspatial.GeoSeries.from_linestrings_xy(
            xy,
            rings,
            parts,
        )

    def _postprocess(self, lhs, rhs, op_result):
        """Postprocess the output GeoSeries to ensure that they are of the
        correct type for the predicate."""
        match_indices = self._get_match_indices(lhs, op_result)
        result = _false_series(len(lhs))
        if len(op_result.result[1]) > 0 and len(lhs) == 1:
            result[0] = True
        elif len(op_result.result[1]) > 0:
            result[match_indices] = True
        return result


class IntersectsByEquals(RootEquals):
    pass


class PointPolygonIntersects(ContainsPredicateBase):
    def _preprocess(self, lhs, rhs):
        """Swap LHS and RHS and call the normal contains processing."""
        self.lhs = rhs
        self.rhs = lhs
        return super()._preprocess(rhs, lhs)


class LineStringPointIntersects(RootIntersects):
    def _preprocess(self, lhs, rhs):
        """Convert rhs to linestrings."""
        x = cp.repeat(rhs.points.x, 2)
        y = cp.repeat(rhs.points.y, 2)
        xy = cudf.DataFrame({"x": x, "y": y}).interleave_columns()
        parts = cp.arange((len(lhs) + 1)) * 2
        geometries = cp.arange(len(lhs) + 1)
        ls_rhs = cuspatial.GeoSeries.from_linestrings_xy(xy, parts, geometries)
        return self._compute_predicate(
            lhs, ls_rhs, PreprocessorResult(lhs, ls_rhs)
        )


class LineStringMultiPointIntersects(RootIntersects):
    def _preprocess(self, lhs, rhs):
        """Convert rhs to linestrings."""
        xy = rhs.multipoints.xy
        parts = rhs.multipoints.geometry_offset
        geometries = cp.arange(len(lhs) + 1)
        ls_rhs = cuspatial.GeoSeries.from_linestrings_xy(xy, parts, geometries)
        return self._compute_predicate(
            lhs, ls_rhs, PreprocessorResult(lhs, ls_rhs)
        )

    def _postprocess(self, lhs, rhs, op_result):
        """When a multipoint intersects with a linestring, all of the
        points in the intersection need to be tested for equality with
        the linestring.

        This code uses the result of the intersection to determine
        which points from the rhs to test for membership in the lhs.

        Every point in the intersection is tested for membership in
        the lhs. If the point is not in the lhs, the result is set to
        False. If the point is in the lhs, the result is set to True.

        This iterates on the number of results in the intersection,
        which is not ideal. This code calls for the existence of a
        libcuspatial function that can return the points in rhs
        that are equal to points in the lhs.
        """
        match_indices = self._get_match_indices(lhs, op_result)
        result = super()._postprocess(lhs, rhs, op_result)
        intersections = op_result.result[1]
        x_coords = rhs.lines.x
        y_coords = rhs.lines.y
        result = _false_series(len(lhs))
        for idx in range(len(intersections)):
            if isinstance(intersections[idx], ShapelyLineString):
                result[match_indices[idx]] = True
                continue
            x_match = intersections.points.x[idx] == x_coords
            if x_match.sum() > 0:
                y_match = intersections.points.y[idx] == y_coords
                if (y_match & x_match).sum() > 0:
                    result[match_indices[idx]] = True
        return result


class LineStringPolygonIntersects(RootIntersects):
    def _preprocess(self, lhs, rhs):
        """Convert rhs to linestrings."""
        ls_rhs = self._linestrings_from_polygons(rhs)
        return self._compute_predicate(
            lhs, ls_rhs, PreprocessorResult(lhs, ls_rhs)
        )


class PolygonLineStringIntersects(RootIntersects):
    def _preprocess(self, lhs, rhs):
        """Convert rhs to linestrings."""
        ls_lhs = self._linestrings_from_polygons(lhs)
        return self._compute_predicate(
            ls_lhs, rhs, PreprocessorResult(ls_lhs, rhs)
        )


class PolygonPolygonIntersects(RootIntersects):
    def _preprocess(self, lhs, rhs):
        """Convert rhs to linestrings."""
        ls_lhs = self._linestrings_from_polygons(lhs)
        ls_rhs = self._linestrings_from_polygons(rhs)
        return self._compute_predicate(
            ls_lhs, ls_rhs, PreprocessorResult(ls_lhs, ls_rhs)
        )


class PointLineStringIntersects(LineStringPointIntersects):
    def _preprocess(self, lhs, rhs):
        """Swap LHS and RHS and call the normal contains processing."""
        self.lhs = rhs
        self.rhs = lhs
        return super()._preprocess(rhs, lhs)


""" Type dispatch dictionary for intersects binary predicates. """
DispatchDict = {
<<<<<<< HEAD
    (Point, Point): IntersectsByEquals,
    (Point, MultiPoint): NotImplementedRoot,
    (Point, LineString): PointLineStringIntersects,
    (Point, Polygon): PointPolygonIntersects,
    (MultiPoint, Point): NotImplementedRoot,
    (MultiPoint, MultiPoint): NotImplementedRoot,
    (MultiPoint, LineString): NotImplementedRoot,
    (MultiPoint, Polygon): NotImplementedRoot,
    (LineString, Point): LineStringPointIntersects,
    (LineString, MultiPoint): LineStringMultiPointIntersects,
    (LineString, LineString): RootIntersects,
    (LineString, Polygon): LineStringPolygonIntersects,
    (Polygon, Point): IntersectsByEquals,
    (Polygon, MultiPoint): IntersectsByEquals,
    (Polygon, LineString): PolygonLineStringIntersects,
    (Polygon, Polygon): PolygonPolygonIntersects,
=======
    (Point, Point): IntersectsPredicateBase,
    (Point, MultiPoint): NotImplementedPredicate,
    (Point, LineString): NotImplementedPredicate,
    (Point, Polygon): PointPolygonIntersects,
    (MultiPoint, Point): NotImplementedPredicate,
    (MultiPoint, MultiPoint): NotImplementedPredicate,
    (MultiPoint, LineString): NotImplementedPredicate,
    (MultiPoint, Polygon): NotImplementedPredicate,
    (LineString, Point): NotImplementedPredicate,
    (LineString, MultiPoint): NotImplementedPredicate,
    (LineString, LineString): NotImplementedPredicate,
    (LineString, Polygon): NotImplementedPredicate,
    (Polygon, Point): IntersectsPredicateBase,
    (Polygon, MultiPoint): IntersectsPredicateBase,
    (Polygon, LineString): IntersectsPredicateBase,
    (Polygon, Polygon): IntersectsPredicateBase,
>>>>>>> e2e0ae6e
}<|MERGE_RESOLUTION|>--- conflicted
+++ resolved
@@ -1,6 +1,5 @@
 # Copyright (c) 2023, NVIDIA CORPORATION.
 
-<<<<<<< HEAD
 
 import cupy as cp
 from shapely.geometry import LineString as ShapelyLineString
@@ -12,16 +11,11 @@
 from cuspatial.core.binpreds.binpred_interface import (
     BinPred,
     IntersectsOpResult,
-    NotImplementedRoot,
+    NotImplementedPredicate,
     PreprocessorResult,
 )
-from cuspatial.core.binpreds.feature_contains import RootContains
-from cuspatial.core.binpreds.feature_equals import RootEquals
-=======
-from cuspatial.core.binpreds.binpred_interface import NotImplementedPredicate
 from cuspatial.core.binpreds.feature_contains import ContainsPredicateBase
 from cuspatial.core.binpreds.feature_equals import EqualsPredicateBase
->>>>>>> e2e0ae6e
 from cuspatial.utils.binpred_utils import (
     LineString,
     MultiPoint,
@@ -31,21 +25,9 @@
 )
 
 
-<<<<<<< HEAD
-class RootIntersects(BinPred):
+class IntersectsPredicateBase(BinPred):
     """Base class for binary predicates that are defined in terms of
     the intersects basic predicate.
-=======
-class IntersectsPredicateBase(EqualsPredicateBase):
-    """Base class for binary predicates that are defined in terms of
-    the intersects basic predicate. These predicates are defined in terms
-    of the equals basic predicate. The type dispatches here that depend
-    on `IntersectsPredicateBase` use the `PredicateEquals` class for their
-    complete implementation, unmodified.
-
-    point.intersects(polygon) is equivalent to polygon.contains(point)
-    with the left and right hand sides reversed.
->>>>>>> e2e0ae6e
     """
 
     def _preprocess(self, lhs, rhs):
@@ -117,7 +99,7 @@
         return result
 
 
-class IntersectsByEquals(RootEquals):
+class IntersectsByEquals(EqualsPredicateBase):
     pass
 
 
@@ -129,7 +111,7 @@
         return super()._preprocess(rhs, lhs)
 
 
-class LineStringPointIntersects(RootIntersects):
+class LineStringPointIntersects(IntersectsPredicateBase):
     def _preprocess(self, lhs, rhs):
         """Convert rhs to linestrings."""
         x = cp.repeat(rhs.points.x, 2)
@@ -143,7 +125,7 @@
         )
 
 
-class LineStringMultiPointIntersects(RootIntersects):
+class LineStringMultiPointIntersects(IntersectsPredicateBase):
     def _preprocess(self, lhs, rhs):
         """Convert rhs to linestrings."""
         xy = rhs.multipoints.xy
@@ -189,7 +171,7 @@
         return result
 
 
-class LineStringPolygonIntersects(RootIntersects):
+class LineStringPolygonIntersects(IntersectsPredicateBase):
     def _preprocess(self, lhs, rhs):
         """Convert rhs to linestrings."""
         ls_rhs = self._linestrings_from_polygons(rhs)
@@ -198,7 +180,7 @@
         )
 
 
-class PolygonLineStringIntersects(RootIntersects):
+class PolygonLineStringIntersects(IntersectsPredicateBase):
     def _preprocess(self, lhs, rhs):
         """Convert rhs to linestrings."""
         ls_lhs = self._linestrings_from_polygons(lhs)
@@ -207,7 +189,7 @@
         )
 
 
-class PolygonPolygonIntersects(RootIntersects):
+class PolygonPolygonIntersects(IntersectsPredicateBase):
     def _preprocess(self, lhs, rhs):
         """Convert rhs to linestrings."""
         ls_lhs = self._linestrings_from_polygons(lhs)
@@ -225,41 +207,36 @@
         return super()._preprocess(rhs, lhs)
 
 
+class LineStringPointIntersects(IntersectsPredicateBase):
+    def _preprocess(self, lhs, rhs):
+        """Convert rhs to linestrings."""
+        x = cp.repeat(rhs.points.x, 2)
+        y = cp.repeat(rhs.points.y, 2)
+        xy = cudf.DataFrame({"x": x, "y": y}).interleave_columns()
+        parts = cp.arange((len(lhs) + 1)) * 2
+        geometries = cp.arange(len(lhs) + 1)
+        ls_rhs = cuspatial.GeoSeries.from_linestrings_xy(xy, parts, geometries)
+        return self._compute_predicate(
+            lhs, ls_rhs, PreprocessorResult(lhs, ls_rhs)
+        )
+
+
 """ Type dispatch dictionary for intersects binary predicates. """
 DispatchDict = {
-<<<<<<< HEAD
     (Point, Point): IntersectsByEquals,
-    (Point, MultiPoint): NotImplementedRoot,
+    (Point, MultiPoint): NotImplementedPredicate,
     (Point, LineString): PointLineStringIntersects,
     (Point, Polygon): PointPolygonIntersects,
-    (MultiPoint, Point): NotImplementedRoot,
-    (MultiPoint, MultiPoint): NotImplementedRoot,
-    (MultiPoint, LineString): NotImplementedRoot,
-    (MultiPoint, Polygon): NotImplementedRoot,
+    (MultiPoint, Point): NotImplementedPredicate,
+    (MultiPoint, MultiPoint): NotImplementedPredicate,
+    (MultiPoint, LineString): NotImplementedPredicate,
+    (MultiPoint, Polygon): NotImplementedPredicate,
     (LineString, Point): LineStringPointIntersects,
     (LineString, MultiPoint): LineStringMultiPointIntersects,
-    (LineString, LineString): RootIntersects,
+    (LineString, LineString): IntersectsPredicateBase,
     (LineString, Polygon): LineStringPolygonIntersects,
     (Polygon, Point): IntersectsByEquals,
     (Polygon, MultiPoint): IntersectsByEquals,
     (Polygon, LineString): PolygonLineStringIntersects,
     (Polygon, Polygon): PolygonPolygonIntersects,
-=======
-    (Point, Point): IntersectsPredicateBase,
-    (Point, MultiPoint): NotImplementedPredicate,
-    (Point, LineString): NotImplementedPredicate,
-    (Point, Polygon): PointPolygonIntersects,
-    (MultiPoint, Point): NotImplementedPredicate,
-    (MultiPoint, MultiPoint): NotImplementedPredicate,
-    (MultiPoint, LineString): NotImplementedPredicate,
-    (MultiPoint, Polygon): NotImplementedPredicate,
-    (LineString, Point): NotImplementedPredicate,
-    (LineString, MultiPoint): NotImplementedPredicate,
-    (LineString, LineString): NotImplementedPredicate,
-    (LineString, Polygon): NotImplementedPredicate,
-    (Polygon, Point): IntersectsPredicateBase,
-    (Polygon, MultiPoint): IntersectsPredicateBase,
-    (Polygon, LineString): IntersectsPredicateBase,
-    (Polygon, Polygon): IntersectsPredicateBase,
->>>>>>> e2e0ae6e
 }