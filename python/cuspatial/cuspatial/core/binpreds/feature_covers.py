--- conflicted
+++ resolved
@@ -1,16 +1,11 @@
 # Copyright (c) 2023, NVIDIA CORPORATION.
 
-<<<<<<< HEAD
-from cuspatial.core.binpreds.binpred_interface import NotImplementedRoot
-from cuspatial.core.binpreds.feature_equals import RootEquals
+from cuspatial.core.binpreds.binpred_interface import NotImplementedPredicate
+from cuspatial.core.binpreds.feature_equals import EqualsPredicateBase
 from cuspatial.core.binpreds.feature_intersects import (
     LineStringPointIntersects,
     PointLineStringIntersects,
 )
-=======
-from cuspatial.core.binpreds.binpred_interface import NotImplementedPredicate
-from cuspatial.core.binpreds.feature_equals import EqualsPredicateBase
->>>>>>> e2e0ae6e
 from cuspatial.utils.binpred_utils import (
     LineString,
     MultiPoint,
@@ -42,33 +37,15 @@
 
 
 DispatchDict = {
-<<<<<<< HEAD
-    (Point, Point): RootCovers,
-    (Point, MultiPoint): NotImplementedRoot,
-    (Point, LineString): PointLineStringIntersects,
-    (Point, Polygon): RootCovers,
-    (MultiPoint, Point): NotImplementedRoot,
-    (MultiPoint, MultiPoint): NotImplementedRoot,
-    (MultiPoint, LineString): NotImplementedRoot,
-    (MultiPoint, Polygon): NotImplementedRoot,
-    (LineString, Point): LineStringPointIntersects,
-    (LineString, MultiPoint): NotImplementedRoot,
-    (LineString, LineString): NotImplementedRoot,
-    (LineString, Polygon): RootCovers,
-    (Polygon, Point): RootCovers,
-    (Polygon, MultiPoint): RootCovers,
-    (Polygon, LineString): RootCovers,
-    (Polygon, Polygon): RootCovers,
-=======
     (Point, Point): CoversPredicateBase,
     (Point, MultiPoint): NotImplementedPredicate,
-    (Point, LineString): NotImplementedPredicate,
+    (Point, LineString): PointLineStringIntersects,
     (Point, Polygon): CoversPredicateBase,
     (MultiPoint, Point): NotImplementedPredicate,
     (MultiPoint, MultiPoint): NotImplementedPredicate,
     (MultiPoint, LineString): NotImplementedPredicate,
     (MultiPoint, Polygon): NotImplementedPredicate,
-    (LineString, Point): NotImplementedPredicate,
+    (LineString, Point): LineStringPointIntersects,
     (LineString, MultiPoint): NotImplementedPredicate,
     (LineString, LineString): NotImplementedPredicate,
     (LineString, Polygon): CoversPredicateBase,
@@ -76,5 +53,4 @@
     (Polygon, MultiPoint): CoversPredicateBase,
     (Polygon, LineString): CoversPredicateBase,
     (Polygon, Polygon): CoversPredicateBase,
->>>>>>> e2e0ae6e
 }