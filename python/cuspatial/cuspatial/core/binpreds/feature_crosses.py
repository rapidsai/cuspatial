--- conflicted
+++ resolved
@@ -1,15 +1,10 @@
 # Copyright (c) 2023, NVIDIA CORPORATION.
 
-<<<<<<< HEAD
 from cuspatial.core.binpreds.binpred_interface import (
-    ImpossibleRoot,
-    NotImplementedRoot,
+    ImpossiblePredicate,
+    NotImplementedPredicate,
 )
-from cuspatial.core.binpreds.feature_equals import RootEquals
-=======
-from cuspatial.core.binpreds.binpred_interface import NotImplementedPredicate
 from cuspatial.core.binpreds.feature_equals import EqualsPredicateBase
->>>>>>> e2e0ae6e
 from cuspatial.utils.binpred_utils import (
     LineString,
     MultiPoint,
@@ -36,23 +31,6 @@
 
 DispatchDict = {
     (Point, Point): PointPointCrosses,
-<<<<<<< HEAD
-    (Point, MultiPoint): NotImplementedRoot,
-    (Point, LineString): NotImplementedRoot,
-    (Point, Polygon): RootCrosses,
-    (MultiPoint, Point): NotImplementedRoot,
-    (MultiPoint, MultiPoint): NotImplementedRoot,
-    (MultiPoint, LineString): NotImplementedRoot,
-    (MultiPoint, Polygon): NotImplementedRoot,
-    (LineString, Point): ImpossibleRoot,
-    (LineString, MultiPoint): NotImplementedRoot,
-    (LineString, LineString): NotImplementedRoot,
-    (LineString, Polygon): NotImplementedRoot,
-    (Polygon, Point): RootCrosses,
-    (Polygon, MultiPoint): RootCrosses,
-    (Polygon, LineString): RootCrosses,
-    (Polygon, Polygon): RootCrosses,
-=======
     (Point, MultiPoint): NotImplementedPredicate,
     (Point, LineString): NotImplementedPredicate,
     (Point, Polygon): CrossesPredicateBase,
@@ -60,7 +38,7 @@
     (MultiPoint, MultiPoint): NotImplementedPredicate,
     (MultiPoint, LineString): NotImplementedPredicate,
     (MultiPoint, Polygon): NotImplementedPredicate,
-    (LineString, Point): NotImplementedPredicate,
+    (LineString, Point): ImpossiblePredicate,
     (LineString, MultiPoint): NotImplementedPredicate,
     (LineString, LineString): NotImplementedPredicate,
     (LineString, Polygon): NotImplementedPredicate,
@@ -68,5 +46,4 @@
     (Polygon, MultiPoint): CrossesPredicateBase,
     (Polygon, LineString): CrossesPredicateBase,
     (Polygon, Polygon): CrossesPredicateBase,
->>>>>>> e2e0ae6e
 }