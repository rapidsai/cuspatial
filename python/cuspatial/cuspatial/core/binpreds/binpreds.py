--- conflicted
+++ resolved
@@ -255,26 +255,6 @@
         result["pip"] = group_result["part_index"]
         result = result.fillna(False)
         df_result = result
-<<<<<<< HEAD
-        # Discrete math recombination
-        if contains_only_linestrings(self.rhs):
-            df_result = (
-                result.groupby("idx").sum().sort_index()
-                == result.groupby("idx").count().sort_index()
-            )
-        elif contains_only_polygons(self.rhs) or contains_only_multipoints(
-            self.rhs
-        ):
-            partial_result = result.groupby("idx").sum()
-            df_result = (partial_result > 0) & (
-                partial_result < len(point_indices)
-            )
-        else:
-            df_result = result.groupby("idx").sum() > 1
-=======
-        partial_result = result.groupby("idx").sum()
-        df_result = (partial_result > 0) & (partial_result < len(point_result))
->>>>>>> 262cb26b
         point_result = cudf.Series(
             df_result["pip"], index=cudf.RangeIndex(0, len(df_result))
         )
@@ -293,35 +273,4 @@
     def preprocess(self, lhs, rhs):
         if contains_only_polygons(rhs):
             (lhs, rhs) = (rhs, lhs)
-<<<<<<< HEAD
-        return super().preprocess(lhs, rhs)
-
-    def postprocess(self, point_indices, point_result):
-        """Postprocess the output GeoSeries to ensure that they are of the
-        correct type for the predicate."""
-        group_result = point_result.groupby("point_index").count() > 0
-        result = cudf.DataFrame({"idx": point_indices})
-        result.reset_index(drop=True, inplace=True)
-        result["pip"] = group_result["part_index"]
-        result = result.fillna(False)
-        df_result = result
-        # Discrete math recombination
-        if (
-            contains_only_linestrings(self.rhs)
-            or contains_only_polygons(self.rhs)
-            or contains_only_multipoints(self.rhs)
-        ):
-            # process for completed linestrings, polygons, and multipoints.
-            # Not necessary for points.
-            df_result = (
-                result.groupby("idx").sum().sort_index()
-                == result.groupby("idx").count().sort_index()
-            )
-        point_result = cudf.Series(
-            df_result["pip"], index=cudf.RangeIndex(0, len(df_result))
-        )
-        point_result.name = None
-        return point_result
-=======
-        return super().preprocess(lhs, rhs)
->>>>>>> 262cb26b
+        return super().preprocess(lhs, rhs)