--- conflicted
+++ resolved
@@ -176,7 +176,6 @@
                 "`.contains` can only be called with polygon series."
             )
         # call pip on the three subtypes on the right:
-<<<<<<< HEAD
         if self.allpairs:
             point_result = contains_properly_quadtree(
                 points,
@@ -191,16 +190,6 @@
                 lhs.polygons.x,
                 lhs.polygons.y,
             )
-=======
-        point_result = contains_properly(
-            points.x,
-            points.y,
-            lhs.polygons.part_offset,
-            lhs.polygons.ring_offset,
-            lhs.polygons.x,
-            lhs.polygons.y,
-        )
->>>>>>> 25466edb
         return point_result
 
     def postprocess(self, point_indices, point_result):
@@ -241,12 +230,10 @@
             )
             return result
         else:
-            """Postprocess the output GeoSeries to ensure that they are of the
-            correct type for the predicate."""
+
             result = point_result
             result["idx"] = point_indices
             df_result = result
-            print(result)
             # Discrete math recombination
             if (
                 contains_only_linestrings(self.rhs)
