# Copyright (c) 2021-2022 NVIDIA CORPORATION
from functools import cached_property
from typing import Tuple, TypeVar

import cupy as cp
import pyarrow as pa

import cudf
from cudf.core.column import ColumnBase, as_column, build_list_column

from cuspatial.core._column.geometa import Feature_Enum, GeoMeta

T = TypeVar("T", bound="GeoColumn")


class GeoColumn(ColumnBase):
    """
    Parameters
    ----------
    data : A tuple of four cudf.Series of list dtype
    meta : A GeoMeta object (optional)

    Notes
    -----
    The GeoColumn class subclasses `NumericalColumn`. Combined with
    `_copy_type_metadata`, this assures support for sort, groupby,
    and potential other `cudf` algorithms.
    """

    def __init__(
        self,
        data: Tuple,
        meta: GeoMeta = None,
        shuffle_order: cudf.Index = None,
        from_read_polygon_shapefile=False,
    ):
        if from_read_polygon_shapefile:
            """
            A cudf.ListSeries needs four levels of nesting to represent
            a polygon shapefile. The rings_offsets and polygons_offsets
            have already been computed in the `read_polygon_shapefile`
            function. In order to convert it into an arrow list<...>
            we need a set of offsets buffers for each point tuple, and
            an offsets buffer for the 1-offset multipolygons.

            Coordinates: List of length 2 offsets: [0, 2, 4, ... n/2]
            Rings: List of polygon ring offsets
            Polygons: Offset into rings of each polygon
            Multipolygons: List of length 1 offsets: No multipolygons

            Finally, each set of offsets must have the length of the
            array appended to the end, as Arrow offset lists are length
            n + 1 but our original shapefile code offset lists are only
            length n.
            """
            polygons_col = data[0].astype("int32")
            rings_col = data[1].astype("int32")
            coordinates = (
                data[2].stack().astype("float64").reset_index(drop=True)
            )
            """
            Store a fixed-size offsets buffer of even numbers:
            0   0
            1   2
            2   4
            ...
            Up to the size of the original input.
            """
            coordinate_offsets = as_column(
                cp.arange(len(coordinates) + 1, step=2), dtype="int32"
            )
            rings_offsets = cudf.concat(
                [
                    cudf.Series(rings_col),
                    cudf.Series([len(coordinate_offsets) - 1], dtype="int32"),
                ]
            ).reset_index(drop=True)
            polygons_offsets = cudf.concat(
                [
                    cudf.Series(polygons_col),
                    cudf.Series([len(polygons_col)], dtype="int32"),
                ]
            ).reset_index(drop=True)
            coords = cudf.core.column.ListColumn(
                size=len(coordinate_offsets) - 1,
                dtype=cudf.ListDtype(coordinates.dtype),
                children=(coordinate_offsets, coordinates._column),
            )
            rings = cudf.core.column.ListColumn(
                size=len(rings_offsets) - 1,
                dtype=cudf.ListDtype(coords.dtype),
                children=(rings_offsets._column, coords),
            )
            polygons = cudf.core.column.ListColumn(
                size=len(polygons_offsets) - 1,
                dtype=cudf.ListDtype(rings.dtype),
                children=(polygons_offsets._column, rings),
            )
            mpolygons = cudf.core.column.ListColumn(
                size=len(polygons_offsets) - 1,
                dtype=cudf.ListDtype(polygons.dtype),
                children=(
                    as_column(cp.arange(len(polygons) + 1), dtype="int32"),
                    polygons,
                ),
            )
            self.points = cudf.Series([])
            self.points.name = "points"
            self.mpoints = cudf.Series([])
            self.mpoints.name = "mpoints"
            self.lines = cudf.Series([])
            self.lines.name = "lines"
            self.polygons = cudf.Series(mpolygons)
            self.polygons.name = "polygons"
            self._meta = meta
        elif (
            isinstance(data[0], cudf.Series)
            and isinstance(data[1], cudf.Series)
            and isinstance(data[2], cudf.Series)
            and isinstance(data[3], cudf.Series)
        ):
            self._meta = GeoMeta(meta)
            self.points = data[0]
            self.points.name = "points"
            self.mpoints = data[1]
            self.mpoints.name = "mpoints"
            self.lines = data[2]
            self.lines.name = "lines"
            self.polygons = data[3]
            self.polygons.name = "polygons"
        else:
            raise TypeError("All four Tuple arguments must be cudf.ListSeries")
        super().__init__(None, size=len(self), dtype="geometry")
        if shuffle_order is not None:
            self._gather_map = shuffle_order
        else:
            self._gather_map = cudf.Series(cp.arange(len(self)))

    def to_arrow(self):
        return pa.UnionArray.from_dense(
            self._meta.input_types.to_arrow(),
            self._meta.union_offsets.to_arrow(),
            [
                self.points.to_arrow(),
                self.mpoints.to_arrow(),
                self.lines.to_arrow(),
                self.polygons.to_arrow(),
            ],
        )

    def __len__(self):
        """
        Returns the number of unique geometries stored in this GeoColumn.
        """
        return len(self._meta.input_types)

    def _set_gather_map(self, gather_map):
        self._gather_map = cudf.Series(gather_map)

    def _dump(self):
        return (
            f"POINTS\n"
            f"{self.points._repr__()}\n"
            f"MULTIPOINTS\n"
            f"{self.multipoints._repr__()}\n"
            f"LINES\n"
            f"{self.lines._repr__()}\n"
            f"POLYGONS\n"
            f"{self.polygons._repr__()}\n"
        )

    def copy(self, deep=True):
        """
        Create a copy of all of the GPU-backed data structures in this
        GeoColumn.
        """
        result = GeoColumn(
            (
                self.points.copy(deep),
                self.mpoints.copy(deep),
                self.lines.copy(deep),
                self.polygons.copy(deep),
            ),
            self._meta.copy(),
            self.data.copy(),
        )
        return result

<<<<<<< HEAD
    @cached_property
    def memory_usage(self) -> int:
        """
        Outputs how much memory is used by the underlying geometries.
        """
        final_size = self._meta.input_types.memory_usage()
        final_size = final_size + self._meta.union_offsets.memory_usage()
        final_size = final_size + self.points._column.memory_usage
        final_size = final_size + self.mpoints._column.memory_usage
        final_size = final_size + self.lines._column.memory_usage
        final_size = final_size + self.polygons._column.memory_usage
        return final_size
=======
    @classmethod
    def _from_points_xy(cls, points_xy: ColumnBase):
        """
        Create a GeoColumn of only single points from a cudf Series with
        interleaved xy coordinates.
        """
        if len(points_xy) % 2 != 0:
            raise ValueError("points_xy must have an even number of elements")

        num_points = len(points_xy) // 2
        meta = GeoMeta(
            {
                "input_types": as_column(
                    cp.full(
                        num_points, Feature_Enum.POINT.value, dtype=cp.int8
                    )
                ),
                "union_offsets": as_column(
                    cp.arange(num_points, dtype=cp.int32)
                ),
            }
        )

        indices = as_column(cp.arange(0, num_points * 2 + 1, 2), dtype="int32")
        point_col = build_list_column(
            indices=indices, elements=points_xy, size=num_points
        )
        return cls(
            (
                cudf.Series(point_col),
                cudf.Series(),
                cudf.Series(),
                cudf.Series(),
            ),
            meta,
        )
>>>>>>> 6922ef58
<|MERGE_RESOLUTION|>--- conflicted
+++ resolved
@@ -186,20 +186,6 @@
         )
         return result
 
-<<<<<<< HEAD
-    @cached_property
-    def memory_usage(self) -> int:
-        """
-        Outputs how much memory is used by the underlying geometries.
-        """
-        final_size = self._meta.input_types.memory_usage()
-        final_size = final_size + self._meta.union_offsets.memory_usage()
-        final_size = final_size + self.points._column.memory_usage
-        final_size = final_size + self.mpoints._column.memory_usage
-        final_size = final_size + self.lines._column.memory_usage
-        final_size = final_size + self.polygons._column.memory_usage
-        return final_size
-=======
     @classmethod
     def _from_points_xy(cls, points_xy: ColumnBase):
         """
@@ -236,4 +222,16 @@
             ),
             meta,
         )
->>>>>>> 6922ef58
+
+    @cached_property
+    def memory_usage(self) -> int:
+        """
+        Outputs how much memory is used by the underlying geometries.
+        """
+        final_size = self._meta.input_types.memory_usage()
+        final_size = final_size + self._meta.union_offsets.memory_usage()
+        final_size = final_size + self.points._column.memory_usage
+        final_size = final_size + self.mpoints._column.memory_usage
+        final_size = final_size + self.lines._column.memory_usage
+        final_size = final_size + self.polygons._column.memory_usage
+        return final_size