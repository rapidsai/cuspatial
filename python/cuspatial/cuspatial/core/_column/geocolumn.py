--- conflicted
+++ resolved
@@ -242,11 +242,7 @@
         cls, multipoints_xy: ColumnBase, geometry_offsets: ColumnBase
     ):
         """
-<<<<<<< HEAD
-        Create a GeoColumn of only single points from a cudf Series with
-=======
         Create a GeoColumn of multipoints from a cudf Series with
->>>>>>> d4bdb6b6
         interleaved xy coordinates.
         """
         if not multipoints_xy.dtype.kind == "f":
@@ -292,7 +288,6 @@
             meta,
         )
 
-<<<<<<< HEAD
     @classmethod
     def _from_linestrings_xy(
         cls,
@@ -301,7 +296,7 @@
         geometry_offsets: ColumnBase,
     ):
         """
-        Create a GeoColumn of only single points from a cudf Series with
+        Create a GeoColumn of multilinestrings from a cudf Series with
         interleaved xy coordinates.
         """
         if not linestrings_xy.dtype.kind == "f":
@@ -361,7 +356,7 @@
         geometry_offsets: ColumnBase,
     ):
         """
-        Create a GeoColumn of only single points from a cudf Series with
+        Create a GeoColumn of multipolygons from a cudf Series with
         interleaved xy coordinates.
         """
         if not polygons_xy.dtype.kind == "f":
@@ -417,8 +412,6 @@
             meta,
         )
 
-=======
->>>>>>> d4bdb6b6
     @cached_property
     def memory_usage(self) -> int:
         """
