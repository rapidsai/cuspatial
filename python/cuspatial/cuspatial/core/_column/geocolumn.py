--- conflicted
+++ resolved
@@ -211,25 +211,16 @@
         types_buffer = cp.full(
             num_points, Feature_Enum.POINT.value, dtype=cp.int8
         )
-<<<<<<< HEAD
         offsets_buffer = cp.arange(num_points, dtype=cp.int32)
-        indices = as_column(cp.arange(0, num_points * 2 + 1, 2), dtype="int32")
-        point_col = build_list_column(
-            indices=indices, elements=points_xy, size=num_points
-        )
-
-        return cls._from_arrays(
-            types_buffer,
-            offsets_buffer,
-=======
 
         indices = arange(0, num_points * 2 + 1, 2, dtype="int32")
         point_col = build_list_column(
             indices=indices, elements=points_xy, size=num_points
         )
         coord_dtype = points_xy.dtype
-        return cls(
->>>>>>> 6c35fc4e
+        return cls.from_arrays(
+            types_buffer,
+            offsets_buffer,
             (
                 cudf.Series(point_col),
                 cudf.Series(
