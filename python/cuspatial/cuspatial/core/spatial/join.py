--- conflicted
+++ resolved
@@ -79,16 +79,6 @@
     py = as_column(polygons.polygons.y)
 
     result = cpp_point_in_polygon(x, y, poly_offsets, ring_offsets, px, py)
-<<<<<<< HEAD
-=======
-    result = DataFrame(
-        pip_bitmap_column_to_binary_array(
-            polygon_bitmap_column=result, width=len(poly_offsets) - 1
-        )
-    )
-
-    result.columns = polygons.index[::-1]
->>>>>>> 25466edb
     return DataFrame._from_data(
         {name: result[i] for i, name in enumerate(polygons.index)}
     )
