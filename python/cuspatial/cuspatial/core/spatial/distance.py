--- conflicted
+++ resolved
@@ -482,7 +482,6 @@
     )
 
 
-<<<<<<< HEAD
 def pairwise_linestring_polygon_distance(
     linestrings: GeoSeries, polygons: GeoSeries
 ):
@@ -504,25 +503,6 @@
     polygons : GeoSeries
         The (multi)polygons to compute the distance from.
 
-=======
-def pairwise_polygon_distance(polygons1: GeoSeries, polygons2: GeoSeries):
-    """Compute distance between pairs of (multi)polygons and (multi)polygons
-    The distance between a (multi)polygon and a (multi)polygon
-    is defined as the shortest distance between every edge of the
-    (multi)polygon pair. If the multipolygon and multipolygon intersects,
-    the distance is 0.
-
-    This algorithm computes distance pairwise. The ith row in the result is
-    the distance between the ith (multi)polygon in `polygons1` and the ith
-    (multi)polygon in `polygons2`.
-
-    Parameters
-    ----------
-    polygons1 : GeoSeries
-        The (multi)polygons to compute the distance from.
-    polygons2 : GeoSeries
-        The (multi)polygons to compute the distance from.
->>>>>>> b77718b1
     Returns
     -------
     distance : cudf.Series
@@ -530,16 +510,11 @@
     Notes
     -----
     The input `GeoSeries` must contain a single type geometry.
-<<<<<<< HEAD
     For example, `linestrings` series cannot contain both linestrings and
-=======
-    For example, `polygons1` series cannot contain both points and
->>>>>>> b77718b1
     polygons.
 
     Examples
     --------
-<<<<<<< HEAD
     Compute distance between a linestring and a polygon:
     >>> from shapely.geometry import LineString, Polygon
     >>> lines = cuspatial.GeoSeries([
@@ -590,7 +565,38 @@
 
     return Series._from_data(
         {None: c_pairwise_line_poly_dist(linestrings_column, polygon_column)}
-=======
+    )
+
+
+def pairwise_polygon_distance(polygons1: GeoSeries, polygons2: GeoSeries):
+    """Compute distance between pairs of (multi)polygons and (multi)polygons
+    The distance between a (multi)polygon and a (multi)polygon
+    is defined as the shortest distance between every edge of the
+    (multi)polygon pair. If the multipolygon and multipolygon intersects,
+    the distance is 0.
+
+    This algorithm computes distance pairwise. The ith row in the result is
+    the distance between the ith (multi)polygon in `polygons1` and the ith
+    (multi)polygon in `polygons2`.
+
+    Parameters
+    ----------
+    polygons1 : GeoSeries
+        The (multi)polygons to compute the distance from.
+    polygons2 : GeoSeries
+        The (multi)polygons to compute the distance from.
+    Returns
+    -------
+    distance : cudf.Series
+
+    Notes
+    -----
+    The input `GeoSeries` must contain a single type geometry.
+    For example, `polygons1` series cannot contain both points and
+    polygons.
+
+    Examples
+    --------
     Compute distance between a point and a polygon:
     """
 
@@ -616,7 +622,6 @@
 
     return Series._from_data(
         {None: c_pairwise_polygon_distance(polygon1_column, polygon2_column)}
->>>>>>> b77718b1
     )
 
 
