# Copyright (c) 2022-2023, NVIDIA CORPORATION.

from typing import Tuple

import cudf
from cudf import DataFrame, Series
from cudf.core.column import as_column

from cuspatial._lib.distance import (
    pairwise_linestring_distance as cpp_pairwise_linestring_distance,
    pairwise_point_distance as cpp_pairwise_point_distance,
    pairwise_point_linestring_distance as c_pairwise_point_linestring_distance,
)
from cuspatial._lib.hausdorff import (
    directed_hausdorff_distance as cpp_directed_hausdorff_distance,
)
from cuspatial._lib.spatial import haversine_distance as cpp_haversine_distance
from cuspatial.core.geoseries import GeoSeries
from cuspatial.utils.column_utils import (
    contains_only_linestrings,
    contains_only_multipoints,
    contains_only_points,
)


def directed_hausdorff_distance(multipoints: GeoSeries):
    """Compute the directed Hausdorff distances between all pairs of
    spaces.

    Parameters
    ----------
    multipoints: GeoSeries
        A column of multipoint, where each multipoint indicates an input space
        to compute its hausdorff distance to the rest of input spaces.

    Returns
    -------
    result : cudf.DataFrame
        result[i, j] indicates the hausdorff distance between multipoints[i]
        and multipoint[j].

    Examples
    --------
    The directed Hausdorff distance from one space to another is the greatest
    of all the distances between any point in the first space to the closest
    point in the second.

    `Wikipedia <https://en.wikipedia.org/wiki/Hausdorff_distance>`_

    Consider a pair of lines on a grid::

             :
             x
        -----xyy---
             :
             :

    x\\ :sub:`0` = (0, 0), x\\ :sub:`1` = (0, 1)

    y\\ :sub:`0` = (1, 0), y\\ :sub:`1` = (2, 0)

    x\\ :sub:`0` is the closest point in ``x`` to ``y``. The distance from
    x\\ :sub:`0` to the farthest point in ``y`` is 2.

    y\\ :sub:`0` is the closest point in ``y`` to ``x``. The distance from
    y\\ :sub:`0` to the farthest point in ``x`` is 1.414.

    Compute the directed hausdorff distances between a set of spaces

    >>> pts = cuspatial.GeoSeries([
    ...     MultiPoint([(0, 0), (1, 0)]),
    ...     MultiPoint([(0, 1), (0, 2)])
    ... ])
    >>> cuspatial.directed_hausdorff_distance(pts)
        0         1
    0  0.0  1.414214
    1  2.0  0.000000
    """

    if len(multipoints) == 0:
        return DataFrame()

    if not contains_only_multipoints(multipoints):
        raise ValueError("Input must be a series of multipoints.")

    result = cpp_directed_hausdorff_distance(
        multipoints.multipoints.x._column,
        multipoints.multipoints.y._column,
        as_column(multipoints.multipoints.geometry_offset[:-1]),
    )

<<<<<<< HEAD
    return DataFrame._from_columns(result, range(num_spaces)).T
=======
    num_spaces = len(multipoints)
    with cudf.core.buffer.acquire_spill_lock():
        result = result.data_array_view(mode="read")
        result = result.reshape(num_spaces, num_spaces)
        return DataFrame(result)
>>>>>>> 19b2bb23


def haversine_distance(p1: GeoSeries, p2: GeoSeries):
    """Compute the haversine distances in kilometers between an arbitrary
    list of lon/lat pairs

    Parameters
    ----------
    p1: GeoSeries
        Series of points
    p2: GeoSeries
        Series of points

    Returns
    -------
    result : cudf.Series
        The distance between pairs of points between `p1` and `p2`
    """

    if any([not contains_only_points(p1), not contains_only_points(p2)]):
        raise ValueError("Input muist be two series of points.")

    if len(p1) != len(p2):
        raise ValueError("Mismatch length of inputs.")

    p1_lon = p1.points.x._column
    p1_lat = p1.points.y._column
    p2_lon = p2.points.x._column
    p2_lat = p2.points.y._column

    return cudf.Series._from_data(
        {"None": cpp_haversine_distance(p1_lon, p1_lat, p2_lon, p2_lat)}
    )


def pairwise_point_distance(points1: GeoSeries, points2: GeoSeries):
    """Compute shortest distance between pairs of points and multipoints

    Currently `points1` and `points2` must contain either only points or
    multipoints. Mixing points and multipoints in the same series is
    unsupported.

    Parameters
    ----------
    points1 : GeoSeries
        A GeoSeries of (multi)points
    points2 : GeoSeries
        A GeoSeries of (multi)points

    Returns
    -------
    distance : cudf.Series
        the distance between each pair of (multi)points

    Examples
    --------
    >>> from shapely.geometry import Point, MultiPoint
    >>> p1 = cuspatial.GeoSeries([
    ...     MultiPoint([(0.0, 0.0), (1.0, 0.0)]),
    ...     MultiPoint([(0.0, 1.0), (1.0, 0.0)])
    ... ])
    >>> p2 = cuspatial.GeoSeries([
    ...     Point(2.0, 2.0), Point(0.0, 0.5)
    ... ])
    >>> cuspatial.pairwise_point_distance(p1, p2)
    0    2.236068
    1    0.500000
    dtype: float64
    """

    if not len(points1) == len(points2):
        raise ValueError("`points1` and `points2` must have the same length")

    if len(points1) == 0:
        return cudf.Series(dtype="float64")

    if not contains_only_points(points1):
        raise ValueError("`points1` array must contain only points")
    if not contains_only_points(points2):
        raise ValueError("`points2` array must contain only points")
    if (len(points1.points.xy) > 0 and len(points1.multipoints.xy) > 0) or (
        len(points2.points.xy) > 0 and len(points2.multipoints.xy) > 0
    ):
        raise NotImplementedError(
            "Mixing point and multipoint geometries is not supported"
        )

    points1_xy, points1_geometry_offsets = _flatten_point_series(points1)
    points2_xy, points2_geometry_offsets = _flatten_point_series(points2)
    return Series._from_data(
        {
            None: cpp_pairwise_point_distance(
                points1_xy,
                points2_xy,
                points1_geometry_offsets,
                points2_geometry_offsets,
            )
        }
    )


def pairwise_linestring_distance(
    multilinestrings1: GeoSeries, multilinestrings2: GeoSeries
):
    """Compute shortest distance between pairs of linestrings

    The shortest distance between two linestrings is defined as the shortest
    distance between all pairs of segments of the two linestrings. If any of
    the segments intersect, the distance is 0.

    Parameters
    ----------
    multilinestrings1 : GeoSeries
        A GeoSeries of (multi)linestrings
    multilinestrings2 : GeoSeries
        A GeoSeries of (multi)linestrings

    Returns
    -------
    distance : cudf.Series
        the distance between each pair of linestrings

    Examples
    --------
    >>> from shapely.geometry import LineString, MultiLineString
    >>> ls1 = cuspatial.GeoSeries([
    ...     LineString([(0, 0), (1, 1)]),
    ...     LineString([(1, 0), (2, 1)])
    ... ])
    >>> ls2 = cuspatial.GeoSeries([
    ...     MultiLineString([
    ...         LineString([(-1, 0), (-2, -1)]),
    ...         LineString([(-2, -1), (-3, -2)])
    ...     ]),
    ...     MultiLineString([
    ...         LineString([(0, -1), (0, -2), (0, -3)]),
    ...         LineString([(0, -3), (-1, -3), (-2, -3)])
    ...     ])
    ... ])
    >>> cuspatial.pairwise_linestring_distance(ls1, ls2)
    0    1.000000
    1    1.414214
    dtype: float64
    """

    if not len(multilinestrings1) == len(multilinestrings2):
        raise ValueError(
            "`multilinestrings1` and `multilinestrings2` must have the same "
            "length"
        )

    if len(multilinestrings1) == 0:
        return cudf.Series(dtype="float64")

    return Series._from_data(
        {
            None: cpp_pairwise_linestring_distance(
                as_column(multilinestrings1.lines.part_offset),
                as_column(multilinestrings1.lines.xy),
                as_column(multilinestrings2.lines.part_offset),
                as_column(multilinestrings2.lines.xy),
                as_column(multilinestrings1.lines.geometry_offset),
                as_column(multilinestrings2.lines.geometry_offset),
            )
        }
    )


def pairwise_point_linestring_distance(
    points: GeoSeries, linestrings: GeoSeries
):
    """Compute distance between pairs of (multi)points and (multi)linestrings

    The distance between a (multi)point and a (multi)linestring
    is defined as the shortest distance between every point in the
    multipoint and every line segment in the multilinestring.

    This algorithm computes distance pairwise. The ith row in the result is
    the distance between the ith (multi)point in `points` and the ith
    (multi)linestring in `linestrings`.

    Parameters
    ----------
    points : GeoSeries
        The (multi)points to compute the distance from.
    linestrings : GeoSeries
        The (multi)linestrings to compute the distance from.

    Returns
    -------
    distance : cudf.Series

    Notes
    -----
    The input `GeoSeries` must contain a single type geometry.
    For example, `points` series cannot contain both points and polygons.
    Currently, it is unsupported that `points` contains both points and
    multipoints.

    Examples
    --------

    **Compute distances between point array to linestring arrays**

    >>> from shapely.geometry import (
    ...     Point, MultiPoint, LineString, MultiLineString
    ... )
    >>> import geopandas as gpd, cuspatial
    >>> pts = cuspatial.from_geopandas(gpd.GeoSeries([
    ...     Point(0.0, 0.0), Point(1.0, 1.0), Point(2.0, 2.0)
    ... ]))
    >>> mlines = cuspatial.from_geopandas(gpd.GeoSeries(
    ...     [
    ...        LineString([Point(-1.0, 0.0),
    ...                    Point(-0.5, -0.5),
    ...                    Point(-1.0, -0.5),
    ...                    Point(-0.5, -1.0)]),
    ...        LineString([Point(8.0, 10.0),
    ...                    Point(11.21, 9.48),
    ...                    Point(7.1, 12.5)]),
    ...        LineString([Point(1.0, 0.0), Point(0.0, 1.0)]),
    ...     ]))
    >>> cuspatial.pairwise_point_linestring_distance(pts, mlines)
    0     0.707107
    1    11.401754
    2     2.121320
    dtype: float64

    **Compute distances between multipoint to multilinestring arrays**
    >>> # 3 pairs of multi points containing 3 points each
    >>> ptsdata = [
    ...         [[9, 7], [0, 6], [7, 2]],
    ...         [[5, 8], [5, 7], [6, 0]],
    ...         [[8, 8], [6, 7], [4, 1]],
    ...     ]
    >>> # 3 pairs of multi linestrings containing 2 linestrings each
    >>> linesdata = [
    ...         [
    ...             [[86, 47], [31, 17], [84, 16], [14, 63]],
    ...             [[14, 36], [90, 73], [72, 66], [0, 5]],
    ...         ],
    ...         [
    ...             [[36, 90], [29, 31], [91, 70], [25, 78]],
    ...             [[61, 64], [89, 20], [94, 46], [37, 44]],
    ...         ],
    ...         [
    ...             [[60, 76], [29, 60], [53, 87], [8, 18]],
    ...             [[0, 16], [79, 14], [3, 6], [98, 89]],
    ...         ],
    ...     ]
    >>> pts = cuspatial.from_geopandas(
    ...     gpd.GeoSeries(map(MultiPoint, ptsdata))
    ... )
    >>> lines = cuspatial.from_geopandas(
    ...     gpd.GeoSeries(map(MultiLineString, linesdata))
    ... )
    >>> cuspatial.pairwise_point_linestring_distance(pts, lines)
    0     0.762984
    1    33.241540
    2     0.680451
    dtype: float64
    """
    if not contains_only_points(points):
        raise ValueError("`points` array must contain only points")

    if not contains_only_linestrings(linestrings):
        raise ValueError("`linestrings` array must contain only linestrings")

    if len(points.points.xy) > 0 and len(points.multipoints.xy) > 0:
        raise NotImplementedError(
            "Mixing point and multipoint geometries is not supported"
        )

    point_xy_col, points_geometry_offset = _flatten_point_series(points)

    return Series._from_data(
        {
            None: c_pairwise_point_linestring_distance(
                point_xy_col,
                as_column(linestrings.lines.part_offset),
                linestrings.lines.xy._column,
                points_geometry_offset,
                as_column(linestrings.lines.geometry_offset),
            )
        }
    )


def _flatten_point_series(
    points: GeoSeries,
) -> Tuple[
    cudf.core.column.column.ColumnBase, cudf.core.column.column.ColumnBase
]:
    """Given a geoseries of (multi)points, extract the offset and x/y column"""
    if len(points.points.xy) > 0:
        return points.points.xy._column, None
    return (
        points.multipoints.xy._column,
        as_column(points.multipoints.geometry_offset),
    )<|MERGE_RESOLUTION|>--- conflicted
+++ resolved
@@ -89,15 +89,7 @@
         as_column(multipoints.multipoints.geometry_offset[:-1]),
     )
 
-<<<<<<< HEAD
     return DataFrame._from_columns(result, range(num_spaces)).T
-=======
-    num_spaces = len(multipoints)
-    with cudf.core.buffer.acquire_spill_lock():
-        result = result.data_array_view(mode="read")
-        result = result.reshape(num_spaces, num_spaces)
-        return DataFrame(result)
->>>>>>> 19b2bb23
 
 
 def haversine_distance(p1: GeoSeries, p2: GeoSeries):
