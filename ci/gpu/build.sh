--- conflicted
+++ resolved
@@ -16,14 +16,9 @@
 export PATH=/opt/conda/bin:/usr/local/cuda/bin:$PATH
 export PARALLEL_LEVEL=${PARALLEL_LEVEL:-4}
 export CUDA_REL=${CUDA_VERSION%.*}
-<<<<<<< HEAD
 export CUDF_HOME="$WORKSPACE/cudf"
 export CUSPATIAL_HOME="$WORKSPACE"
-=======
-export CUDF_HOME="${WORKSPACE}/cudf"
-export CUSPATIAL_HOME="${WORKSPACE}"
-export CONDA_ARTIFACT_PATH=${WORKSPACE}/ci/artifacts/cuspatial/cpu/.conda-bld/
->>>>>>> 728e0fd8
+export CONDA_ARTIFACT_PATH="$WORKSPACE/ci/artifacts/cuspatial/cpu/.conda-bld/"
 
 # Set home to the job's workspace
 export HOME="$WORKSPACE"
@@ -136,19 +131,11 @@
 
     cd "$WORKSPACE/python"
     
-<<<<<<< HEAD
-    CONDA_FILE=`find "$WORKSPACE/ci/artifacts/cuspatial/cpu/conda-bld/" -name "libcuspatial*.tar.bz2"`
+    CONDA_FILE=`find "$CONDA_ARTIFACT_PATH" -name "libcuspatial*.tar.bz2"`
     CONDA_FILE=`basename "$CONDA_FILE" .tar.bz2` #get filename without extension
     CONDA_FILE=${CONDA_FILE//-/=} #convert to conda install
     gpuci_logger "Installing $CONDA_FILE"
-    conda install -c "$WORKSPACE/ci/artifacts/cuspatial/cpu/conda-bld/" "$CONDA_FILE"
-=======
-    CONDA_FILE=`find ${CONDA_ARTIFACT_PATH} -name "libcuspatial*.tar.bz2"`
-    CONDA_FILE=`basename "$CONDA_FILE" .tar.bz2` #get filename without extension
-    CONDA_FILE=${CONDA_FILE//-/=} #convert to conda install
-    gpuci_logger "Installing $CONDA_FILE"
-    conda install -c ${CONDA_ARTIFACT_PATH} "$CONDA_FILE"
->>>>>>> 728e0fd8
+    conda install -c "$CONDA_ARTIFACT_PATH" "$CONDA_FILE"
 
     export LIBCUGRAPH_BUILD_DIR="$WORKSPACE/ci/artifacts/cuspatial/cpu/conda_work/build"
     
