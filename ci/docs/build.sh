--- conflicted
+++ resolved
@@ -27,24 +27,17 @@
 gpuci_logger "Activate conda env"
 . /opt/conda/etc/profile.d/conda.sh
 conda activate rapids
-<<<<<<< HEAD
-
-=======
 # TODO: Move installs to docs-build-env meta package
 gpuci_conda_retry install -c anaconda markdown beautifulsoup4 jq
 pip install sphinx-markdown-tables
 
 
->>>>>>> a1f71207
 gpuci_logger "Check versions"
 python --version
 $CC --version
 $CXX --version
-<<<<<<< HEAD
 
 gpuci_logger "Show conda info"
-=======
->>>>>>> a1f71207
 conda info
 conda config --show-sources
 conda list --show-channel-urls
