--- conflicted
+++ resolved
@@ -1,15 +1,6 @@
 # syntax=docker/dockerfile:1.5
 
-<<<<<<< HEAD
-ARG CUDA=11.8
-ARG LLVM=16
-ARG RAPIDS=23.08
-ARG DISTRO=ubuntu22.04
-ARG REPO=rapidsai/devcontainers
-
-=======
 ARG BASE
->>>>>>> 6ebb3b75
 ARG PYTHON_PACKAGE_MANAGER=conda
 
 FROM ${BASE} as pip-base
