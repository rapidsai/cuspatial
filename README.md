--- conflicted
+++ resolved
@@ -49,30 +49,18 @@
 
 ### Fetch cuSpatial repository
 
-<<<<<<< HEAD
-### Build and install cuSpatial
-=======
 ```shell
 export `CUSPATIAL_HOME=$(pwd)/cuspatial` && \
 git clone https://github.com/rapidsai/cuspatial.git $CUSPATIAL_HOME
 ```
 ### Install dependencies
->>>>>>> ef277580
 
 1. `export CUSPATIAL_HOME=$(pwd)/cuspatial`
 2. clone the cuSpatial repo
 
-<<<<<<< HEAD
-   ```shell
-   git clone https://github.com/rapidsai/cuspatial.git $CUSPATIAL_HOME
-   ```
-
-3. Compile and install
-=======
 ```shell
 conda env update --file conda/environments/cuspatial_dev_cuda11.5.yml
 ```
->>>>>>> ef277580
 
 ### Build and install cuSpatial
 
