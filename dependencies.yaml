--- conflicted
+++ resolved
@@ -18,7 +18,6 @@
       - depends_on_cuml
       - depends_on_cupy
       - depends_on_libcudf
-      - depends_on_libcuspatial
       - depends_on_librmm
       - rapids_build_skbuild
       - run_python_cuspatial
@@ -36,12 +35,8 @@
     output: none
     includes:
       - cuda_version
-<<<<<<< HEAD
       - depends_on_cuproj
       - depends_on_cuspatial
-=======
-      - depends_on_libcuspatial
->>>>>>> 0e9d36cf
       - py_version
       - test_python_cuspatial
       - test_python_cuproj
@@ -50,12 +45,8 @@
     includes:
       - cuda_version
       - depends_on_cuml
-<<<<<<< HEAD
       - depends_on_cuproj
       - depends_on_cuspatial
-=======
-      - depends_on_libcuspatial
->>>>>>> 0e9d36cf
       - test_notebooks
       - notebooks
       - py_version
@@ -68,16 +59,10 @@
     output: none
     includes:
       - cuda_version
-      - depends_on_libcuspatial
-<<<<<<< HEAD
       - depends_on_cuspatial
       - depends_on_cuproj
       - docs
       - py_version
-=======
-      - docs
-      - py_version
-      - test_cuspatial
   py_build_libcuspatial:
     output: [pyproject]
     pyproject_dir: python/libcuspatial
@@ -103,7 +88,6 @@
       table: project
     includes:
       - depends_on_libcudf
->>>>>>> 0e9d36cf
   py_build_cuspatial:
     output: [pyproject]
     pyproject_dir: python/cuspatial
@@ -436,12 +420,6 @@
         packages:
           - pyproj>=3.6.0,<3.7a0
 
-  depends_on_libcuspatial:
-    common:
-      - output_types: conda
-        packages:
-          - &libcuspatial_unsuffixed libcuspatial==24.10.*,>=0.0.0a0
-
   depends_on_rmm:
     common:
       - output_types: conda
@@ -617,16 +595,6 @@
       - output_types: conda
         packages:
           - libcuspatial-tests==24.10.*,>=0.0.0a0
-<<<<<<< HEAD
-=======
-  test_cuspatial:
-    common:
-      - output_types: conda
-        packages:
-          - cuspatial==24.10.*,>=0.0.0a0
-          - cuproj==24.10.*,>=0.0.0a0
->>>>>>> 0e9d36cf
-
   depends_on_libcuspatial:
     common:
       - output_types: conda
