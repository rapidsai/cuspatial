--- conflicted
+++ resolved
@@ -85,12 +85,8 @@
           - gtest>=1.13.0
           - libcudf==23.8.*
           - librmm==23.8.*
-<<<<<<< HEAD
-          - ninja
           - proj
           - sqlite
-=======
->>>>>>> 39f66d07
     specific:
       - output_types: conda
         matrices:
