# Dependency list for https://github.com/rapidsai/dependency-file-generator
files:
  all:
    output: conda
    matrix:
      cuda: ["11.8"]
      arch: [x86_64]
    includes:
      - build_cpp
      - build_python
      - cudatoolkit
      - develop
      - docs
      - py_version
      - run_python
      - test_python
      - notebooks
  test_cpp:
    output: none
    includes:
      - cudatoolkit
  test_python:
    output: none
    includes:
      - cudatoolkit
      - py_version
      - test_python
  test_notebooks:
    output: none
    includes:
      - notebooks
      - py_version
  checks:
    output: none
    includes:
      - develop
      - py_version
  docs:
    output: none
    includes:
      - cudatoolkit
      - docs
      - py_version
  py_build:
    output: [pyproject]
    pyproject_dir: python/cuspatial
    extras:
      table: build-system
    includes:
      - build_cpp
      - build_python
      - build_wheels
  py_run:
    output: [pyproject]
    pyproject_dir: python/cuspatial
    extras:
      table: project
    includes:
      - run_python
  py_test:
    output: [pyproject]
    pyproject_dir: python/cuspatial
    extras:
      table: project.optional-dependencies
      key: test
    includes:
      - test_python
channels:
  - rapidsai
  - rapidsai-nightly
  - conda-forge
  - nvidia
dependencies:
  build_cpp:
    common:
      - output_types: [conda, requirements, pyproject]
        packages:
          - ninja
          - cmake>=3.23.1,!=3.25.0
      - output_types: conda
        packages:
          - c-compiler
          - cxx-compiler
          - gmock>=1.13.0
          - gtest>=1.13.0
<<<<<<< HEAD
          - libcudf==23.6.*
          - librmm==23.6.*
=======
          - libcudf==23.8.*
          - librmm==23.8.*
          - ninja
>>>>>>> 9f990ead
    specific:
      - output_types: conda
        matrices:
          - matrix:
              arch: x86_64
            packages:
              - &gcc_amd64 gcc_linux-64=11.*
              - &sysroot_amd64 sysroot_linux-64==2.17
          - matrix:
              arch: aarch64
            packages:
              - &gcc_aarch64 gcc_linux-aarch64=11.*
              - &sysroot_aarch64 sysroot_linux-aarch64==2.17
      - output_types: conda
        matrices:
          - matrix:
              arch: x86_64
              cuda: "11.8"
            packages:
              - nvcc_linux-64=11.8
          - matrix:
              arch: aarch64
              cuda: "11.8"
            packages:
              - nvcc_linux-aarch64=11.8
  build_python:
    common:
      - output_types: [conda, requirements, pyproject]
        packages:
          - cython>=0.29,<0.30
          - scikit-build>=0.13.1
          - setuptools
      - output_types: conda
<<<<<<< HEAD
        packages: &build_python_packages_conda
          - &cudf_conda cudf==23.6.*
          - &rmm_conda rmm==23.6.*
      - output_types: requirements
        packages:
          # pip recognizes the index as a global option for the requirements.txt file
          # This index is needed for cudf and rmm.
          - --extra-index-url=https://pypi.nvidia.com
=======
        packages:
          - &cudf_conda cudf==23.8.*
>>>>>>> 9f990ead
    specific:
      - output_types: conda
        matrices:
          - matrix:
              arch: x86_64
            packages:
              - *gcc_amd64
              - *sysroot_amd64
          - matrix:
              arch: aarch64
            packages:
              - *gcc_aarch64
              - *sysroot_aarch64
      - output_types: [requirements, pyproject]
        matrices:
<<<<<<< HEAD
          - matrix: {cuda: "11.8"}
            packages: &build_python_packages_cu11
              - &cudf_cu11 cudf-cu11==23.6.*
              - &rmm_cu11 rmm-cu11==23.6.*
          - {matrix: {cuda: "11.5"}, packages: *build_python_packages_cu11}
          - {matrix: {cuda: "11.4"}, packages: *build_python_packages_cu11}
          - {matrix: {cuda: "11.2"}, packages: *build_python_packages_cu11}
          - {matrix: null, packages: [*cudf_conda, *rmm_conda] }
  build_wheels:
    common:
      - output_types: [requirements, pyproject]
        packages:
          - wheel
          - setuptools
=======
          - matrix:
              cuda: "11.8"
            packages:
              - "--extra-index-url=https://pypi.nvidia.com"
              - cudf-cu11==23.8.*
          - matrix:
              cuda: "11.5"
            packages:
              - "--extra-index-url=https://pypi.nvidia.com"
              - cudf-cu11==23.8.*
          - matrix:
              cuda: "11.4"
            packages:
              - "--extra-index-url=https://pypi.nvidia.com"
              - cudf-cu11==23.8.*
          - matrix:
              cuda: "11.2"
            packages:
              - "--extra-index-url=https://pypi.nvidia.com"
              - cudf-cu11==23.8.*
>>>>>>> 9f990ead
  cudatoolkit:
    specific:
      - output_types: conda
        matrices:
          - matrix:
              cuda: "11.8"
            packages:
              - cudatoolkit=11.8
          - matrix:
              cuda: "11.5"
            packages:
              - cudatoolkit=11.5
          - matrix:
              cuda: "11.4"
            packages:
              - cudatoolkit=11.4
          - matrix:
              cuda: "11.2"
            packages:
              - cudatoolkit=11.2
  develop:
    common:
      - output_types: [conda, requirements]
        packages:
          - pre-commit
  docs:
    common:
      - output_types: [conda]
        packages:
          - doxygen
      - output_types: [conda, requirements]
        packages:
          - ipython
          - myst-parser
          - nbsphinx
          - numpydoc
          - pydata-sphinx-theme
          - sphinx<6
  notebooks:
    common:
      - output_types: [conda, requirements, pyproject]
        packages:
<<<<<<< HEAD
=======
          - cuml==23.8.*
>>>>>>> 9f990ead
          - ipython
          - ipywidgets
          - notebook
          - osmnx
          - pydeck
          - shapely
          - scikit-image
      - output_types: conda
        packages:
          - &cuml_conda cuml==23.6.*
    specific:
      - output_types: [requirements, pyproject]
        matrices:
          - {matrix: null, packages: [*cuml_conda]}
          - matrix: {cuda: "11.8"}
            packages: &notebooks_packages_cu11
              - &cuml_cu11 cuml-cu11==23.6.*
          - {matrix: {cuda: "11.5"}, packages: *notebooks_packages_cu11}
          - {matrix: {cuda: "11.4"}, packages: *notebooks_packages_cu11}
          - {matrix: {cuda: "11.2"}, packages: *notebooks_packages_cu11}
  py_version:
    specific:
      - output_types: conda
        matrices:
          - matrix:
              py: "3.9"
            packages:
              - python=3.9
          - matrix:
              py: "3.10"
            packages:
              - python=3.10
          - matrix:
            packages:
              - python>=3.9,<3.11
  run_python:
    common:
      - output_types: [conda, requirements, pyproject]
        packages:
          - geopandas>=0.11.0
      - output_types: conda
        packages:
          - *cudf_conda
<<<<<<< HEAD
          - *rmm_conda
=======
          - rmm==23.8.*
    specific:
>>>>>>> 9f990ead
      - output_types: requirements
        packages:
          # pip recognizes the index as a global option for the requirements.txt file
          # This index is needed for cudf and rmm.
          - --extra-index-url=https://pypi.nvidia.com
    specific:
      - output_types: [requirements, pyproject]
        matrices:
<<<<<<< HEAD
          - matrix: {cuda: "11.8"}
            packages: &run_python_packages_cu11
              - cudf-cu11==23.6.*
              - rmm-cu11==23.6.*
          - {matrix: {cuda: "11.5"}, packages: *run_python_packages_cu11}
          - {matrix: {cuda: "11.4"}, packages: *run_python_packages_cu11}
          - {matrix: {cuda: "11.2"}, packages: *run_python_packages_cu11}
          - {matrix: null, packages: [*cudf_conda, *rmm_conda]}
=======
          - matrix:
              cuda: "11.8"
            packages:
              - "--extra-index-url=https://pypi.nvidia.com"
              - rmm-cu11==23.8.*
          - matrix:
              cuda: "11.5"
            packages:
              - "--extra-index-url=https://pypi.nvidia.com"
              - rmm-cu11==23.8.*
          - matrix:
              cuda: "11.4"
            packages:
              - "--extra-index-url=https://pypi.nvidia.com"
              - rmm-cu11==23.8.*
          - matrix:
              cuda: "11.2"
            packages:
              - "--extra-index-url=https://pypi.nvidia.com"
              - rmm-cu11==23.8.*
>>>>>>> 9f990ead
  test_python:
    common:
      - output_types: [conda, requirements, pyproject]
        packages:
          - pytest
          - pytest-cov
          - pytest-xdist<|MERGE_RESOLUTION|>--- conflicted
+++ resolved
@@ -83,14 +83,9 @@
           - cxx-compiler
           - gmock>=1.13.0
           - gtest>=1.13.0
-<<<<<<< HEAD
-          - libcudf==23.6.*
-          - librmm==23.6.*
-=======
           - libcudf==23.8.*
           - librmm==23.8.*
           - ninja
->>>>>>> 9f990ead
     specific:
       - output_types: conda
         matrices:
@@ -124,19 +119,8 @@
           - scikit-build>=0.13.1
           - setuptools
       - output_types: conda
-<<<<<<< HEAD
-        packages: &build_python_packages_conda
-          - &cudf_conda cudf==23.6.*
-          - &rmm_conda rmm==23.6.*
-      - output_types: requirements
-        packages:
-          # pip recognizes the index as a global option for the requirements.txt file
-          # This index is needed for cudf and rmm.
-          - --extra-index-url=https://pypi.nvidia.com
-=======
         packages:
           - &cudf_conda cudf==23.8.*
->>>>>>> 9f990ead
     specific:
       - output_types: conda
         matrices:
@@ -152,22 +136,6 @@
               - *sysroot_aarch64
       - output_types: [requirements, pyproject]
         matrices:
-<<<<<<< HEAD
-          - matrix: {cuda: "11.8"}
-            packages: &build_python_packages_cu11
-              - &cudf_cu11 cudf-cu11==23.6.*
-              - &rmm_cu11 rmm-cu11==23.6.*
-          - {matrix: {cuda: "11.5"}, packages: *build_python_packages_cu11}
-          - {matrix: {cuda: "11.4"}, packages: *build_python_packages_cu11}
-          - {matrix: {cuda: "11.2"}, packages: *build_python_packages_cu11}
-          - {matrix: null, packages: [*cudf_conda, *rmm_conda] }
-  build_wheels:
-    common:
-      - output_types: [requirements, pyproject]
-        packages:
-          - wheel
-          - setuptools
-=======
           - matrix:
               cuda: "11.8"
             packages:
@@ -188,7 +156,6 @@
             packages:
               - "--extra-index-url=https://pypi.nvidia.com"
               - cudf-cu11==23.8.*
->>>>>>> 9f990ead
   cudatoolkit:
     specific:
       - output_types: conda
@@ -231,10 +198,7 @@
     common:
       - output_types: [conda, requirements, pyproject]
         packages:
-<<<<<<< HEAD
-=======
           - cuml==23.8.*
->>>>>>> 9f990ead
           - ipython
           - ipywidgets
           - notebook
@@ -278,12 +242,8 @@
       - output_types: conda
         packages:
           - *cudf_conda
-<<<<<<< HEAD
-          - *rmm_conda
-=======
           - rmm==23.8.*
     specific:
->>>>>>> 9f990ead
       - output_types: requirements
         packages:
           # pip recognizes the index as a global option for the requirements.txt file
@@ -292,16 +252,6 @@
     specific:
       - output_types: [requirements, pyproject]
         matrices:
-<<<<<<< HEAD
-          - matrix: {cuda: "11.8"}
-            packages: &run_python_packages_cu11
-              - cudf-cu11==23.6.*
-              - rmm-cu11==23.6.*
-          - {matrix: {cuda: "11.5"}, packages: *run_python_packages_cu11}
-          - {matrix: {cuda: "11.4"}, packages: *run_python_packages_cu11}
-          - {matrix: {cuda: "11.2"}, packages: *run_python_packages_cu11}
-          - {matrix: null, packages: [*cudf_conda, *rmm_conda]}
-=======
           - matrix:
               cuda: "11.8"
             packages:
@@ -322,7 +272,6 @@
             packages:
               - "--extra-index-url=https://pypi.nvidia.com"
               - rmm-cu11==23.8.*
->>>>>>> 9f990ead
   test_python:
     common:
       - output_types: [conda, requirements, pyproject]
