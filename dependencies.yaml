--- conflicted
+++ resolved
@@ -147,13 +147,8 @@
         packages:
           - c-compiler
           - cxx-compiler
-<<<<<<< HEAD
           - libcudf==24.10.*,>=0.0.0a0
           - librmm==24.10.*,>=0.0.0a0
-=======
-          - libcudf==24.8.*,>=0.0.0a0
-          - librmm==24.8.*,>=0.0.0a0
->>>>>>> 2bbb9041
           - proj
           - sqlite
     specific:
@@ -414,10 +409,10 @@
         matrices:
           - matrix: {cuda: "12.*"}
             packages:
-              - rmm-cu12==24.10.*
+              - rmm-cu12==24.10.*,>=0.0.0a0
           - matrix: {cuda: "11.*"}
             packages:
-              - rmm-cu11==24.10.*
+              - rmm-cu11==24.10.*,>=0.0.0a0
           - {matrix: null, packages: [*rmm_conda]}
 
   depends_on_cudf:
@@ -435,10 +430,10 @@
         matrices:
           - matrix: {cuda: "12.*"}
             packages:
-              - cudf-cu12==24.10.*
+              - cudf-cu12==24.10.*,>=0.0.0a0
           - matrix: {cuda: "11.*"}
             packages:
-              - cudf-cu11==24.10.*
+              - cudf-cu11==24.10.*,>=0.0.0a0
           - {matrix: null, packages: [*cudf_conda]}
 
   depends_on_cuml:
@@ -456,10 +451,10 @@
         matrices:
           - matrix: {cuda: "12.*"}
             packages:
-              - cuml-cu12==24.10.*
+              - cuml-cu12==24.10.*,>=0.0.0a0
           - matrix: {cuda: "11.*"}
             packages:
-              - cuml-cu11==24.10.*
+              - cuml-cu11==24.10.*,>=0.0.0a0
           - {matrix: null, packages: [*cuml_conda]}
 
   depends_on_cuspatial:
@@ -477,10 +472,10 @@
         matrices:
           - matrix: {cuda: "12.*"}
             packages:
-              - cuspatial-cu12==24.10.*
+              - cuspatial-cu12==24.10.*,>=0.0.0a0
           - matrix: {cuda: "11.*"}
             packages:
-              - cuspatial-cu11==24.10.*
+              - cuspatial-cu11==24.10.*,>=0.0.0a0
           - {matrix: null, packages: [*cuspatial_conda]}
 
   depends_on_cupy:
@@ -508,12 +503,6 @@
     common:
       - output_types: conda
         packages:
-<<<<<<< HEAD
           - libcuspatial==24.10.*,>=0.0.0a0
           - cuspatial==24.10.*,>=0.0.0a0
-          - cuproj==24.10.*,>=0.0.0a0
-=======
-          - libcuspatial==24.8.*
-          - cuspatial==24.8.*,>=0.0.0a0
-          - cuproj==24.8.*,>=0.0.0a0
->>>>>>> 2bbb9041
+          - cuproj==24.10.*,>=0.0.0a0