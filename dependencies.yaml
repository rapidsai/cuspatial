--- conflicted
+++ resolved
@@ -171,14 +171,11 @@
       - output_types: [conda, requirements]
         packages:
           - ipython
+          - ipywidgets
           - notebook
+          - pydeck
           - shapely
-<<<<<<< HEAD
           - scikit-image
-          - ipywidgets
-=======
-          - pydeck
->>>>>>> 062f0e39
   py_version:
     specific:
       - output_types: conda
