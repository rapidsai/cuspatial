--- conflicted
+++ resolved
@@ -515,23 +515,12 @@
     common:
       - output_types: conda
         packages:
-<<<<<<< HEAD
-          - libcuspatial==24.8.*,>=0.0.0a0
-          - libcuspatial-tests==24.8.*,>=0.0.0a0
-=======
           - libcuspatial==24.10.*,>=0.0.0a0
           - libcuspatial-tests==24.10.*,>=0.0.0a0
->>>>>>> 12b226a9
   test_cuspatial:
     common:
       - output_types: conda
         packages:
-<<<<<<< HEAD
-          - libcuspatial==24.8.*,>=0.0.0a0
-          - cuspatial==24.8.*,>=0.0.0a0
-          - cuproj==24.8.*,>=0.0.0a0
-=======
           - libcuspatial==24.10.*,>=0.0.0a0
           - cuspatial==24.10.*,>=0.0.0a0
-          - cuproj==24.10.*,>=0.0.0a0
->>>>>>> 12b226a9
+          - cuproj==24.10.*,>=0.0.0a0