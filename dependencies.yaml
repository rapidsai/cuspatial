--- conflicted
+++ resolved
@@ -347,6 +347,7 @@
           - pytest-cov
           - pytest-xdist
           - geopandas>=0.11.0
+          - cuspatial==23.10.*
       - output_types: [requirements, pyproject]
         packages:
           - pyproj
@@ -430,13 +431,6 @@
     common:
       - output_types: conda
         packages:
-<<<<<<< HEAD
-          - pytest
-          - pytest-cov
-          - pytest-xdist
-          - geopandas>=0.11.0
-          - cuspatial==23.10.*
-=======
           - cupy>=12.0.0
     specific:
       - output_types: [requirements, pyproject]
@@ -470,5 +464,4 @@
           - {matrix: {cuda: "11.5", arch: aarch64}, packages: *cupy_packages_cu11_aarch64}
           - {matrix: {cuda: "11.4", arch: aarch64}, packages: *cupy_packages_cu11_aarch64}
           - {matrix: {cuda: "11.2", arch: aarch64}, packages: *cupy_packages_cu11_aarch64}
-          - {matrix: null, packages: [cupy-cuda11x>=12.0.0]}
->>>>>>> 6ebb3b75
+          - {matrix: null, packages: [cupy-cuda11x>=12.0.0]}