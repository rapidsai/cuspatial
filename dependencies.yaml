# Dependency list for https://github.com/rapidsai/dependency-file-generator
files:
  all:
    output: conda
    matrix:
      cuda: ["11.8", "12.2"]
      arch: [x86_64]
    includes:
      - build_cpp
      - build_python
      - cuda
      - cuda_version
      - develop
      - docs
      - py_version
      - depends_on_rmm
      - depends_on_cudf
      - depends_on_cuml
      - depends_on_cupy
      - run_python_cuspatial
      - test_python_cuspatial
      - test_python_cuproj
      - notebooks
  test_cpp:
    output: none
    includes:
      - cuda_version
  test_python:
    output: none
    includes:
      - cuda_version
      - py_version
      - test_python_cuspatial
      - test_python_cuproj
  test_notebooks:
    output: none
    includes:
      - cuda_version
      - depends_on_cuml
      - notebooks
      - py_version
  checks:
    output: none
    includes:
      - develop
      - py_version
  docs:
    output: none
    includes:
      - cuda_version
      - docs
      - py_version
  py_build_cuspatial:
    output: [pyproject]
    pyproject_dir: python/cuspatial
    extras:
      table: build-system
    includes:
      - depends_on_rmm
      - depends_on_cudf
      - build_cpp
      - build_python
      - build_wheels
  py_run_cuspatial:
    output: [pyproject]
    pyproject_dir: python/cuspatial
    extras:
      table: project
    includes:
      - depends_on_rmm
      - depends_on_cudf
      - run_python_cuspatial
  py_test_cuspatial:
    output: [pyproject]
    pyproject_dir: python/cuspatial
    extras:
      table: project.optional-dependencies
      key: test
    includes:
      - test_python_cuspatial
  py_build_cuproj:
    output: [pyproject]
    pyproject_dir: python/cuproj
    extras:
      table: build-system
    includes:
      - depends_on_rmm
      - build_cpp_cuproj
      - build_python
      - build_wheels
  py_run_cuproj:
    output: [pyproject]
    pyproject_dir: python/cuproj
    extras:
      table: project
    includes:
      - depends_on_rmm
      - depends_on_cupy
  py_test_cuproj:
    output: [pyproject]
    pyproject_dir: python/cuproj
    extras:
      table: project.optional-dependencies
      key: test
    includes:
      - test_python_cuproj
      - depends_on_cuspatial

channels:
  - rapidsai
  - rapidsai-nightly
  - conda-forge
  - nvidia
dependencies:
  build_cpp:
    common:
      - output_types: [conda, requirements, pyproject]
        packages:
          - ninja
          - cmake>=3.26.4
      - output_types: conda
        packages:
          - c-compiler
          - cxx-compiler
          - gmock>=1.13.0
          - gtest>=1.13.0
          - libcudf==24.4.*
          - librmm==24.4.*
          - proj
          - sqlite
    specific:
      - output_types: conda
        matrices:
          - matrix:
              arch: x86_64
            packages:
              - &gcc_amd64 gcc_linux-64=11.*
              - &sysroot_amd64 sysroot_linux-64==2.17
          - matrix:
              arch: aarch64
            packages:
              - &gcc_aarch64 gcc_linux-aarch64=11.*
              - &sysroot_aarch64 sysroot_linux-aarch64==2.17
      - output_types: conda
        matrices:
          - matrix:
              arch: x86_64
              cuda: "11.8"
            packages:
              - nvcc_linux-64=11.8
          - matrix:
              arch: aarch64
              cuda: "11.8"
            packages:
              - nvcc_linux-aarch64=11.8
          - matrix:
              cuda: "12.*"
            packages:
              - cuda-nvcc
  build_cpp_cuproj:
    common:
      - output_types: [conda, requirements, pyproject]
        packages:
          - ninja
          - cmake>=3.26.4
      - output_types: conda
        packages:
          - c-compiler
          - cxx-compiler
          - gmock>=1.13.0
          - gtest>=1.13.0
          - librmm==24.4.*
          - proj
          - sqlite
    specific:
      - output_types: conda
        matrices:
          - matrix:
              arch: x86_64
            packages:
              - *gcc_amd64
              - *sysroot_amd64
          - matrix:
              arch: aarch64
            packages:
              - *gcc_aarch64
              - *sysroot_aarch64
      - output_types: conda
        matrices:
          - matrix:
              arch: x86_64
              cuda: "11.8"
            packages:
              - nvcc_linux-64=11.8
          - matrix:
              arch: aarch64
              cuda: "11.8"
            packages:
              - nvcc_linux-aarch64=11.8
          - matrix:
              cuda: "12.*"
            packages:
              - cuda-nvcc
  build_python:
    common:
      - output_types: [conda, requirements, pyproject]
        packages:
          - cython>=3.0.0
      - output_types: conda
        packages:
          - scikit-build-core>=0.7.0
      - output_types: [requirements, pyproject]
        packages:
          - scikit-build-core[pyproject]>=0.7.0
    specific:
      - output_types: conda
        matrices:
          - matrix:
              arch: x86_64
            packages:
              - *gcc_amd64
              - *sysroot_amd64
          - matrix:
              arch: aarch64
            packages:
              - *gcc_aarch64
              - *sysroot_aarch64
  build_wheels:
    common:
      - output_types: [requirements, pyproject]
        packages:
          - wheel
          - setuptools
  cuda_version:
    specific:
      - output_types: conda
        matrices:
          - matrix:
              cuda: "11.2"
            packages:
              - cuda-version=11.2
          - matrix:
              cuda: "11.4"
            packages:
              - cuda-version=11.4
          - matrix:
              cuda: "11.5"
            packages:
              - cuda-version=11.5
          - matrix:
              cuda: "11.8"
            packages:
              - cuda-version=11.8
          - matrix:
              cuda: "12.0"
            packages:
              - cuda-version=12.0
          - matrix:
              cuda: "12.2"
            packages:
              - cuda-version=12.2
  cuda:
    specific:
      - output_types: conda
        matrices:
          - matrix:
              cuda: "12.*"
            packages:
              - cuda-cudart-dev
              - cuda-cupti-dev
              - cuda-nvrtc-dev
          - matrix:
              cuda: "11.*"
            packages:
              - cudatoolkit
  develop:
    common:
      - output_types: [conda, requirements]
        packages:
          - pre-commit
      - output_types: conda
        packages:
          - clang-tools=16.0.6
  docs:
    common:
      - output_types: [conda]
        packages:
          - doxygen
      - output_types: [conda, requirements]
        packages:
          - ipython
          - myst-parser
          - nbsphinx
          - numpydoc
          # https://github.com/pydata/pydata-sphinx-theme/issues/1539
          - pydata-sphinx-theme!=0.14.2
          - sphinx<6
  notebooks:
    common:
      - output_types: [conda, requirements, pyproject]
        packages:
          - ipython
          - ipywidgets
          - notebook
          - pydeck
          - shapely
          - scikit-image
      - output_types: [requirements, pyproject]
        packages:
          - pyproj>=3.6.0,<3.7a0
      - output_types: [conda]
        packages:
          - curl
  py_version:
    specific:
      - output_types: conda
        matrices:
          - matrix:
              py: "3.9"
            packages:
              - python=3.9
          - matrix:
              py: "3.10"
            packages:
              - python=3.10
          - matrix:
            packages:
              - python>=3.9,<3.11
  run_python_cuspatial:
    common:
      - output_types: [conda, requirements, pyproject]
        packages:
          - geopandas>=0.11.0
  test_python_cuspatial:
    common:
      - output_types: [conda, requirements, pyproject]
        packages:
          - pytest
          - pytest-cov
          - pytest-xdist
  test_python_cuproj:
    common:
      - output_types: [conda, requirements, pyproject]
        packages:
          - pytest
          - pytest-cov
          - pytest-xdist
          - geopandas>=0.11.0
      - output_types: [requirements, pyproject]
        packages:
          - pyproj>=3.6.0,<3.7a0

  depends_on_rmm:
    common:
      - output_types: conda
        packages:
          - &rmm_conda rmm==24.4.*
      - output_types: requirements
        packages:
          # pip recognizes the index as a global option for the requirements.txt file
          - --extra-index-url=https://pypi.nvidia.com
          - --extra-index-url=https://pypi.anaconda.org/rapidsai-wheels-nightly/simple
    specific:
      - output_types: [requirements, pyproject]
        matrices:
<<<<<<< HEAD
          - matrix: {cuda: "12.*"}
            packages:
              - rmm-cu12==24.2.*
          - matrix: {cuda: "11.*"}
            packages:
              - rmm-cu11==24.2.*
=======
          - matrix: {cuda: "12.2"}
            packages: &rmm_packages_pip_cu12
              - rmm-cu12==24.4.*
          - {matrix: {cuda: "12.1"}, packages: *rmm_packages_pip_cu12}
          - {matrix: {cuda: "12.0"}, packages: *rmm_packages_pip_cu12}
          - matrix: {cuda: "11.8"}
            packages: &rmm_packages_pip_cu11
              - rmm-cu11==24.4.*
          - {matrix: {cuda: "11.5"}, packages: *rmm_packages_pip_cu11}
          - {matrix: {cuda: "11.4"}, packages: *rmm_packages_pip_cu11}
          - {matrix: {cuda: "11.2"}, packages: *rmm_packages_pip_cu11}
>>>>>>> 0a321ece
          - {matrix: null, packages: [*rmm_conda]}

  depends_on_cudf:
    common:
      - output_types: conda
        packages:
          - &cudf_conda cudf==24.4.*
      - output_types: requirements
        packages:
          # pip recognizes the index as a global option for the requirements.txt file
          - --extra-index-url=https://pypi.nvidia.com
          - --extra-index-url=https://pypi.anaconda.org/rapidsai-wheels-nightly/simple
    specific:
      - output_types: [requirements, pyproject]
        matrices:
<<<<<<< HEAD
          - matrix: {cuda: "12.*"}
            packages:
              - cudf-cu12==24.2.*
          - matrix: {cuda: "11.*"}
            packages:
              - cudf-cu11==24.2.*
=======
          - matrix: {cuda: "12.2"}
            packages: &cudf_packages_pip_cu12
              - cudf-cu12==24.4.*
          - {matrix: {cuda: "12.1"}, packages: *cudf_packages_pip_cu12}
          - {matrix: {cuda: "12.0"}, packages: *cudf_packages_pip_cu12}
          - matrix: {cuda: "11.8"}
            packages: &cudf_packages_pip_cu11
              - cudf-cu11==24.4.*
          - {matrix: {cuda: "11.5"}, packages: *cudf_packages_pip_cu11}
          - {matrix: {cuda: "11.4"}, packages: *cudf_packages_pip_cu11}
          - {matrix: {cuda: "11.2"}, packages: *cudf_packages_pip_cu11}
>>>>>>> 0a321ece
          - {matrix: null, packages: [*cudf_conda]}

  depends_on_cuml:
    common:
      - output_types: conda
        packages:
          - &cuml_conda cuml==24.4.*
      - output_types: requirements
        packages:
          # pip recognizes the index as a global option for the requirements.txt file
          - --extra-index-url=https://pypi.nvidia.com
          - --extra-index-url=https://pypi.anaconda.org/rapidsai-wheels-nightly/simple
    specific:
      - output_types: [requirements, pyproject]
        matrices:
<<<<<<< HEAD
          - matrix: {cuda: "12.*"}
            packages:
              - cuml-cu12==24.2.*
          - matrix: {cuda: "11.*"}
            packages:
              - cuml-cu11==24.2.*
=======
          - matrix: {cuda: "12.2"}
            packages: &cuml_packages_pip_cu12
              - cuml-cu12==24.4.*
          - {matrix: {cuda: "12.1"}, packages: *cuml_packages_pip_cu12}
          - {matrix: {cuda: "12.0"}, packages: *cuml_packages_pip_cu12}
          - matrix: {cuda: "11.8"}
            packages: &cuml_packages_pip_cu11
              - cuml-cu11==24.4.*
          - {matrix: {cuda: "11.5"}, packages: *cuml_packages_pip_cu11}
          - {matrix: {cuda: "11.4"}, packages: *cuml_packages_pip_cu11}
          - {matrix: {cuda: "11.2"}, packages: *cuml_packages_pip_cu11}
>>>>>>> 0a321ece
          - {matrix: null, packages: [*cuml_conda]}

  depends_on_cuspatial:
    common:
      - output_types: conda
        packages:
          - &cuspatial_conda cuspatial==24.4.*
      - output_types: requirements
        packages:
          # pip recognizes the index as a global option for the requirements.txt file
          - --extra-index-url=https://pypi.nvidia.com
          - --extra-index-url=https://pypi.anaconda.org/rapidsai-wheels-nightly/simple
    specific:
      - output_types: [requirements, pyproject]
        matrices:
<<<<<<< HEAD
          - matrix: {cuda: "12.*"}
            packages:
              - cuspatial-cu12==24.2.*
          - matrix: {cuda: "11.*"}
            packages:
              - cuspatial-cu11==24.2.*
=======
          - matrix: {cuda: "12.2"}
            packages: &cuspatial_packages_pip_cu12
              - cuspatial-cu12==24.4.*
          - {matrix: {cuda: "12.1"}, packages: *cuspatial_packages_pip_cu12}
          - {matrix: {cuda: "12.0"}, packages: *cuspatial_packages_pip_cu12}
          - matrix: {cuda: "11.8"}
            packages: &cuspatial_packages_pip_cu11
              - cuspatial-cu11==24.4.*
          - {matrix: {cuda: "11.5"}, packages: *cuspatial_packages_pip_cu11}
          - {matrix: {cuda: "11.4"}, packages: *cuspatial_packages_pip_cu11}
          - {matrix: {cuda: "11.2"}, packages: *cuspatial_packages_pip_cu11}
>>>>>>> 0a321ece
          - {matrix: null, packages: [*cuspatial_conda]}

  depends_on_cupy:
    common:
      - output_types: conda
        packages:
          - cupy>=12.0.0
    specific:
      - output_types: [requirements, pyproject]
        matrices:
          - matrix: {cuda: "12.*"}
            packages:
              - cupy-cuda12x>=12.0.0
          - matrix: {cuda: "11.*"}
            packages:
              - cupy-cuda11x>=12.0.0
          - {matrix: null, packages: [cupy-cuda11x>=12.0.0]}<|MERGE_RESOLUTION|>--- conflicted
+++ resolved
@@ -363,26 +363,12 @@
     specific:
       - output_types: [requirements, pyproject]
         matrices:
-<<<<<<< HEAD
           - matrix: {cuda: "12.*"}
             packages:
               - rmm-cu12==24.2.*
           - matrix: {cuda: "11.*"}
             packages:
               - rmm-cu11==24.2.*
-=======
-          - matrix: {cuda: "12.2"}
-            packages: &rmm_packages_pip_cu12
-              - rmm-cu12==24.4.*
-          - {matrix: {cuda: "12.1"}, packages: *rmm_packages_pip_cu12}
-          - {matrix: {cuda: "12.0"}, packages: *rmm_packages_pip_cu12}
-          - matrix: {cuda: "11.8"}
-            packages: &rmm_packages_pip_cu11
-              - rmm-cu11==24.4.*
-          - {matrix: {cuda: "11.5"}, packages: *rmm_packages_pip_cu11}
-          - {matrix: {cuda: "11.4"}, packages: *rmm_packages_pip_cu11}
-          - {matrix: {cuda: "11.2"}, packages: *rmm_packages_pip_cu11}
->>>>>>> 0a321ece
           - {matrix: null, packages: [*rmm_conda]}
 
   depends_on_cudf:
@@ -398,26 +384,12 @@
     specific:
       - output_types: [requirements, pyproject]
         matrices:
-<<<<<<< HEAD
           - matrix: {cuda: "12.*"}
             packages:
               - cudf-cu12==24.2.*
           - matrix: {cuda: "11.*"}
             packages:
               - cudf-cu11==24.2.*
-=======
-          - matrix: {cuda: "12.2"}
-            packages: &cudf_packages_pip_cu12
-              - cudf-cu12==24.4.*
-          - {matrix: {cuda: "12.1"}, packages: *cudf_packages_pip_cu12}
-          - {matrix: {cuda: "12.0"}, packages: *cudf_packages_pip_cu12}
-          - matrix: {cuda: "11.8"}
-            packages: &cudf_packages_pip_cu11
-              - cudf-cu11==24.4.*
-          - {matrix: {cuda: "11.5"}, packages: *cudf_packages_pip_cu11}
-          - {matrix: {cuda: "11.4"}, packages: *cudf_packages_pip_cu11}
-          - {matrix: {cuda: "11.2"}, packages: *cudf_packages_pip_cu11}
->>>>>>> 0a321ece
           - {matrix: null, packages: [*cudf_conda]}
 
   depends_on_cuml:
@@ -433,26 +405,12 @@
     specific:
       - output_types: [requirements, pyproject]
         matrices:
-<<<<<<< HEAD
           - matrix: {cuda: "12.*"}
             packages:
               - cuml-cu12==24.2.*
           - matrix: {cuda: "11.*"}
             packages:
               - cuml-cu11==24.2.*
-=======
-          - matrix: {cuda: "12.2"}
-            packages: &cuml_packages_pip_cu12
-              - cuml-cu12==24.4.*
-          - {matrix: {cuda: "12.1"}, packages: *cuml_packages_pip_cu12}
-          - {matrix: {cuda: "12.0"}, packages: *cuml_packages_pip_cu12}
-          - matrix: {cuda: "11.8"}
-            packages: &cuml_packages_pip_cu11
-              - cuml-cu11==24.4.*
-          - {matrix: {cuda: "11.5"}, packages: *cuml_packages_pip_cu11}
-          - {matrix: {cuda: "11.4"}, packages: *cuml_packages_pip_cu11}
-          - {matrix: {cuda: "11.2"}, packages: *cuml_packages_pip_cu11}
->>>>>>> 0a321ece
           - {matrix: null, packages: [*cuml_conda]}
 
   depends_on_cuspatial:
@@ -468,26 +426,12 @@
     specific:
       - output_types: [requirements, pyproject]
         matrices:
-<<<<<<< HEAD
           - matrix: {cuda: "12.*"}
             packages:
               - cuspatial-cu12==24.2.*
           - matrix: {cuda: "11.*"}
             packages:
               - cuspatial-cu11==24.2.*
-=======
-          - matrix: {cuda: "12.2"}
-            packages: &cuspatial_packages_pip_cu12
-              - cuspatial-cu12==24.4.*
-          - {matrix: {cuda: "12.1"}, packages: *cuspatial_packages_pip_cu12}
-          - {matrix: {cuda: "12.0"}, packages: *cuspatial_packages_pip_cu12}
-          - matrix: {cuda: "11.8"}
-            packages: &cuspatial_packages_pip_cu11
-              - cuspatial-cu11==24.4.*
-          - {matrix: {cuda: "11.5"}, packages: *cuspatial_packages_pip_cu11}
-          - {matrix: {cuda: "11.4"}, packages: *cuspatial_packages_pip_cu11}
-          - {matrix: {cuda: "11.2"}, packages: *cuspatial_packages_pip_cu11}
->>>>>>> 0a321ece
           - {matrix: null, packages: [*cuspatial_conda]}
 
   depends_on_cupy:
