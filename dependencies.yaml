# Dependency list for https://github.com/rapidsai/dependency-file-generator
files:
  all:
    output: conda
    matrix:
      cuda: ["11.8", "12.5"]
      arch: [x86_64]
    includes:
      - build_cpp
      - build_python
      - cuda
      - cuda_version
      - develop
      - docs
      - py_version
      - depends_on_rmm
      - depends_on_cudf
      - depends_on_cuml
      - depends_on_cupy
      - depends_on_libcudf
      - depends_on_librmm
      - rapids_build_skbuild
      - run_python_cuspatial
      - test_notebooks
      - test_python_cuspatial
      - test_python_cuproj
      - notebooks
  test_cpp:
    output: none
    includes:
      - cuda_version
      - depends_on_libcuspatial
      - test_libcuspatial
  test_python:
    output: none
    includes:
      - cuda_version
      - depends_on_cuproj
      - depends_on_cuspatial
      - py_version
      - test_python_cuspatial
      - test_python_cuproj
  test_notebooks:
    output: none
    includes:
      - cuda_version
      - depends_on_cuml
      - depends_on_cuproj
      - depends_on_cuspatial
      - test_notebooks
      - notebooks
      - py_version
  checks:
    output: none
    includes:
      - develop
      - py_version
  docs:
    output: none
    includes:
      - cuda_version
      - depends_on_cuspatial
      - depends_on_cuproj
      - docs
      - py_version
  py_build_libcuspatial:
    output: [pyproject]
    pyproject_dir: python/libcuspatial
    extras:
      table: build-system
    includes:
      - rapids_build_skbuild
  py_rapids_build_libcuspatial:
    output: [pyproject]
    pyproject_dir: python/libcuspatial
    extras:
      table: tool.rapids-build-backend
      key: requires
    includes:
      - build_cpp
      - build_wheels
      - depends_on_libcudf
      - depends_on_librmm
  py_run_libcuspatial:
    output: [pyproject]
    pyproject_dir: python/libcuspatial
    extras:
      table: project
    includes:
      - depends_on_libcudf
  py_build_cuspatial:
    output: [pyproject]
    pyproject_dir: python/cuspatial
    extras:
      table: build-system
    includes:
      - rapids_build_skbuild
  py_rapids_build_cuspatial:
    output: [pyproject]
    pyproject_dir: python/cuspatial
    extras:
      table: tool.rapids-build-backend
      key: requires
    includes:
      - depends_on_rmm
      - depends_on_cudf
      - build_cpp
      - build_python
      - build_wheels
      - depends_on_libcudf
      - depends_on_libcuspatial
      - depends_on_librmm
  py_run_cuspatial:
    output: [pyproject]
    pyproject_dir: python/cuspatial
    extras:
      table: project
    includes:
      - depends_on_cudf
      - depends_on_libcudf
      - depends_on_libcuspatial
      - depends_on_rmm
      - run_python_cuspatial
  py_test_cuspatial:
    output: [pyproject]
    pyproject_dir: python/cuspatial
    extras:
      table: project.optional-dependencies
      key: test
    includes:
      - test_python_cuspatial
  py_build_cuproj:
    output: [pyproject]
    pyproject_dir: python/cuproj
    extras:
      table: build-system
    includes:
      - rapids_build_skbuild
  py_rapids_build_cuproj:
    output: [pyproject]
    pyproject_dir: python/cuproj
    extras:
      table: tool.rapids-build-backend
      key: requires
    includes:
      - build_cpp_cuproj
      - build_python
      - build_wheels
      - depends_on_librmm
  py_run_cuproj:
    output: [pyproject]
    pyproject_dir: python/cuproj
    extras:
      table: project
    includes:
      - depends_on_cupy
  py_test_cuproj:
    output: [pyproject]
    pyproject_dir: python/cuproj
    extras:
      table: project.optional-dependencies
      key: test
    includes:
      - test_python_cuproj
      - depends_on_cuspatial

channels:
  - rapidsai
  - rapidsai-nightly
  - conda-forge
  - nvidia
dependencies:
  build_cpp:
    common:
      - output_types: [conda, requirements, pyproject]
        packages:
          - &ninja ninja
          - &cmake cmake>=3.26.4,!=3.30.0
      - output_types: conda
        packages:
          - c-compiler
          - cxx-compiler
<<<<<<< HEAD
          - libcudf==24.8.*
          - librmm==24.8.*
=======
>>>>>>> 77c893ab
          - proj
          - sqlite
    specific:
      - output_types: conda
        matrices:
          - matrix:
              arch: x86_64
            packages:
              - &gcc_amd64 gcc_linux-64=11.*
              - &sysroot_amd64 sysroot_linux-64==2.17
          - matrix:
              arch: aarch64
            packages:
              - &gcc_aarch64 gcc_linux-aarch64=11.*
              - &sysroot_aarch64 sysroot_linux-aarch64==2.17
      - output_types: conda
        matrices:
          - matrix:
              arch: x86_64
              cuda: "11.8"
            packages:
              - nvcc_linux-64=11.8
          - matrix:
              arch: aarch64
              cuda: "11.8"
            packages:
              - nvcc_linux-aarch64=11.8
          - matrix:
              cuda: "12.*"
            packages:
              - cuda-nvcc
  build_cpp_cuproj:
    common:
      - output_types: [conda, requirements, pyproject]
        packages:
          - *ninja
          - *cmake
      - output_types: conda
        packages:
          - c-compiler
          - cxx-compiler
<<<<<<< HEAD
          - librmm==24.8.*
=======
>>>>>>> 77c893ab
          - proj
          - sqlite
    specific:
      - output_types: conda
        matrices:
          - matrix:
              arch: x86_64
            packages:
              - *gcc_amd64
              - *sysroot_amd64
          - matrix:
              arch: aarch64
            packages:
              - *gcc_aarch64
              - *sysroot_aarch64
      - output_types: conda
        matrices:
          - matrix:
              arch: x86_64
              cuda: "11.8"
            packages:
              - nvcc_linux-64=11.8
          - matrix:
              arch: aarch64
              cuda: "11.8"
            packages:
              - nvcc_linux-aarch64=11.8
          - matrix:
              cuda: "12.*"
            packages:
              - cuda-nvcc
  build_python:
    common:
      - output_types: [conda, requirements, pyproject]
        packages:
          - cython>=3.0.0
    specific:
      - output_types: conda
        matrices:
          - matrix:
              arch: x86_64
            packages:
              - *gcc_amd64
              - *sysroot_amd64
          - matrix:
              arch: aarch64
            packages:
              - *gcc_aarch64
              - *sysroot_aarch64
  build_wheels:
    common:
      - output_types: [requirements, pyproject]
        packages:
          - wheel
  rapids_build_skbuild:
    common:
      - output_types: [conda, requirements, pyproject]
        packages:
          - &rapids_build_backend rapids-build-backend>=0.3.0,<0.4.0.dev0
      - output_types: conda
        packages:
          - scikit-build-core>=0.10.0
      - output_types: [requirements, pyproject]
        packages:
          - scikit-build-core[pyproject]>=0.10.0
  cuda_version:
    specific:
      - output_types: conda
        matrices:
          - matrix:
              cuda: "11.2"
            packages:
              - cuda-version=11.2
          - matrix:
              cuda: "11.4"
            packages:
              - cuda-version=11.4
          - matrix:
              cuda: "11.5"
            packages:
              - cuda-version=11.5
          - matrix:
              cuda: "11.8"
            packages:
              - cuda-version=11.8
          - matrix:
              cuda: "12.0"
            packages:
              - cuda-version=12.0
          - matrix:
              cuda: "12.2"
            packages:
              - cuda-version=12.2
          - matrix:
              cuda: "12.5"
            packages:
              - cuda-version=12.5
  cuda:
    specific:
      - output_types: conda
        matrices:
          - matrix:
              cuda: "12.*"
            packages:
              - cuda-cudart-dev
              - cuda-cupti-dev
              - cuda-nvrtc-dev
          - matrix:
              cuda: "11.*"
            packages:
              - cudatoolkit
  develop:
    common:
      - output_types: [conda, requirements]
        packages:
          - pre-commit
      - output_types: conda
        packages:
          - clang-tools=16.0.6
  docs:
    common:
      - output_types: [conda]
        packages:
          - doxygen
      - output_types: [conda, requirements]
        packages:
          - ipython
          - myst-parser
          - nbsphinx
          - numpydoc
          # https://github.com/pydata/pydata-sphinx-theme/issues/1539
          - pydata-sphinx-theme!=0.14.2
          - sphinx<6
  notebooks:
    common:
      - output_types: [conda, requirements, pyproject]
        packages:
          - ipython
          - ipywidgets
          - notebook
          - pydeck
          - shapely
          - scikit-image
      - output_types: [requirements, pyproject]
        packages:
          - pyproj>=3.6.0,<3.7a0
      - output_types: [conda]
        packages:
          - curl
  # TODO: Remove geopandas.dataset usage in cuspatial_api_examples.ipynb
  test_notebooks:
    common:
      - output_types: conda
        packages:
          - osmnx>=1.9.3
  py_version:
    specific:
      - output_types: conda
        matrices:
          - matrix:
              py: "3.10"
            packages:
              - python=3.10
          - matrix:
              py: "3.11"
            packages:
              - python=3.11
          - matrix:
              py: "3.12"
            packages:
              - python=3.12
          - matrix:
            packages:
              - python>=3.10,<3.13
  run_python_cuspatial:
    common:
      - output_types: [conda, requirements, pyproject]
        packages:
          - &geopandas geopandas>=1.0.0
          - &numpy numpy>=1.23,<3.0a0
  test_python_cuspatial:
    common:
      - output_types: [conda, requirements, pyproject]
        packages:
          - pytest
          - pytest-cov
          - pytest-xdist
  test_python_cuproj:
    common:
      - output_types: [conda, requirements, pyproject]
        packages:
          - *numpy
          - pytest
          - pytest-cov
          - pytest-xdist
          - *geopandas
      - output_types: [requirements, pyproject]
        packages:
          - pyproj>=3.6.0,<3.7a0

  depends_on_rmm:
    common:
      - output_types: conda
        packages:
<<<<<<< HEAD
          - &rmm_unsuffixed rmm==24.8.*
=======
          - &rmm_unsuffixed rmm==24.10.*,>=0.0.0a0
>>>>>>> 77c893ab
      - output_types: requirements
        packages:
          # pip recognizes the index as a global option for the requirements.txt file
          - --extra-index-url=https://pypi.nvidia.com
          - --extra-index-url=https://pypi.anaconda.org/rapidsai-wheels-nightly/simple
    specific:
      - output_types: [requirements, pyproject]
        matrices:
          - matrix:
              cuda: "12.*"
              cuda_suffixed: "true"
            packages:
<<<<<<< HEAD
              - rmm-cu12==24.8.*
=======
              - rmm-cu12==24.10.*,>=0.0.0a0
>>>>>>> 77c893ab
          - matrix:
              cuda: "11.*"
              cuda_suffixed: "true"
            packages:
<<<<<<< HEAD
              - rmm-cu11==24.8.*
=======
              - rmm-cu11==24.10.*,>=0.0.0a0
>>>>>>> 77c893ab
          - {matrix: null, packages: [*rmm_unsuffixed]}

  depends_on_cudf:
    common:
      - output_types: conda
        packages:
<<<<<<< HEAD
          - &cudf_unsuffixed cudf==24.8.*
=======
          - &cudf_unsuffixed cudf==24.10.*,>=0.0.0a0
          - &pylibcudf_unsuffixed pylibcudf==24.10.*,>=0.0.0a0
>>>>>>> 77c893ab
      - output_types: requirements
        packages:
          # pip recognizes the index as a global option for the requirements.txt file
          - --extra-index-url=https://pypi.nvidia.com
          - --extra-index-url=https://pypi.anaconda.org/rapidsai-wheels-nightly/simple
    specific:
      - output_types: [requirements, pyproject]
        matrices:
          - matrix:
              cuda: "12.*"
              cuda_suffixed: "true"
            packages:
<<<<<<< HEAD
              - cudf-cu12==24.8.*
=======
              - cudf-cu12==24.10.*,>=0.0.0a0
              - pylibcudf-cu12==24.10.*,>=0.0.0a0
>>>>>>> 77c893ab
          - matrix:
              cuda: "11.*"
              cuda_suffixed: "true"
            packages:
<<<<<<< HEAD
              - cudf-cu11==24.8.*
=======
              - cudf-cu11==24.10.*,>=0.0.0a0
              - pylibcudf-cu11==24.10.*,>=0.0.0a0
>>>>>>> 77c893ab
          - {matrix: null, packages: [*cudf_unsuffixed]}

  depends_on_libcudf:
    common:
      - output_types: conda
        packages:
          - &libcudf_unsuffixed libcudf==24.10.*,>=0.0.0a0
      - output_types: requirements
        packages:
          # pip recognizes the index as a global option for the requirements.txt file
          - --extra-index-url=https://pypi.nvidia.com
          - --extra-index-url=https://pypi.anaconda.org/rapidsai-wheels-nightly/simple
    specific:
      - output_types: [requirements, pyproject]
        matrices:
          - matrix:
              cuda: "12.*"
              cuda_suffixed: "true"
            packages:
              - libcudf-cu12==24.10.*,>=0.0.0a0
          - matrix:
              cuda: "11.*"
              cuda_suffixed: "true"
            packages:
              - libcudf-cu11==24.10.*,>=0.0.0a0
          - {matrix: null, packages: [*libcudf_unsuffixed]}

  depends_on_cuml:
    common:
      - output_types: conda
        packages:
<<<<<<< HEAD
          - &cuml_unsuffixed cuml==24.8.*
=======
          - &cuml_unsuffixed cuml==24.10.*,>=0.0.0a0
>>>>>>> 77c893ab
      - output_types: requirements
        packages:
          # pip recognizes the index as a global option for the requirements.txt file
          - --extra-index-url=https://pypi.nvidia.com
          - --extra-index-url=https://pypi.anaconda.org/rapidsai-wheels-nightly/simple
    specific:
      - output_types: [requirements, pyproject]
        matrices:
          - matrix:
              cuda: "12.*"
              cuda_suffixed: "true"
            packages:
<<<<<<< HEAD
              - cuml-cu12==24.8.*
=======
              - cuml-cu12==24.10.*,>=0.0.0a0
>>>>>>> 77c893ab
          - matrix:
              cuda: "11.*"
              cuda_suffixed: "true"
            packages:
<<<<<<< HEAD
              - cuml-cu11==24.8.*
=======
              - cuml-cu11==24.10.*,>=0.0.0a0
>>>>>>> 77c893ab
          - {matrix: null, packages: [*cuml_unsuffixed]}

  depends_on_cuspatial:
    common:
      - output_types: conda
        packages:
<<<<<<< HEAD
          - &cuspatial_unsuffixed cuspatial==24.8.*
=======
          - &cuspatial_unsuffixed cuspatial==24.10.*,>=0.0.0a0
>>>>>>> 77c893ab
      - output_types: requirements
        packages:
          # pip recognizes the index as a global option for the requirements.txt file
          - --extra-index-url=https://pypi.nvidia.com
          - --extra-index-url=https://pypi.anaconda.org/rapidsai-wheels-nightly/simple
    specific:
      - output_types: [requirements, pyproject]
        matrices:
          - matrix:
              cuda: "12.*"
              cuda_suffixed: "true"
            packages:
<<<<<<< HEAD
              - cuspatial-cu12==24.8.*
=======
              - cuspatial-cu12==24.10.*,>=0.0.0a0
>>>>>>> 77c893ab
          - matrix:
              cuda: "11.*"
              cuda_suffixed: "true"
            packages:
<<<<<<< HEAD
              - cuspatial-cu11==24.8.*
=======
              - cuspatial-cu11==24.10.*,>=0.0.0a0
>>>>>>> 77c893ab
          - {matrix: null, packages: [*cuspatial_unsuffixed]}

  depends_on_cuproj:
    common:
      - output_types: conda
        packages:
          - &cuproj_unsuffixed cuproj==24.10.*,>=0.0.0a0
      - output_types: requirements
        packages:
          # pip recognizes the index as a global option for the requirements.txt file
          - --extra-index-url=https://pypi.nvidia.com
          - --extra-index-url=https://pypi.anaconda.org/rapidsai-wheels-nightly/simple
    specific:
      - output_types: [requirements, pyproject]
        matrices:
          - matrix:
              cuda: "12.*"
              cuda_suffixed: "true"
            packages:
              - cuproj-cu12==24.10.*,>=0.0.0a0
          - matrix:
              cuda: "11.*"
              cuda_suffixed: "true"
            packages:
              - cuproj-cu11==24.10.*,>=0.0.0a0
          - {matrix: null, packages: [*cuproj_unsuffixed]}

  depends_on_cupy:
    common:
      - output_types: conda
        packages:
          - cupy>=12.0.0
    # NOTE: cupy dependency is not broken into groups by a 'cuda_suffixed' selector like
    #       other packages in this file because DLFW builds expect it to have a -cuda{nn}x suffix
    specific:
      - output_types: [requirements, pyproject]
        matrices:
          - matrix: {cuda: "12.*"}
            packages:
              - cupy-cuda12x>=12.0.0
          - matrix: {cuda: "11.*"}
            packages:
              - &cupy_cu11 cupy-cuda11x>=12.0.0
          - {matrix: null, packages: [*cupy_cu11]}
  test_libcuspatial:
    common:
      - output_types: conda
        packages:
          - libcuspatial-tests==24.10.*,>=0.0.0a0
  depends_on_libcuspatial:
    common:
      - output_types: conda
        packages:
<<<<<<< HEAD
          - libcuspatial==24.8.*
          - cuspatial==24.8.*
          - cuproj==24.8.*
=======
          - &libcuspatial_unsuffixed libcuspatial==24.10.*,>=0.0.0a0
      - output_types: requirements
        packages:
          # pip recognizes the index as a global option for the requirements.txt file
          - --extra-index-url=https://pypi.nvidia.com
          - --extra-index-url=https://pypi.anaconda.org/rapidsai-wheels-nightly/simple
    specific:
      - output_types: [requirements, pyproject]
        matrices:
          - matrix:
              cuda: "12.*"
              cuda_suffixed: "true"
            packages:
              - libcuspatial-cu12==24.10.*,>=0.0.0a0
          - matrix:
              cuda: "11.*"
              cuda_suffixed: "true"
            packages:
              - libcuspatial-cu11==24.10.*,>=0.0.0a0
          - {matrix: null, packages: [*libcuspatial_unsuffixed]}

  depends_on_librmm:
    common:
      - output_types: conda
        packages:
          - &librmm_unsuffixed librmm==24.10.*,>=0.0.0a0
      - output_types: requirements
        packages:
          # pip recognizes the index as a global option for the requirements.txt file
          - --extra-index-url=https://pypi.nvidia.com
          - --extra-index-url=https://pypi.anaconda.org/rapidsai-wheels-nightly/simple
    specific:
      - output_types: [requirements, pyproject]
        matrices:
          - matrix:
              cuda: "12.*"
              cuda_suffixed: "true"
            packages:
              - librmm-cu12==24.10.*,>=0.0.0a0
          - matrix:
              cuda: "11.*"
              cuda_suffixed: "true"
            packages:
              - librmm-cu11==24.10.*,>=0.0.0a0
          - {matrix: null, packages: [*librmm_unsuffixed]}
>>>>>>> 77c893ab
<|MERGE_RESOLUTION|>--- conflicted
+++ resolved
@@ -180,11 +180,6 @@
         packages:
           - c-compiler
           - cxx-compiler
-<<<<<<< HEAD
-          - libcudf==24.8.*
-          - librmm==24.8.*
-=======
->>>>>>> 77c893ab
           - proj
           - sqlite
     specific:
@@ -226,10 +221,6 @@
         packages:
           - c-compiler
           - cxx-compiler
-<<<<<<< HEAD
-          - librmm==24.8.*
-=======
->>>>>>> 77c893ab
           - proj
           - sqlite
     specific:
@@ -434,77 +425,53 @@
     common:
       - output_types: conda
         packages:
-<<<<<<< HEAD
-          - &rmm_unsuffixed rmm==24.8.*
-=======
           - &rmm_unsuffixed rmm==24.10.*,>=0.0.0a0
->>>>>>> 77c893ab
-      - output_types: requirements
-        packages:
-          # pip recognizes the index as a global option for the requirements.txt file
-          - --extra-index-url=https://pypi.nvidia.com
-          - --extra-index-url=https://pypi.anaconda.org/rapidsai-wheels-nightly/simple
-    specific:
-      - output_types: [requirements, pyproject]
-        matrices:
-          - matrix:
-              cuda: "12.*"
-              cuda_suffixed: "true"
-            packages:
-<<<<<<< HEAD
-              - rmm-cu12==24.8.*
-=======
+      - output_types: requirements
+        packages:
+          # pip recognizes the index as a global option for the requirements.txt file
+          - --extra-index-url=https://pypi.nvidia.com
+          - --extra-index-url=https://pypi.anaconda.org/rapidsai-wheels-nightly/simple
+    specific:
+      - output_types: [requirements, pyproject]
+        matrices:
+          - matrix:
+              cuda: "12.*"
+              cuda_suffixed: "true"
+            packages:
               - rmm-cu12==24.10.*,>=0.0.0a0
->>>>>>> 77c893ab
-          - matrix:
-              cuda: "11.*"
-              cuda_suffixed: "true"
-            packages:
-<<<<<<< HEAD
-              - rmm-cu11==24.8.*
-=======
+          - matrix:
+              cuda: "11.*"
+              cuda_suffixed: "true"
+            packages:
               - rmm-cu11==24.10.*,>=0.0.0a0
->>>>>>> 77c893ab
           - {matrix: null, packages: [*rmm_unsuffixed]}
 
   depends_on_cudf:
     common:
       - output_types: conda
         packages:
-<<<<<<< HEAD
-          - &cudf_unsuffixed cudf==24.8.*
-=======
           - &cudf_unsuffixed cudf==24.10.*,>=0.0.0a0
           - &pylibcudf_unsuffixed pylibcudf==24.10.*,>=0.0.0a0
->>>>>>> 77c893ab
-      - output_types: requirements
-        packages:
-          # pip recognizes the index as a global option for the requirements.txt file
-          - --extra-index-url=https://pypi.nvidia.com
-          - --extra-index-url=https://pypi.anaconda.org/rapidsai-wheels-nightly/simple
-    specific:
-      - output_types: [requirements, pyproject]
-        matrices:
-          - matrix:
-              cuda: "12.*"
-              cuda_suffixed: "true"
-            packages:
-<<<<<<< HEAD
-              - cudf-cu12==24.8.*
-=======
+      - output_types: requirements
+        packages:
+          # pip recognizes the index as a global option for the requirements.txt file
+          - --extra-index-url=https://pypi.nvidia.com
+          - --extra-index-url=https://pypi.anaconda.org/rapidsai-wheels-nightly/simple
+    specific:
+      - output_types: [requirements, pyproject]
+        matrices:
+          - matrix:
+              cuda: "12.*"
+              cuda_suffixed: "true"
+            packages:
               - cudf-cu12==24.10.*,>=0.0.0a0
               - pylibcudf-cu12==24.10.*,>=0.0.0a0
->>>>>>> 77c893ab
-          - matrix:
-              cuda: "11.*"
-              cuda_suffixed: "true"
-            packages:
-<<<<<<< HEAD
-              - cudf-cu11==24.8.*
-=======
+          - matrix:
+              cuda: "11.*"
+              cuda_suffixed: "true"
+            packages:
               - cudf-cu11==24.10.*,>=0.0.0a0
               - pylibcudf-cu11==24.10.*,>=0.0.0a0
->>>>>>> 77c893ab
           - {matrix: null, packages: [*cudf_unsuffixed]}
 
   depends_on_libcudf:
@@ -536,74 +503,50 @@
     common:
       - output_types: conda
         packages:
-<<<<<<< HEAD
-          - &cuml_unsuffixed cuml==24.8.*
-=======
           - &cuml_unsuffixed cuml==24.10.*,>=0.0.0a0
->>>>>>> 77c893ab
-      - output_types: requirements
-        packages:
-          # pip recognizes the index as a global option for the requirements.txt file
-          - --extra-index-url=https://pypi.nvidia.com
-          - --extra-index-url=https://pypi.anaconda.org/rapidsai-wheels-nightly/simple
-    specific:
-      - output_types: [requirements, pyproject]
-        matrices:
-          - matrix:
-              cuda: "12.*"
-              cuda_suffixed: "true"
-            packages:
-<<<<<<< HEAD
-              - cuml-cu12==24.8.*
-=======
+      - output_types: requirements
+        packages:
+          # pip recognizes the index as a global option for the requirements.txt file
+          - --extra-index-url=https://pypi.nvidia.com
+          - --extra-index-url=https://pypi.anaconda.org/rapidsai-wheels-nightly/simple
+    specific:
+      - output_types: [requirements, pyproject]
+        matrices:
+          - matrix:
+              cuda: "12.*"
+              cuda_suffixed: "true"
+            packages:
               - cuml-cu12==24.10.*,>=0.0.0a0
->>>>>>> 77c893ab
-          - matrix:
-              cuda: "11.*"
-              cuda_suffixed: "true"
-            packages:
-<<<<<<< HEAD
-              - cuml-cu11==24.8.*
-=======
+          - matrix:
+              cuda: "11.*"
+              cuda_suffixed: "true"
+            packages:
               - cuml-cu11==24.10.*,>=0.0.0a0
->>>>>>> 77c893ab
           - {matrix: null, packages: [*cuml_unsuffixed]}
 
   depends_on_cuspatial:
     common:
       - output_types: conda
         packages:
-<<<<<<< HEAD
-          - &cuspatial_unsuffixed cuspatial==24.8.*
-=======
           - &cuspatial_unsuffixed cuspatial==24.10.*,>=0.0.0a0
->>>>>>> 77c893ab
-      - output_types: requirements
-        packages:
-          # pip recognizes the index as a global option for the requirements.txt file
-          - --extra-index-url=https://pypi.nvidia.com
-          - --extra-index-url=https://pypi.anaconda.org/rapidsai-wheels-nightly/simple
-    specific:
-      - output_types: [requirements, pyproject]
-        matrices:
-          - matrix:
-              cuda: "12.*"
-              cuda_suffixed: "true"
-            packages:
-<<<<<<< HEAD
-              - cuspatial-cu12==24.8.*
-=======
+      - output_types: requirements
+        packages:
+          # pip recognizes the index as a global option for the requirements.txt file
+          - --extra-index-url=https://pypi.nvidia.com
+          - --extra-index-url=https://pypi.anaconda.org/rapidsai-wheels-nightly/simple
+    specific:
+      - output_types: [requirements, pyproject]
+        matrices:
+          - matrix:
+              cuda: "12.*"
+              cuda_suffixed: "true"
+            packages:
               - cuspatial-cu12==24.10.*,>=0.0.0a0
->>>>>>> 77c893ab
-          - matrix:
-              cuda: "11.*"
-              cuda_suffixed: "true"
-            packages:
-<<<<<<< HEAD
-              - cuspatial-cu11==24.8.*
-=======
+          - matrix:
+              cuda: "11.*"
+              cuda_suffixed: "true"
+            packages:
               - cuspatial-cu11==24.10.*,>=0.0.0a0
->>>>>>> 77c893ab
           - {matrix: null, packages: [*cuspatial_unsuffixed]}
 
   depends_on_cuproj:
@@ -657,11 +600,6 @@
     common:
       - output_types: conda
         packages:
-<<<<<<< HEAD
-          - libcuspatial==24.8.*
-          - cuspatial==24.8.*
-          - cuproj==24.8.*
-=======
           - &libcuspatial_unsuffixed libcuspatial==24.10.*,>=0.0.0a0
       - output_types: requirements
         packages:
@@ -706,5 +644,4 @@
               cuda_suffixed: "true"
             packages:
               - librmm-cu11==24.10.*,>=0.0.0a0
-          - {matrix: null, packages: [*librmm_unsuffixed]}
->>>>>>> 77c893ab
+          - {matrix: null, packages: [*librmm_unsuffixed]}