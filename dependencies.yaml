# Dependency list for https://github.com/rapidsai/dependency-file-generator
files:
  all:
    output: conda
    matrix:
      cuda: ["11.8"]
      arch: [x86_64]
    includes:
      - build_cpp
      - build_python
      - cudatoolkit
      - develop
      - docs
      - py_version
      - run_python
      - test_python
      - notebooks
  test_cpp:
    output: none
    includes:
      - cudatoolkit
  test_python:
    output: none
    includes:
      - cudatoolkit
      - py_version
      - test_python
  test_notebooks:
    output: none
    includes:
      - notebooks
      - py_version
  checks:
    output: none
    includes:
      - develop
      - py_version
  docs:
    output: none
    includes:
      - cudatoolkit
      - docs
      - py_version
channels:
  - rapidsai
  - rapidsai-nightly
  - conda-forge
  - nvidia
dependencies:
  build_cpp:
    common:
      - output_types: conda
        packages:
          - &cmake_ver cmake>=3.23.1,!=3.25.0
          - c-compiler
          - cxx-compiler
          - gmock=1.10.0
          - gtest=1.10.0
          - libcudf==23.6.*
          - librmm==23.6.*
          - ninja
    specific:
      - output_types: conda
        matrices:
          - matrix:
              arch: x86_64
            packages:
              - &gcc_amd64 gcc_linux-64=11.*
              - &sysroot_amd64 sysroot_linux-64==2.17
          - matrix:
              arch: aarch64
            packages:
              - &gcc_aarch64 gcc_linux-aarch64=11.*
              - &sysroot_aarch64 sysroot_linux-aarch64==2.17
      - output_types: conda
        matrices:
          - matrix:
              arch: x86_64
              cuda: "11.8"
            packages:
              - nvcc_linux-64=11.8
          - matrix:
              arch: aarch64
              cuda: "11.8"
            packages:
              - nvcc_linux-aarch64=11.8
  build_python:
    common:
      - output_types: [conda, requirements]
        packages:
          - *cmake_ver
          - cython>=0.29,<0.30
          - scikit-build>=0.13.1
          - setuptools
      - output_types: conda
        packages:
          - &cudf_conda cudf==23.6.*
    specific:
      - output_types: conda
        matrices:
          - matrix:
              arch: x86_64
            packages:
              - *gcc_amd64
              - *sysroot_amd64
          - matrix:
              arch: aarch64
            packages:
              - *gcc_aarch64
              - *sysroot_aarch64
      - output_types: requirements
        matrices:
          - matrix:
              cuda: "11.8"
            packages:
              - "--extra-index-url=https://pypi.nvidia.com"
              - cudf-cu11==23.6.*
          - matrix:
              cuda: "11.5"
            packages:
              - "--extra-index-url=https://pypi.nvidia.com"
              - cudf-cu11==23.6.*
          - matrix:
              cuda: "11.4"
            packages:
              - "--extra-index-url=https://pypi.nvidia.com"
              - cudf-cu11==23.6.*
          - matrix:
              cuda: "11.2"
            packages:
              - "--extra-index-url=https://pypi.nvidia.com"
              - cudf-cu11==23.6.*
  cudatoolkit:
    specific:
      - output_types: conda
        matrices:
          - matrix:
              cuda: "11.8"
            packages:
              - cudatoolkit=11.8
          - matrix:
              cuda: "11.5"
            packages:
              - cudatoolkit=11.5
          - matrix:
              cuda: "11.4"
            packages:
              - cudatoolkit=11.4
          - matrix:
              cuda: "11.2"
            packages:
              - cudatoolkit=11.2
  develop:
    common:
      - output_types: [conda, requirements]
        packages:
          - pre-commit
  docs:
    common:
      - output_types: [conda]
        packages:
          - doxygen
          - ipython
          - myst-parser
          - nbsphinx
          - numpydoc
          - pydata-sphinx-theme
          - sphinx<6
  notebooks:
    common:
      - output_types: [conda, requirements]
        packages:
<<<<<<< HEAD
          - cuml=23.6.*
=======
          - cuml==23.6.*
>>>>>>> 2d020731
          - ipython
          - ipywidgets
          - notebook
          - pydeck
          - shapely
          - scikit-image
  py_version:
    specific:
      - output_types: conda
        matrices:
          - matrix:
              py: "3.9"
            packages:
              - python=3.9
          - matrix:
              py: "3.10"
            packages:
              - python=3.10
          - matrix:
            packages:
              - python>=3.9,<3.11
  run_python:
    common:
      - output_types: [conda, requirements]
        packages:
          - geopandas>=0.11.0
      - output_types: conda
        packages:
          - *cudf_conda
          - rmm==23.6.*
    specific:
      - output_types: requirements
        matrices:
          - matrix:
              cuda: "11.8"
            packages:
              - "--extra-index-url=https://pypi.nvidia.com"
              - rmm-cu11==23.6.*
          - matrix:
              cuda: "11.5"
            packages:
              - "--extra-index-url=https://pypi.nvidia.com"
              - rmm-cu11==23.6.*
          - matrix:
              cuda: "11.4"
            packages:
              - "--extra-index-url=https://pypi.nvidia.com"
              - rmm-cu11==23.6.*
          - matrix:
              cuda: "11.2"
            packages:
              - "--extra-index-url=https://pypi.nvidia.com"
              - rmm-cu11==23.6.*
  test_python:
    common:
      - output_types: [conda, requirements]
        packages:
          - pytest
          - pytest-cov
          - pytest-xdist<|MERGE_RESOLUTION|>--- conflicted
+++ resolved
@@ -170,11 +170,7 @@
     common:
       - output_types: [conda, requirements]
         packages:
-<<<<<<< HEAD
-          - cuml=23.6.*
-=======
           - cuml==23.6.*
->>>>>>> 2d020731
           - ipython
           - ipywidgets
           - notebook
