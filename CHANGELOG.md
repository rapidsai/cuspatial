--- conflicted
+++ resolved
@@ -1,13 +1,10 @@
 # cuSpatial 0.14.0 (Date TBD)
 
 ## New Features
-<<<<<<< HEAD
 
+- PR #143 Support constructing quadtrees on point data
+- PR #182 Local gpuCI build script
 - PR #179 Add Point in Polygon Notebook
-=======
-- PR #143 Support constructing quadtrees on point data
->>>>>>> ab95ad4d
-- PR #182 Local gpuCI build script
 
 
 ## Improvements
