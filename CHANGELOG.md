--- conflicted
+++ resolved
@@ -19,14 +19,11 @@
 - PR #50 Validate that distance and speed work with all datetimes
 - PR #58 Hausdorff distance returns a DataFrame, and better docs.
 - PR #61 Point-in-polygon DataFrame output
-<<<<<<< HEAD
-- PR #67 Correctly refactor its timestamps into datetime64[ms]
-=======
 - PR #59 Improve detail of point in polygon docs
 - PR #64 Use YYMMDD tag in nightly build
 - PR #68 Use YYMMDD tag in nightly build of cuspatial python
 - PR #82 Added update-version.sh
->>>>>>> 0b3b0b7e
+- PR #67 Correctly refactor its timestamps into datetime64[ms]
 
 ## Bug Fixes
 
