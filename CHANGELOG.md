# cuSpatial 0.14.0 (Date TBD)

## New Features
- PR 143 construct quadtree on large-scale point data

- PR #182 Local gpuCI build script

## Improvements

- PR #147 Update Conda/CMake configs to match other RAPIDS projects
- PR #163 Fix cudf legacy Cython imports/cimports
- PR #166 Move trajectory.hpp files to legacy
- PR #167 Align utility.hpp with libcudf style
- PR #173 Move hausdorff.hpp files to legacy
- PR #172 Move coordinate_transform.hpp files to legacy
- PR #170 Update coordinate_transform.hpp to libcudf++
- PR #183 Add libcuspatial benchmark scaffolding
- PR #186 Move haversine.hpp files to legacy
- PR #190 Port coordinate_transform.hpp cython files
- PR #191 Move point_in_polygon.hpp files to legacy
<<<<<<< HEAD
- PR #171 Update trajectory.hpp to libcudf++
=======
- PR #193 Move shapefile_readers.hpp files to legacy
>>>>>>> 1256978e

## Bug Fixes

- PR #141 Fix dangling exec_policy pointer and invalid num_ring argument.
- PR #169 Fix shapefile reader compilation with GCC 7.x / CUDA 10.2
- PR #178 Fix broken haversine tests introduced by upstream CUDF PRs.
- PR #175 Address RMM API changes by eliminating the use of the RMM_API


# cuSpatial 0.13.0 (31 Mar 2020)

## New Features

- PR #126 Create and build cuSpatial Docs 
- PR #130 Add cubic spline fit and interpolation

## Improvements

- PR #128 Use RMM's `DeviceBuffer` for Python allocations
- PR #142 Disable deprecation warnings by default
- PR #138 Update Build instructions in the README

## Bug Fixes

- PR #123 Update references to error utils after libcudf changes
- PR #136 Remove build erroring for deprecation warnings


# cuSpatial 0.12.0 (04 Feb 2020)

## New Features

## Improvements

- PR #109 Update OPS codeowners group name
- PR #113 Support libcudf++

## Bug Fixes

- PR #116 Fix API issue with shapefile reader


# cuSpatial 0.11.0 (11 Dec 2019)

## New Features

- PR #86 Add Shapefile reader for polygons
- PR #92 Python bindings for shapefile reader

## Improvements

- PR #104 Remove unused CUDA conda labels

## Bug Fixes

- PR #94 Add legacy headers as cudf migrates
- PR #98 Updates to accommodate cudf refactoring
- PR #103 Update the include paths for cuda_utils


# cuSpatial 0.10.0 (16 Oct 2019)

## New Features

- PR #7 Initial code
- PR #18 Python initial unit tests and bindings
- PR #32 Python API first pass
- PR #37 Python __init__.py package design
- PR #38 Add __init__.py empties to resolve issue with PYTHONPATH
- PR #25 Add gpuCI integration

## Improvements

- PR #31 Add Github CODEOWNERS
- PR #39 Add cython headers to install, python / cmake packaging cleanup
- PR #41 Python and Cython style cleanup, pre-commit hook
- PR #44 Update all demos with Python API
- PR #45 Improve documentation in haversine and point in polygon
- PR #50 Validate that distance and speed work with all datetimes
- PR #58 Hausdorff distance returns a DataFrame, and better docs.
- PR #61 Point-in-polygon DataFrame output
- PR #59 Improve detail of point in polygon docs
- PR #64 Use YYMMDD tag in nightly build
- PR #68 Use YYMMDD tag in nightly build of cuspatial python
- PR #97 Drop `cython` from run requirements
- PR #82 Added update-version.sh
- PR #86 Add Shapefile reader for polygons

## Bug Fixes

- PR #16 `cuspatial::subset_trajectory_id()` test improvements and bug fixes
- PR #17 Update issue / PR templates
- PR #23 Fix cudf Cython imports
- PR #24 `cuspatial::derive_trajectories()` test improvements and bug fixes
- PR #33 `cuspatial::trajectory_distance_and_speed()` test improvements and bug fixes
- PR #49 Docstring for haversine and argument ordering was backwards
- PR #66 added missing header in tests
- PR #70 Require width parameterization of bitmap to binary conversion<|MERGE_RESOLUTION|>--- conflicted
+++ resolved
@@ -18,11 +18,8 @@
 - PR #186 Move haversine.hpp files to legacy
 - PR #190 Port coordinate_transform.hpp cython files
 - PR #191 Move point_in_polygon.hpp files to legacy
-<<<<<<< HEAD
+- PR #193 Move shapefile_readers.hpp files to legacy
 - PR #171 Update trajectory.hpp to libcudf++
-=======
-- PR #193 Move shapefile_readers.hpp files to legacy
->>>>>>> 1256978e
 
 ## Bug Fixes
 
