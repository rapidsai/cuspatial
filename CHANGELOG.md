# cuSpatial 0.15.0 (Date TBD)

## New Features

## Improvements
- PR #237 Remove nvstrings references from CMakeLists.txt
- PR #239 Add docs build script
- PR #238 Fix library and include paths in CMakeLists.txt and setup.py
- PR #240 Remove deprecated RMM header references.
- PR #243 Install dependencies via meta package
- PR #247 Use rmm::device_uvector and cudf::UINT types for quadtree construction
- PR #246 Hausdorff performance improvement
<<<<<<< HEAD
- PR #250 cartesian product iterator + more Hausdorff performance improvements.
=======
- PR #253 Update conda upload versions for new supported CUDA/Python
>>>>>>> d6320abb

## Bug Fixes
- PR #244 Restrict gdal version
- PR #245 Pin gdal to be compatible with cuxfilter
- PR #242 Fix benchmark_fixture to use memory resources.
- PR #248 Fix build by updating type_id usages after upstream breaking changes.
- PR #252 Fix CI style check failures

# cuSpatial 0.14.0 (Date TBD)

## New Features

- PR #143 Support constructing quadtrees on point data
- PR #182 Local gpuCI build script
- PR #145 Support computing polygon and polyline bounding boxes
- PR #208 NYC Taxi Years Correlation Notebook (thanks @taureandyernv)

## Improvements

- PR #147 Update Conda/CMake configs to match other RAPIDS projects
- PR #163 Fix cudf legacy Cython imports/cimports
- PR #166 Move trajectory.hpp files to legacy
- PR #167 Align utility.hpp with libcudf style
- PR #171 Update trajectory.hpp to libcudf++
- PR #173 Move hausdorff.hpp files to legacy
- PR #172 Move coordinate_transform.hpp files to legacy
- PR #170 Update coordinate_transform.hpp to libcudf++
- PR #174 Update hausdorff.hpp to libcudf++
- PR #183 Add libcuspatial benchmark scaffolding
- PR #186 Move haversine.hpp files to legacy
- PR #194 Add .clang-format & format all files
- PR #190 Port coordinate_transform.hpp cython files
- PR #191 Move point_in_polygon.hpp files to legacy
- PR #193 Move shapefile_readers.hpp files to legacy
- PR #196 Move utilities/utilities.hpp to legacy
- PR #195 Fix PIP docs
- PR #197 Move query.hpp files to legacy
- PR #198 Port spatial_window queries to libcudf++
- PR #192 Update point_in_polygon.hpp to libcudf++
- PR #201 Update trajectory cython to libcudf++
- PR #189 Update haversine.hpp files to libcudf++
- PR #200 Update shapefile_readers.hpp to libcudf++
- PR #203 Port point_in_polygon.hpp cython files
- PR #202 Update haversine cython to libcudf++
- PR #204 Port shapefile_readers.hpp cython files
- PR #205 Port hausdorff.hpp cython to libcudf++
- PR #206 Remove legacy code.
- PR #214 Install gdal>=3.0.2 in build.sh
- PR #222 Fix potential thrust launch failure in quadtree building
- PR #221 Add python methods to api.rst, fix formatting
- PR #225 Add short git commit to conda package
- PR #228 Fix polygon and polyline docstrings

## Bug Fixes

- PR #141 Fix dangling exec_policy pointer and invalid num_ring argument.
- PR #169 Fix shapefile reader compilation with GCC 7.x / CUDA 10.2
- PR #178 Fix broken haversine tests introduced by upstream CUDF PRs.
- PR #175 Address RMM API changes by eliminating the use of the RMM_API
- PR #199 Fix coordinate transform tests
- PR #212 Rename calls to cudf::experimental namespace to cudf::
- PR #215 Replace legacy RMM calls
- PR #218 Fix benchmark build by removing test_benchmark.cpp
- PR #232 Fix conda dependencies

# cuSpatial 0.13.0 (31 Mar 2020)

## New Features

- PR #126 Create and build cuSpatial Docs 
- PR #130 Add cubic spline fit and interpolation

## Improvements

- PR #128 Use RMM's `DeviceBuffer` for Python allocations
- PR #142 Disable deprecation warnings by default
- PR #138 Update Build instructions in the README

## Bug Fixes

- PR #123 Update references to error utils after libcudf changes
- PR #136 Remove build erroring for deprecation warnings


# cuSpatial 0.12.0 (04 Feb 2020)

## New Features

## Improvements

- PR #109 Update OPS codeowners group name
- PR #113 Support libcudf++

## Bug Fixes

- PR #116 Fix API issue with shapefile reader


# cuSpatial 0.11.0 (11 Dec 2019)

## New Features

- PR #86 Add Shapefile reader for polygons
- PR #92 Python bindings for shapefile reader

## Improvements

- PR #104 Remove unused CUDA conda labels

## Bug Fixes

- PR #94 Add legacy headers as cudf migrates
- PR #98 Updates to accommodate cudf refactoring
- PR #103 Update the include paths for cuda_utils


# cuSpatial 0.10.0 (16 Oct 2019)

## New Features

- PR #7 Initial code
- PR #18 Python initial unit tests and bindings
- PR #32 Python API first pass
- PR #37 Python __init__.py package design
- PR #38 Add __init__.py empties to resolve issue with PYTHONPATH
- PR #25 Add gpuCI integration

## Improvements

- PR #31 Add Github CODEOWNERS
- PR #39 Add cython headers to install, python / cmake packaging cleanup
- PR #41 Python and Cython style cleanup, pre-commit hook
- PR #44 Update all demos with Python API
- PR #45 Improve documentation in haversine and point in polygon
- PR #50 Validate that distance and speed work with all datetimes
- PR #58 Hausdorff distance returns a DataFrame, and better docs.
- PR #61 Point-in-polygon DataFrame output
- PR #59 Improve detail of point in polygon docs
- PR #64 Use YYMMDD tag in nightly build
- PR #68 Use YYMMDD tag in nightly build of cuspatial python
- PR #97 Drop `cython` from run requirements
- PR #82 Added update-version.sh
- PR #86 Add Shapefile reader for polygons

## Bug Fixes

- PR #16 `cuspatial::subset_trajectory_id()` test improvements and bug fixes
- PR #17 Update issue / PR templates
- PR #23 Fix cudf Cython imports
- PR #24 `cuspatial::derive_trajectories()` test improvements and bug fixes
- PR #33 `cuspatial::trajectory_distance_and_speed()` test improvements and bug fixes
- PR #49 Docstring for haversine and argument ordering was backwards
- PR #66 added missing header in tests
- PR #70 Require width parameterization of bitmap to binary conversion<|MERGE_RESOLUTION|>--- conflicted
+++ resolved
@@ -10,11 +10,8 @@
 - PR #243 Install dependencies via meta package
 - PR #247 Use rmm::device_uvector and cudf::UINT types for quadtree construction
 - PR #246 Hausdorff performance improvement
-<<<<<<< HEAD
+- PR #253 Update conda upload versions for new supported CUDA/Python
 - PR #250 cartesian product iterator + more Hausdorff performance improvements.
-=======
-- PR #253 Update conda upload versions for new supported CUDA/Python
->>>>>>> d6320abb
 
 ## Bug Fixes
 - PR #244 Restrict gdal version
