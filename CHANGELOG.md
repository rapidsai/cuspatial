# cuSpatial 0.16.0 (Date TBD)

## New Features

## Improvements
- PR #278 Update googlebenchmark version to match rmm & cudf.
<<<<<<< HEAD
- PR #289 Fix cmake warnings for GoogleTest amd GoogleBenchmark external projects
=======
- PR #287 Replace RMM get_default_resource with get_current_device_resource.
>>>>>>> 575b5303

## Bug Fixes

# cuSpatial 0.15.0 (26 Aug 2020)

## New Features

- PR #146 quadtree-polygon pairing for spatial filtering
- PR #149 Add quadtree-based point-in-polygon and point-to-nearest-polyline

## Improvements
- PR #237 Remove nvstrings references from CMakeLists.txt.
- PR #239 Add docs build script.
- PR #238 Fix library and include paths in CMakeLists.txt and setup.py.
- PR #240 Remove deprecated RMM header references.
- PR #243 Install dependencies via meta package.
- PR #247 Use rmm::device_uvector and cudf::UINT types for quadtree construction.
- PR #246 Hausdorff performance improvement.
- PR #253 Update conda upload versions for new supported CUDA/Python.
- PR #250 Cartesian product iterator + more Hausdorff performance improvements.
- PR #260 Replace RMM `cnmem_memory_resource` with `pool_memory_resource` in benchmark fixture.
- PR #264 Rename `quad_bbox_join` to `join_quadtree_and_bounding_boxes`.
- PR #268 Fix cudf timestamp construction.
- PR #267 Fix branch-0.15 conda dev environment dependencies

## Bug Fixes
- PR #244 Restrict gdal version.
- PR #245 Pin gdal to be compatible with cuxfilter.
- PR #242 Fix benchmark_fixture to use memory resources.
- PR #248 Fix build by updating type_id usages after upstream breaking changes.
- PR #252 Fix CI style check failures.
- PR #254 Fix issue with incorrect docker image being used in local build script.
- PR #258 Fix compiler errors from cudf's new duration types.
- PR #281 Patch Thrust to workaround `CUDA_CUB_RET_IF_FAIL` macro clearing CUDA errors


# cuSpatial 0.14.0 (03 Jun 2020)

## New Features

- PR #143 Support constructing quadtrees on point data
- PR #182 Local gpuCI build script
- PR #145 Support computing polygon and polyline bounding boxes
- PR #208 NYC Taxi Years Correlation Notebook (thanks @taureandyernv)

## Improvements

- PR #147 Update Conda/CMake configs to match other RAPIDS projects
- PR #163 Fix cudf legacy Cython imports/cimports
- PR #166 Move trajectory.hpp files to legacy
- PR #167 Align utility.hpp with libcudf style
- PR #171 Update trajectory.hpp to libcudf++
- PR #173 Move hausdorff.hpp files to legacy
- PR #172 Move coordinate_transform.hpp files to legacy
- PR #170 Update coordinate_transform.hpp to libcudf++
- PR #174 Update hausdorff.hpp to libcudf++
- PR #183 Add libcuspatial benchmark scaffolding
- PR #186 Move haversine.hpp files to legacy
- PR #194 Add .clang-format & format all files
- PR #190 Port coordinate_transform.hpp cython files
- PR #191 Move point_in_polygon.hpp files to legacy
- PR #193 Move shapefile_readers.hpp files to legacy
- PR #196 Move utilities/utilities.hpp to legacy
- PR #195 Fix PIP docs
- PR #197 Move query.hpp files to legacy
- PR #198 Port spatial_window queries to libcudf++
- PR #192 Update point_in_polygon.hpp to libcudf++
- PR #201 Update trajectory cython to libcudf++
- PR #189 Update haversine.hpp files to libcudf++
- PR #200 Update shapefile_readers.hpp to libcudf++
- PR #203 Port point_in_polygon.hpp cython files
- PR #202 Update haversine cython to libcudf++
- PR #204 Port shapefile_readers.hpp cython files
- PR #205 Port hausdorff.hpp cython to libcudf++
- PR #206 Remove legacy code.
- PR #214 Install gdal>=3.0.2 in build.sh
- PR #222 Fix potential thrust launch failure in quadtree building
- PR #221 Add python methods to api.rst, fix formatting
- PR #225 Add short git commit to conda package
- PR #228 Fix polygon and polyline docstrings

## Bug Fixes

- PR #141 Fix dangling exec_policy pointer and invalid num_ring argument.
- PR #169 Fix shapefile reader compilation with GCC 7.x / CUDA 10.2
- PR #178 Fix broken haversine tests introduced by upstream CUDF PRs.
- PR #175 Address RMM API changes by eliminating the use of the RMM_API
- PR #199 Fix coordinate transform tests
- PR #212 Rename calls to cudf::experimental namespace to cudf::
- PR #215 Replace legacy RMM calls
- PR #218 Fix benchmark build by removing test_benchmark.cpp
- PR #232 Fix conda dependencies

# cuSpatial 0.13.0 (31 Mar 2020)

## New Features

- PR #126 Create and build cuSpatial Docs 
- PR #130 Add cubic spline fit and interpolation

## Improvements

- PR #128 Use RMM's `DeviceBuffer` for Python allocations
- PR #142 Disable deprecation warnings by default
- PR #138 Update Build instructions in the README

## Bug Fixes

- PR #123 Update references to error utils after libcudf changes
- PR #136 Remove build erroring for deprecation warnings


# cuSpatial 0.12.0 (04 Feb 2020)

## New Features

## Improvements

- PR #109 Update OPS codeowners group name
- PR #113 Support libcudf++

## Bug Fixes

- PR #116 Fix API issue with shapefile reader


# cuSpatial 0.11.0 (11 Dec 2019)

## New Features

- PR #86 Add Shapefile reader for polygons
- PR #92 Python bindings for shapefile reader

## Improvements

- PR #104 Remove unused CUDA conda labels

## Bug Fixes

- PR #94 Add legacy headers as cudf migrates
- PR #98 Updates to accommodate cudf refactoring
- PR #103 Update the include paths for cuda_utils


# cuSpatial 0.10.0 (16 Oct 2019)

## New Features

- PR #7 Initial code
- PR #18 Python initial unit tests and bindings
- PR #32 Python API first pass
- PR #37 Python __init__.py package design
- PR #38 Add __init__.py empties to resolve issue with PYTHONPATH
- PR #25 Add gpuCI integration

## Improvements

- PR #31 Add Github CODEOWNERS
- PR #39 Add cython headers to install, python / cmake packaging cleanup
- PR #41 Python and Cython style cleanup, pre-commit hook
- PR #44 Update all demos with Python API
- PR #45 Improve documentation in haversine and point in polygon
- PR #50 Validate that distance and speed work with all datetimes
- PR #58 Hausdorff distance returns a DataFrame, and better docs.
- PR #61 Point-in-polygon DataFrame output
- PR #59 Improve detail of point in polygon docs
- PR #64 Use YYMMDD tag in nightly build
- PR #68 Use YYMMDD tag in nightly build of cuspatial python
- PR #97 Drop `cython` from run requirements
- PR #82 Added update-version.sh
- PR #86 Add Shapefile reader for polygons

## Bug Fixes

- PR #16 `cuspatial::subset_trajectory_id()` test improvements and bug fixes
- PR #17 Update issue / PR templates
- PR #23 Fix cudf Cython imports
- PR #24 `cuspatial::derive_trajectories()` test improvements and bug fixes
- PR #33 `cuspatial::trajectory_distance_and_speed()` test improvements and bug fixes
- PR #49 Docstring for haversine and argument ordering was backwards
- PR #66 added missing header in tests
- PR #70 Require width parameterization of bitmap to binary conversion<|MERGE_RESOLUTION|>--- conflicted
+++ resolved
@@ -4,11 +4,8 @@
 
 ## Improvements
 - PR #278 Update googlebenchmark version to match rmm & cudf.
-<<<<<<< HEAD
+- PR #287 Replace RMM get_default_resource with get_current_device_resource.
 - PR #289 Fix cmake warnings for GoogleTest amd GoogleBenchmark external projects
-=======
-- PR #287 Replace RMM get_default_resource with get_current_device_resource.
->>>>>>> 575b5303
 
 ## Bug Fixes
 
