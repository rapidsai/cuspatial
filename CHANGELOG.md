# cuSpatial 0.15.0 (Date TBD)
<<<<<<< HEAD

## New Features
- PR #146 quadtree-polygon pairing for spatial filtering
- PR #149 spatial refinement to pair up points and polygons based on point-in-polygon test 

## Improvements
- PR #237 Remove nvstrings references from CMakeLists.txt
- PR #239 Add docs build script
- PR #238 Fix library and include paths in CMakeLists.txt and setup.py
- PR #240 Remove deprecated RMM header references.
- PR #243 Install dependencies via meta package
- PR #247 Use rmm::device_uvector and cudf::UINT types for quadtree construction
- PR #246 Hausdorff performance improvement

## Bug Fixes
- PR #244 Restrict gdal version
- PR #245 Pin gdal to be compatible with cuxfilter
- PR #242 Fix benchmark_fixture to use memory resources.
- PR #248 Fix build by updating type_id usages after upstream breaking changes.


# cuSpatial 0.14.0 (Date TBD)

## New Features

=======

## New Features

- PR #146 quadtree-polygon pairing for spatial filtering

## Improvements
- PR #237 Remove nvstrings references from CMakeLists.txt
- PR #239 Add docs build script
- PR #238 Fix library and include paths in CMakeLists.txt and setup.py
- PR #240 Remove deprecated RMM header references.
- PR #243 Install dependencies via meta package
- PR #247 Use rmm::device_uvector and cudf::UINT types for quadtree construction
- PR #246 Hausdorff performance improvement
- PR #253 Update conda upload versions for new supported CUDA/Python

## Bug Fixes
- PR #244 Restrict gdal version
- PR #245 Pin gdal to be compatible with cuxfilter
- PR #242 Fix benchmark_fixture to use memory resources.
- PR #248 Fix build by updating type_id usages after upstream breaking changes.
- PR #252 Fix CI style check failures
- PR #254 Fix issue with incorrect docker image being used in local build script

# cuSpatial 0.14.0 (03 Jun 2020)

## New Features

>>>>>>> a60ccc0a
- PR #143 Support constructing quadtrees on point data
- PR #182 Local gpuCI build script
- PR #145 Support computing polygon and polyline bounding boxes
- PR #208 NYC Taxi Years Correlation Notebook (thanks @taureandyernv)

## Improvements

- PR #147 Update Conda/CMake configs to match other RAPIDS projects
- PR #163 Fix cudf legacy Cython imports/cimports
- PR #166 Move trajectory.hpp files to legacy
- PR #167 Align utility.hpp with libcudf style
- PR #171 Update trajectory.hpp to libcudf++
- PR #173 Move hausdorff.hpp files to legacy
- PR #172 Move coordinate_transform.hpp files to legacy
- PR #170 Update coordinate_transform.hpp to libcudf++
- PR #174 Update hausdorff.hpp to libcudf++
- PR #183 Add libcuspatial benchmark scaffolding
- PR #186 Move haversine.hpp files to legacy
- PR #194 Add .clang-format & format all files
- PR #190 Port coordinate_transform.hpp cython files
- PR #191 Move point_in_polygon.hpp files to legacy
- PR #193 Move shapefile_readers.hpp files to legacy
- PR #196 Move utilities/utilities.hpp to legacy
- PR #195 Fix PIP docs
- PR #197 Move query.hpp files to legacy
- PR #198 Port spatial_window queries to libcudf++
- PR #192 Update point_in_polygon.hpp to libcudf++
- PR #201 Update trajectory cython to libcudf++
- PR #189 Update haversine.hpp files to libcudf++
- PR #200 Update shapefile_readers.hpp to libcudf++
- PR #203 Port point_in_polygon.hpp cython files
- PR #202 Update haversine cython to libcudf++
- PR #204 Port shapefile_readers.hpp cython files
- PR #205 Port hausdorff.hpp cython to libcudf++
- PR #206 Remove legacy code.
- PR #214 Install gdal>=3.0.2 in build.sh
- PR #222 Fix potential thrust launch failure in quadtree building
- PR #221 Add python methods to api.rst, fix formatting
- PR #225 Add short git commit to conda package
- PR #228 Fix polygon and polyline docstrings

## Bug Fixes

- PR #141 Fix dangling exec_policy pointer and invalid num_ring argument.
- PR #169 Fix shapefile reader compilation with GCC 7.x / CUDA 10.2
- PR #178 Fix broken haversine tests introduced by upstream CUDF PRs.
- PR #175 Address RMM API changes by eliminating the use of the RMM_API
- PR #199 Fix coordinate transform tests
- PR #212 Rename calls to cudf::experimental namespace to cudf::
- PR #215 Replace legacy RMM calls
- PR #218 Fix benchmark build by removing test_benchmark.cpp
- PR #232 Fix conda dependencies

# cuSpatial 0.13.0 (31 Mar 2020)

## New Features

- PR #126 Create and build cuSpatial Docs 
- PR #130 Add cubic spline fit and interpolation

## Improvements

- PR #128 Use RMM's `DeviceBuffer` for Python allocations
- PR #142 Disable deprecation warnings by default
- PR #138 Update Build instructions in the README

## Bug Fixes

- PR #123 Update references to error utils after libcudf changes
- PR #136 Remove build erroring for deprecation warnings


# cuSpatial 0.12.0 (04 Feb 2020)

## New Features

## Improvements

- PR #109 Update OPS codeowners group name
- PR #113 Support libcudf++

## Bug Fixes

- PR #116 Fix API issue with shapefile reader


# cuSpatial 0.11.0 (11 Dec 2019)

## New Features

- PR #86 Add Shapefile reader for polygons
- PR #92 Python bindings for shapefile reader

## Improvements

- PR #104 Remove unused CUDA conda labels

## Bug Fixes

- PR #94 Add legacy headers as cudf migrates
- PR #98 Updates to accommodate cudf refactoring
- PR #103 Update the include paths for cuda_utils


# cuSpatial 0.10.0 (16 Oct 2019)

## New Features

- PR #7 Initial code
- PR #18 Python initial unit tests and bindings
- PR #32 Python API first pass
- PR #37 Python __init__.py package design
- PR #38 Add __init__.py empties to resolve issue with PYTHONPATH
- PR #25 Add gpuCI integration

## Improvements

- PR #31 Add Github CODEOWNERS
- PR #39 Add cython headers to install, python / cmake packaging cleanup
- PR #41 Python and Cython style cleanup, pre-commit hook
- PR #44 Update all demos with Python API
- PR #45 Improve documentation in haversine and point in polygon
- PR #50 Validate that distance and speed work with all datetimes
- PR #58 Hausdorff distance returns a DataFrame, and better docs.
- PR #61 Point-in-polygon DataFrame output
- PR #59 Improve detail of point in polygon docs
- PR #64 Use YYMMDD tag in nightly build
- PR #68 Use YYMMDD tag in nightly build of cuspatial python
- PR #97 Drop `cython` from run requirements
- PR #82 Added update-version.sh
- PR #86 Add Shapefile reader for polygons

## Bug Fixes

- PR #16 `cuspatial::subset_trajectory_id()` test improvements and bug fixes
- PR #17 Update issue / PR templates
- PR #23 Fix cudf Cython imports
- PR #24 `cuspatial::derive_trajectories()` test improvements and bug fixes
- PR #33 `cuspatial::trajectory_distance_and_speed()` test improvements and bug fixes
- PR #49 Docstring for haversine and argument ordering was backwards
- PR #66 added missing header in tests
- PR #70 Require width parameterization of bitmap to binary conversion<|MERGE_RESOLUTION|>--- conflicted
+++ resolved
@@ -1,35 +1,9 @@
 # cuSpatial 0.15.0 (Date TBD)
-<<<<<<< HEAD
-
-## New Features
-- PR #146 quadtree-polygon pairing for spatial filtering
-- PR #149 spatial refinement to pair up points and polygons based on point-in-polygon test 
-
-## Improvements
-- PR #237 Remove nvstrings references from CMakeLists.txt
-- PR #239 Add docs build script
-- PR #238 Fix library and include paths in CMakeLists.txt and setup.py
-- PR #240 Remove deprecated RMM header references.
-- PR #243 Install dependencies via meta package
-- PR #247 Use rmm::device_uvector and cudf::UINT types for quadtree construction
-- PR #246 Hausdorff performance improvement
-
-## Bug Fixes
-- PR #244 Restrict gdal version
-- PR #245 Pin gdal to be compatible with cuxfilter
-- PR #242 Fix benchmark_fixture to use memory resources.
-- PR #248 Fix build by updating type_id usages after upstream breaking changes.
-
-
-# cuSpatial 0.14.0 (Date TBD)
-
-## New Features
-
-=======
 
 ## New Features
 
 - PR #146 quadtree-polygon pairing for spatial filtering
+- PR #149 spatial refinement to pair up points and polygons based on point-in-polygon test 
 
 ## Improvements
 - PR #237 Remove nvstrings references from CMakeLists.txt
@@ -53,7 +27,6 @@
 
 ## New Features
 
->>>>>>> a60ccc0a
 - PR #143 Support constructing quadtrees on point data
 - PR #182 Local gpuCI build script
 - PR #145 Support computing polygon and polyline bounding boxes
