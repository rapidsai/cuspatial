--- conflicted
+++ resolved
@@ -29,11 +29,8 @@
 - PR #189 Update haversine.hpp files to libcudf++
 - PR #200 Update shapefile_readers.hpp to libcudf++
 - PR #203 Port point_in_polygon.hpp cython files
-<<<<<<< HEAD
+- PR #202 Update haversine cython to libcudf++
 - PR #204 Port shapefile_readers.hpp cython files
-=======
-- PR #202 Update haversine cython to libcudf++
->>>>>>> 71966a45
 
 ## Bug Fixes
 
