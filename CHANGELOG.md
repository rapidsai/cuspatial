--- conflicted
+++ resolved
@@ -1,12 +1,8 @@
-<<<<<<< HEAD
 # cuSpatial 21.08.00 (Date TBD)
 
 Please see https://github.com/rapidsai/cuspatial/releases/tag/v21.08.00a for the latest changes to this development branch.
 
-# cuSpatial 0.20.0 (Date TBD)
-=======
 # cuSpatial 21.06.00 (Date TBD)
->>>>>>> 0cd8f7c8
 
 Please see https://github.com/rapidsai/cuspatial/releases/tag/v21.06.00a for the latest changes to this development branch.
 
