--- conflicted
+++ resolved
@@ -1,12 +1,8 @@
-<<<<<<< HEAD
 # cuSpatial 21.12.00 (Date TBD)
 
 Please see https://github.com/rapidsai/cuspatial/releases/tag/v21.12.00a for the latest changes to this development branch.
 
-# cuSpatial 21.10.00 (Date TBD)
-=======
 # cuSpatial 21.10.00 (7 Oct 2021)
->>>>>>> 63cf12b1
 
 ## 🐛 Bug Fixes
 
