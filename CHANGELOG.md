--- conflicted
+++ resolved
@@ -1,4 +1,3 @@
-<<<<<<< HEAD
 # cuSpatial 0.19.0 (Date TBD)
 
 ## New Features
@@ -7,10 +6,7 @@
 
 ## Bug Fixes
 
-# 0.18.0
-=======
 # cuSpatial 0.18.0 (24 Feb 2021)
->>>>>>> 1a2fc18a
 
 ## Documentation 📖
 
