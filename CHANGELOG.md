--- conflicted
+++ resolved
@@ -2,12 +2,8 @@
 
 ## New Features
 
-<<<<<<< HEAD
-- PR #143 Support constructing quadtrees on point data
-- PR #182 Local gpuCI build script
 - PR #179 Add Point in Polygon Notebook
 
-=======
 ## Improvements
 
 ## Bug Fixes
@@ -51,7 +47,6 @@
 - PR #182 Local gpuCI build script
 - PR #145 Support computing polygon and polyline bounding boxes
 - PR #208 NYC Taxi Years Correlation Notebook (thanks @taureandyernv)
->>>>>>> cd077b0b
 
 ## Improvements
 
