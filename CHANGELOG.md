# cuSpatial 0.14.0 (Date TBD)

## New Features

<<<<<<< HEAD
- PR #179 Add Point in Polygon Notebook
=======
- PR #182 Local gpuCI build script
>>>>>>> 3a1fc244

## Improvements

- PR #147 Update Conda/CMake configs to match other RAPIDS projects
- PR #163 Fix cudf legacy Cython imports/cimports
- PR #166 Move trajectory.hpp files to legacy
- PR #167 Align utility.hpp with libcudf style
- PR #173 Move hausdorff.hpp files to legacy
- PR #172 Move coordinate_transform.hpp files to legacy
- PR #170 Update coordinate_transform.hpp to libcudf++
- PR #183 Add libcuspatial benchmark scaffolding
- PR #186 Move haversine.hpp files to legacy
- PR #190 Port coordinate_transform.hpp cython files

## Bug Fixes

- PR #141 Fix dangling exec_policy pointer and invalid num_ring argument.
- PR #169 Fix shapefile reader compilation with GCC 7.x / CUDA 10.2
- PR #178 Fix broken haversine tests introduced by upstream CUDF PRs.
- PR #175 Address RMM API changes by eliminating the use of the RMM_API


# cuSpatial 0.13.0 (31 Mar 2020)

## New Features

- PR #126 Create and build cuSpatial Docs 
- PR #130 Add cubic spline fit and interpolation

## Improvements

- PR #128 Use RMM's `DeviceBuffer` for Python allocations
- PR #142 Disable deprecation warnings by default
- PR #138 Update Build instructions in the README

## Bug Fixes

- PR #123 Update references to error utils after libcudf changes
- PR #136 Remove build erroring for deprecation warnings


# cuSpatial 0.12.0 (04 Feb 2020)

## New Features

## Improvements

- PR #109 Update OPS codeowners group name
- PR #113 Support libcudf++

## Bug Fixes

- PR #116 Fix API issue with shapefile reader


# cuSpatial 0.11.0 (11 Dec 2019)

## New Features

- PR #86 Add Shapefile reader for polygons
- PR #92 Python bindings for shapefile reader

## Improvements

- PR #104 Remove unused CUDA conda labels

## Bug Fixes

- PR #94 Add legacy headers as cudf migrates
- PR #98 Updates to accommodate cudf refactoring
- PR #103 Update the include paths for cuda_utils


# cuSpatial 0.10.0 (16 Oct 2019)

## New Features

- PR #7 Initial code
- PR #18 Python initial unit tests and bindings
- PR #32 Python API first pass
- PR #37 Python __init__.py package design
- PR #38 Add __init__.py empties to resolve issue with PYTHONPATH
- PR #25 Add gpuCI integration

## Improvements

- PR #31 Add Github CODEOWNERS
- PR #39 Add cython headers to install, python / cmake packaging cleanup
- PR #41 Python and Cython style cleanup, pre-commit hook
- PR #44 Update all demos with Python API
- PR #45 Improve documentation in haversine and point in polygon
- PR #50 Validate that distance and speed work with all datetimes
- PR #58 Hausdorff distance returns a DataFrame, and better docs.
- PR #61 Point-in-polygon DataFrame output
- PR #59 Improve detail of point in polygon docs
- PR #64 Use YYMMDD tag in nightly build
- PR #68 Use YYMMDD tag in nightly build of cuspatial python
- PR #97 Drop `cython` from run requirements
- PR #82 Added update-version.sh
- PR #86 Add Shapefile reader for polygons

## Bug Fixes

- PR #16 `cuspatial::subset_trajectory_id()` test improvements and bug fixes
- PR #17 Update issue / PR templates
- PR #23 Fix cudf Cython imports
- PR #24 `cuspatial::derive_trajectories()` test improvements and bug fixes
- PR #33 `cuspatial::trajectory_distance_and_speed()` test improvements and bug fixes
- PR #49 Docstring for haversine and argument ordering was backwards
- PR #66 added missing header in tests
- PR #70 Require width parameterization of bitmap to binary conversion<|MERGE_RESOLUTION|>--- conflicted
+++ resolved
@@ -2,11 +2,9 @@
 
 ## New Features
 
-<<<<<<< HEAD
 - PR #179 Add Point in Polygon Notebook
-=======
 - PR #182 Local gpuCI build script
->>>>>>> 3a1fc244
+
 
 ## Improvements
 
