name: pr

on:
  push:
    branches:
      - "pull-request/[0-9]+"

concurrency:
  group: ${{ github.workflow }}-${{ github.ref }}
  cancel-in-progress: true

jobs:
  pr-builder:
    needs:
      - check-nightly-ci
      - changed-files
      - checks
      - conda-cpp-build
      - conda-cpp-checks
      - conda-cpp-tests
      - conda-python-build
      - conda-python-tests
      - conda-notebook-tests
      - docs-build
      - wheel-build-cuspatial
      - wheel-build-libcuspatial
      - wheel-tests-cuspatial
      - wheel-build-cuproj
      - wheel-tests-cuproj
      - devcontainer
    secrets: inherit
    uses: rapidsai/shared-workflows/.github/workflows/pr-builder.yaml@nvks-runners
    if: always()
    with:
      needs: ${{ toJSON(needs) }}
  check-nightly-ci:
    # Switch to ubuntu-latest once it defaults to a version of Ubuntu that
    # provides at least Python 3.11 (see
    # https://docs.python.org/3/library/datetime.html#datetime.date.fromisoformat)
    runs-on: ubuntu-24.04
    env:
      RAPIDS_GH_TOKEN: ${{ secrets.GITHUB_TOKEN }}
    steps:
      - name: Check if nightly CI is passing
        uses: rapidsai/shared-actions/check_nightly_success/dispatch@main
        with:
          repo: cuspatial
  changed-files:
    secrets: inherit
    uses: rapidsai/shared-workflows/.github/workflows/changed-files.yaml@nvks-runners
    with:
      files_yaml: |
        test_cpp:
          - '**'
          - '!.devcontainer/**'
          - '!.pre-commit-config.yaml'
          - '!CONTRIBUTING.md'
          - '!README.md'
          - '!docs/**'
          - '!java/**'
          - '!notebooks/**'
          - '!python/**'
        test_notebooks:
          - '**'
          - '!.devcontainer/**'
          - '!.pre-commit-config.yaml'
          - '!CONTRIBUTING.md'
          - '!README.md'
        test_python:
          - '**'
          - '!.devcontainer/**'
          - '!.pre-commit-config.yaml'
          - '!CONTRIBUTING.md'
          - '!README.md'
          - '!docs/**'
          - '!java/**'
          - '!notebooks/**'
  checks:
    secrets: inherit
    uses: rapidsai/shared-workflows/.github/workflows/checks.yaml@nvks-runners
    with:
      enable_check_generated_files: false
  conda-cpp-build:
    needs: checks
    secrets: inherit
    uses: rapidsai/shared-workflows/.github/workflows/conda-cpp-build.yaml@nvks-runners
    with:
      build_type: pull-request
  conda-cpp-checks:
    needs: conda-cpp-build
    secrets: inherit
    uses: rapidsai/shared-workflows/.github/workflows/conda-cpp-post-build-checks.yaml@nvks-runners
    with:
      build_type: pull-request
      enable_check_symbols: true
  conda-cpp-tests:
    needs: [conda-cpp-build, changed-files]
    secrets: inherit
    uses: rapidsai/shared-workflows/.github/workflows/conda-cpp-tests.yaml@nvks-runners
    if: fromJSON(needs.changed-files.outputs.changed_file_groups).test_cpp
    with:
      build_type: pull-request
  conda-python-build:
    needs: conda-cpp-build
    secrets: inherit
    uses: rapidsai/shared-workflows/.github/workflows/conda-python-build.yaml@nvks-runners
    with:
      build_type: pull-request
  conda-python-tests:
    needs: [conda-python-build, changed-files]
    secrets: inherit
<<<<<<< HEAD
    uses: rapidsai/shared-workflows/.github/workflows/conda-python-tests.yaml@nvks-runners
    if: fromJSON(needs.changed-files.outputs.changed_file_groups).test_cpp
=======
    uses: rapidsai/shared-workflows/.github/workflows/conda-python-tests.yaml@branch-25.02
    if: fromJSON(needs.changed-files.outputs.changed_file_groups).test_python
>>>>>>> 57a34d7a
    with:
      build_type: pull-request
  conda-notebook-tests:
    needs: [conda-python-build, changed-files]
    secrets: inherit
    uses: rapidsai/shared-workflows/.github/workflows/custom-job.yaml@nvks-runners
    if: fromJSON(needs.changed-files.outputs.changed_file_groups).test_notebooks
    with:
      build_type: pull-request
      node_type: "gpu-l4-latest-1"
      arch: "amd64"
      container_image: "rapidsai/ci-conda:latest"
      run_script: "ci/test_notebooks.sh"
  docs-build:
    needs: conda-python-build
    secrets: inherit
    uses: rapidsai/shared-workflows/.github/workflows/custom-job.yaml@nvks-runners
    with:
      build_type: pull-request
      node_type: "gpu-l4-latest-1"
      arch: "amd64"
      container_image: "rapidsai/ci-conda:latest"
      run_script: "ci/build_docs.sh"
  wheel-build-libcuspatial:
    needs: checks
    secrets: inherit
    uses: rapidsai/shared-workflows/.github/workflows/wheels-build.yaml@nvks-runners
    with:
      # build for every combination of arch and CUDA version, but only for the latest Python
      matrix_filter: group_by([.ARCH, (.CUDA_VER|split(".")|map(tonumber)|.[0])]) | map(max_by(.PY_VER|split(".")|map(tonumber)))
      build_type: pull-request
      script: ci/build_wheel_libcuspatial.sh
  wheel-build-cuspatial:
    needs: [checks, wheel-build-libcuspatial]
    secrets: inherit
    uses: rapidsai/shared-workflows/.github/workflows/wheels-build.yaml@nvks-runners
    with:
      build_type: pull-request
      script: ci/build_wheel_cuspatial.sh
  wheel-tests-cuspatial:
    needs: [wheel-build-cuspatial, changed-files]
    secrets: inherit
    uses: rapidsai/shared-workflows/.github/workflows/wheels-test.yaml@nvks-runners
    if: fromJSON(needs.changed-files.outputs.changed_file_groups).test_python
    with:
      build_type: pull-request
      script: ci/test_wheel_cuspatial.sh
  wheel-build-cuproj:
    needs: checks
    secrets: inherit
    uses: rapidsai/shared-workflows/.github/workflows/wheels-build.yaml@nvks-runners
    with:
      build_type: pull-request
      script: ci/build_wheel_cuproj.sh
  wheel-tests-cuproj:
    needs: [wheel-build-cuspatial, wheel-build-cuproj, changed-files]
    secrets: inherit
    uses: rapidsai/shared-workflows/.github/workflows/wheels-test.yaml@nvks-runners
    if: fromJSON(needs.changed-files.outputs.changed_file_groups).test_python
    with:
      build_type: pull-request
      script: ci/test_wheel_cuproj.sh
  devcontainer:
    secrets: inherit
    uses: rapidsai/shared-workflows/.github/workflows/build-in-devcontainer.yaml@nvks-runners
    with:
      node_type: "cpu32"
      arch: '["amd64"]'
      cuda: '["12.8"]'
      build_command: |
        sccache -z;
        build-all -DBUILD_TESTS=ON -DBUILD_BENCHMARKS=ON --verbose;
        sccache -s;<|MERGE_RESOLUTION|>--- conflicted
+++ resolved
@@ -109,13 +109,8 @@
   conda-python-tests:
     needs: [conda-python-build, changed-files]
     secrets: inherit
-<<<<<<< HEAD
     uses: rapidsai/shared-workflows/.github/workflows/conda-python-tests.yaml@nvks-runners
-    if: fromJSON(needs.changed-files.outputs.changed_file_groups).test_cpp
-=======
-    uses: rapidsai/shared-workflows/.github/workflows/conda-python-tests.yaml@branch-25.02
     if: fromJSON(needs.changed-files.outputs.changed_file_groups).test_python
->>>>>>> 57a34d7a
     with:
       build_type: pull-request
   conda-notebook-tests:
