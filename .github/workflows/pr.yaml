--- conflicted
+++ resolved
@@ -60,12 +60,8 @@
           repo: cuspatial
   changed-files:
     secrets: inherit
-<<<<<<< HEAD
     needs: telemetry-setup
-    uses: rapidsai/shared-workflows/.github/workflows/changed-files.yaml@nvks-runners
-=======
     uses: rapidsai/shared-workflows/.github/workflows/changed-files.yaml@branch-25.04
->>>>>>> 9556aa6f
     with:
       files_yaml: |
         test_cpp:
@@ -95,12 +91,8 @@
           - '!notebooks/**'
   checks:
     secrets: inherit
-<<<<<<< HEAD
     needs: telemetry-setup
-    uses: rapidsai/shared-workflows/.github/workflows/checks.yaml@nvks-runners
-=======
     uses: rapidsai/shared-workflows/.github/workflows/checks.yaml@branch-25.04
->>>>>>> 9556aa6f
     with:
       enable_check_generated_files: false
       ignored_pr_jobs: telemetry-summarize
