name: test

on:
  workflow_dispatch:
    inputs:
      branch:
        required: true
        type: string
      date:
        required: true
        type: string
      sha:
        required: true
        type: string

jobs:
  conda-cpp-tests:
    secrets: inherit
    uses: rapidsai/shared-action-workflows/.github/workflows/conda-cpp-tests.yaml@branch-23.10
    with:
      build_type: nightly
      branch: ${{ inputs.branch }}
      date: ${{ inputs.date }}
      sha: ${{ inputs.sha }}
  conda-python-tests:
    secrets: inherit
    uses: rapidsai/shared-action-workflows/.github/workflows/conda-python-tests.yaml@branch-23.10
    with:
      build_type: nightly
      branch: ${{ inputs.branch }}
      date: ${{ inputs.date }}
      sha: ${{ inputs.sha }}
  wheel-tests:
    secrets: inherit
<<<<<<< HEAD
    uses: rapidsai/shared-action-workflows/.github/workflows/wheels-manylinux-test.yml@branch-23.10
=======
    uses: rapidsai/shared-action-workflows/.github/workflows/wheels-test.yaml@branch-23.08
>>>>>>> e8d2145f
    with:
      build_type: nightly
      branch: ${{ inputs.branch }}
      date: ${{ inputs.date }}
      sha: ${{ inputs.sha }}
      script: ci/test_wheel.sh<|MERGE_RESOLUTION|>--- conflicted
+++ resolved
@@ -32,11 +32,7 @@
       sha: ${{ inputs.sha }}
   wheel-tests:
     secrets: inherit
-<<<<<<< HEAD
-    uses: rapidsai/shared-action-workflows/.github/workflows/wheels-manylinux-test.yml@branch-23.10
-=======
-    uses: rapidsai/shared-action-workflows/.github/workflows/wheels-test.yaml@branch-23.08
->>>>>>> e8d2145f
+    uses: rapidsai/shared-action-workflows/.github/workflows/wheels-test.yaml@branch-23.10
     with:
       build_type: nightly
       branch: ${{ inputs.branch }}
