/*
 * Copyright (c) 2020-2023, NVIDIA CORPORATION.
 *
 * Licensed under the Apache License, Version 2.0 (the "License");
 * you may not use this file except in compliance with the License.
 * You may obtain a copy of the License at
 *
 *     http://www.apache.org/licenses/LICENSE-2.0
 *
 * Unless required by applicable law or agreed to in writing, software
 * distributed under the License is distributed on an "AS IS" BASIS,
 * WITHOUT WARRANTIES OR CONDITIONS OF ANY KIND, either express or implied.
 * See the License for the specific language governing permissions and
 * limitations under the License.
 */

#include <cuspatial/error.hpp>
#include <cuspatial/experimental/iterator_factory.cuh>
#include <cuspatial/experimental/point_in_polygon.cuh>
#include <cuspatial/vec_2d.hpp>

#include <cudf/column/column.hpp>
#include <cudf/column/column_factories.hpp>
#include <cudf/column/column_view.hpp>
#include <cudf/utilities/type_dispatcher.hpp>

#include <rmm/cuda_stream_view.hpp>
#include <rmm/mr/device/device_memory_resource.hpp>

#include <memory>
#include <type_traits>

namespace {

struct point_in_polygon_functor {
  template <typename T>
  static constexpr bool is_supported()
  {
    return std::is_floating_point<T>::value;
  }

  template <typename T, std::enable_if_t<!is_supported<T>()>* = nullptr, typename... Args>
  std::unique_ptr<cudf::column> operator()(Args&&...)
  {
    CUSPATIAL_FAIL("Non-floating point operation is not supported");
  }

  template <typename T, std::enable_if_t<is_supported<T>()>* = nullptr>
  std::unique_ptr<cudf::column> operator()(cudf::column_view const& test_points_x,
                                           cudf::column_view const& test_points_y,
                                           cudf::column_view const& poly_offsets,
                                           cudf::column_view const& poly_ring_offsets,
                                           cudf::column_view const& poly_points_x,
                                           cudf::column_view const& poly_points_y,
                                           rmm::cuda_stream_view stream,
                                           rmm::mr::device_memory_resource* mr)
  {
    auto size = test_points_x.size();
    auto tid  = cudf::type_to_id<int32_t>();
    auto type = cudf::data_type{tid};
    auto results =
      cudf::make_fixed_width_column(type, size, cudf::mask_state::UNALLOCATED, stream, mr);

    if (results->size() == 0) { return results; }

    auto points_begin =
      cuspatial::make_vec_2d_iterator(test_points_x.begin<T>(), test_points_y.begin<T>());
    auto polygon_offsets_begin = poly_offsets.begin<cudf::size_type>();
    auto ring_offsets_begin    = poly_ring_offsets.begin<cudf::size_type>();
    auto polygon_points_begin =
      cuspatial::make_vec_2d_iterator(poly_points_x.begin<T>(), poly_points_y.begin<T>());
    auto results_begin = results->mutable_view().begin<int32_t>();

    cuspatial::point_in_polygon(points_begin,
                                points_begin + test_points_x.size(),
                                polygon_offsets_begin,
                                polygon_offsets_begin + poly_offsets.size(),
                                ring_offsets_begin,
                                ring_offsets_begin + poly_ring_offsets.size(),
                                polygon_points_begin,
                                polygon_points_begin + poly_points_x.size(),
                                results_begin,
                                stream);

    return results;
  }
};
}  // anonymous namespace

namespace cuspatial {

namespace detail {

std::unique_ptr<cudf::column> point_in_polygon(cudf::column_view const& test_points_x,
                                               cudf::column_view const& test_points_y,
                                               cudf::column_view const& poly_offsets,
                                               cudf::column_view const& poly_ring_offsets,
                                               cudf::column_view const& poly_points_x,
                                               cudf::column_view const& poly_points_y,
                                               rmm::cuda_stream_view stream,
                                               rmm::mr::device_memory_resource* mr)
{
  return cudf::type_dispatcher(test_points_x.type(),
                               point_in_polygon_functor(),
                               test_points_x,
                               test_points_y,
                               poly_offsets,
                               poly_ring_offsets,
                               poly_points_x,
                               poly_points_y,
                               stream,
                               mr);
}

}  // namespace detail

std::unique_ptr<cudf::column> point_in_polygon(cudf::column_view const& test_points_x,
                                               cudf::column_view const& test_points_y,
                                               cudf::column_view const& poly_offsets,
                                               cudf::column_view const& poly_ring_offsets,
                                               cudf::column_view const& poly_points_x,
                                               cudf::column_view const& poly_points_y,
                                               rmm::mr::device_memory_resource* mr)
{
  CUSPATIAL_EXPECTS(
    test_points_x.size() == test_points_y.size() and poly_points_x.size() == poly_points_y.size(),
    "All points must have both x and y values");

  CUSPATIAL_EXPECTS(test_points_x.type() == test_points_y.type() and
                      test_points_x.type() == poly_points_x.type() and
                      test_points_x.type() == poly_points_y.type(),
                    "All points much have the same type for both x and y");

  CUSPATIAL_EXPECTS(not test_points_x.has_nulls() && not test_points_y.has_nulls(),
                    "Test points must not contain nulls");

  CUSPATIAL_EXPECTS(not poly_points_x.has_nulls() && not poly_points_y.has_nulls(),
                    "Polygon points must not contain nulls");

<<<<<<< HEAD
  CUSPATIAL_EXPECTS(poly_offsets.size() <= std::numeric_limits<int32_t>::digits,
                    "Number of polygons cannot exceed 31");

  CUSPATIAL_EXPECTS(poly_ring_offsets.size() >= poly_offsets.size(),
                    "Each polygon must have at least one ring");

  CUSPATIAL_EXPECTS(poly_points_x.size() >= (poly_ring_offsets.size() - 1) * 4,
                    "Each ring must have at least four vertices");

=======
>>>>>>> 25466edb
  return cuspatial::detail::point_in_polygon(test_points_x,
                                             test_points_y,
                                             poly_offsets,
                                             poly_ring_offsets,
                                             poly_points_x,
                                             poly_points_y,
                                             rmm::cuda_stream_default,
                                             mr);
}

}  // namespace cuspatial<|MERGE_RESOLUTION|>--- conflicted
+++ resolved
@@ -137,18 +137,6 @@
   CUSPATIAL_EXPECTS(not poly_points_x.has_nulls() && not poly_points_y.has_nulls(),
                     "Polygon points must not contain nulls");
 
-<<<<<<< HEAD
-  CUSPATIAL_EXPECTS(poly_offsets.size() <= std::numeric_limits<int32_t>::digits,
-                    "Number of polygons cannot exceed 31");
-
-  CUSPATIAL_EXPECTS(poly_ring_offsets.size() >= poly_offsets.size(),
-                    "Each polygon must have at least one ring");
-
-  CUSPATIAL_EXPECTS(poly_points_x.size() >= (poly_ring_offsets.size() - 1) * 4,
-                    "Each ring must have at least four vertices");
-
-=======
->>>>>>> 25466edb
   return cuspatial::detail::point_in_polygon(test_points_x,
                                              test_points_y,
                                              poly_offsets,
