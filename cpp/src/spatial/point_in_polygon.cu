/*
 * Copyright (c) 2020, NVIDIA CORPORATION.
 *
 * Licensed under the Apache License, Version 2.0 (the "License");
 * you may not use this file except in compliance with the License.
 * You may obtain a copy of the License at
 *
 *     http://www.apache.org/licenses/LICENSE-2.0
 *
 * Unless required by applicable law or agreed to in writing, software
 * distributed under the License is distributed on an "AS IS" BASIS,
 * WITHOUT WARRANTIES OR CONDITIONS OF ANY KIND, either express or implied.
 * See the License for the specific language governing permissions and
 * limitations under the License.
 */

<<<<<<< HEAD
#include <cudf/utilities/legacy/type_dispatcher.hpp>
#include <cuspatial/error.hpp>
#include <cuspatial/point_in_polygon.hpp>
#include <type_traits>
#include <utilities/legacy/cuda_utils.hpp>
#include <utility/utility.hpp>
=======
#include <memory>
#include <cudf/column/column.hpp>
#include <cudf/column/column_factories.hpp>
#include <cudf/detail/utilities/cuda.cuh>
#include <cudf/column/column_view.hpp>

#include <type_traits>
#include <cuspatial/error.hpp>
>>>>>>> 5d336f8c

#include "cudf/utilities/type_dispatcher.hpp"
#include "rmm/mr/device/device_memory_resource.hpp"

namespace {

template <typename T>
<<<<<<< HEAD
__global__ void pip_kernel(gdf_size_type pnt_size,
                           const T* const __restrict__ pnt_x,
                           const T* const __restrict__ pnt_y,
                           gdf_size_type ply_size,
                           const uint32_t* const __restrict__ ply_fpos,
                           const uint32_t* const __restrict__ ply_rpos,
                           const T* const __restrict__ ply_x,
                           const T* const __restrict__ ply_y,
                           uint32_t* const __restrict__ res_bm)
{
  uint32_t mask = 0;
  // assuming 1D grid/block config
  uint32_t idx = blockIdx.x * blockDim.x + threadIdx.x;
  if (idx >= pnt_size) return;

  T x = pnt_x[idx];
  T y = pnt_y[idx];
  for (uint32_t j = 0; j < ply_size; j++)  // for each polygon
  {
    uint32_t r_f    = (0 == j) ? 0 : ply_fpos[j - 1];
    uint32_t r_t    = ply_fpos[j];
    bool in_polygon = false;
    for (uint32_t k = r_f; k < r_t; k++)  // for each ring
    {
      uint32_t m = (k == 0) ? 0 : ply_rpos[k - 1];
      for (; m < ply_rpos[k] - 1; m++)  // for each line segment
      {
        T x0, x1, y0, y1;
        x0 = ply_x[m];
        y0 = ply_y[m];
        x1 = ply_x[m + 1];
        y1 = ply_y[m + 1];

        if ((((y0 <= y) && (y < y1)) || ((y1 <= y) && (y < y0))) &&
            (x < (x1 - x0) * (y - y0) / (y1 - y0) + x0))
          in_polygon = !in_polygon;
      }
    }
    if (in_polygon) mask |= (0x01 << j);
  }
  res_bm[idx] = mask;
}

struct pip_functor {
  template <typename T>
  static constexpr bool is_supported()
  {
    return std::is_floating_point<T>::value;
  }

  template <typename T, std::enable_if_t<is_supported<T>()>* = nullptr>
  gdf_column operator()(gdf_column const& pnt_x,
                        gdf_column const& pnt_y,
                        gdf_column const& ply_fpos,
                        gdf_column const& ply_rpos,
                        gdf_column const& ply_x,
                        gdf_column const& ply_y)
  {
    gdf_column res_bm;
    uint32_t* temp_bitmap{nullptr};

    cudaStream_t stream{0};
    RMM_TRY(RMM_ALLOC(&temp_bitmap, pnt_y.size * sizeof(uint32_t), stream));

    gdf_size_type min_grid_size = 0, block_size = 0;
    CUDA_TRY(cudaOccupancyMaxPotentialBlockSize(&min_grid_size, &block_size, pip_kernel<T>));
    cudf::util::cuda::grid_config_1d grid{pnt_y.size, block_size, 1};

    pip_kernel<T><<<grid.num_blocks, block_size>>>(pnt_x.size,
                                                   static_cast<T*>(pnt_x.data),
                                                   static_cast<T*>(pnt_y.data),
                                                   ply_fpos.size,
                                                   static_cast<uint32_t*>(ply_fpos.data),
                                                   static_cast<uint32_t*>(ply_rpos.data),
                                                   static_cast<T*>(ply_x.data),
                                                   static_cast<T*>(ply_y.data),
                                                   temp_bitmap);
    CUDA_TRY(cudaDeviceSynchronize());

    gdf_column_view(&res_bm, temp_bitmap, nullptr, pnt_x.size, GDF_INT32);

    return res_bm;
  }

  template <typename T, std::enable_if_t<!is_supported<T>()>* = nullptr>
  gdf_column operator()(gdf_column const& pnt_x,
                        gdf_column const& pnt_y,
                        gdf_column const& ply_fpos,
                        gdf_column const& ply_rpos,
                        gdf_column const& ply_x,
                        gdf_column const& ply_y)

  {
    CUSPATIAL_FAIL("Non-floating point operation is not supported");
  }
};

}  // namespace
=======
__global__ void point_in_polygon_kernel(cudf::size_type num_test_points,
                                        const T* const __restrict__ test_points_x,
                                        const T* const __restrict__ test_points_y,
                                        cudf::size_type num_polys,
                                        const cudf::size_type* const __restrict__ poly_offsets,
                                        cudf::size_type num_rings,
                                        const cudf::size_type* const __restrict__ poly_ring_offsets,
                                        cudf::size_type num_points,
                                        const T* const __restrict__ poly_points_x,
                                        const T* const __restrict__ poly_points_y,
                                        int32_t* const __restrict__ result)
{
    auto idx = blockIdx.x * blockDim.x + threadIdx.x;

    if (idx > num_test_points) {
        return;
    }

    int32_t hit_mask = 0;

    T x = test_points_x[idx];
    T y = test_points_y[idx];

    // for each polygon
    for (auto poly_idx = 0; poly_idx < num_polys; poly_idx++)
    {
        auto poly_idx_next = poly_idx + 1;
        auto poly_begin = poly_offsets[poly_idx];
        auto poly_end = (poly_idx_next < num_polys)
            ? poly_offsets[poly_idx_next]
            : num_rings;

        bool point_is_within = false;

        // for each ring
        for (auto ring_idx = poly_begin; ring_idx < poly_end; ring_idx++)
        {
            auto ring_idx_next = ring_idx + 1;
            auto ring_begin = poly_ring_offsets[ring_idx];
            auto ring_end = (ring_idx_next < num_rings)
                ? poly_ring_offsets[ring_idx_next]
                : num_points;

            // for each line segment
            for (auto point_idx = ring_begin; point_idx < ring_end - 1; point_idx++)
            {
                T ax = poly_points_x[point_idx];
                T ay = poly_points_y[point_idx];
                T bx = poly_points_x[point_idx + 1];
                T by = poly_points_y[point_idx + 1];

                bool y_between_ay_by = ay <= y && y < by; // is y in range [ay, by) when ay < by?
                bool y_between_by_ay = by <= y && y < ay; // is y in range [by, ay) when by < ay?
                bool y_in_bounds = y_between_ay_by || y_between_by_ay; // is y in range [by, ay]?
                T run  = bx - ax;
                T rise = by - ay;
                T rise_to_point = y - ay;

                if (y_in_bounds && x < (run / rise) * rise_to_point + ax) {
                    point_is_within = not point_is_within;
                }
            }
        }

        hit_mask |= point_is_within << poly_idx;
    }

    result[idx] = hit_mask;
}

struct point_in_polygon_functor
{
    template <typename T>
    static constexpr bool is_supported()
    {
        return std::is_floating_point<T>::value;
    }

    template <typename T, std::enable_if_t< !is_supported<T>() >* = nullptr, typename... Args>
    std::unique_ptr<cudf::column> operator()(Args&& ...)
    {
        CUSPATIAL_FAIL("Non-floating point operation is not supported");
    }

    template <typename T, std::enable_if_t< is_supported<T>() >* = nullptr>
    std::unique_ptr<cudf::column>
    operator()(cudf::column_view const& test_points_x,
               cudf::column_view const& test_points_y,
               cudf::column_view const& poly_offsets,
               cudf::column_view const& poly_ring_offsets,
               cudf::column_view const& poly_points_x,
               cudf::column_view const& poly_points_y,
               rmm::mr::device_memory_resource* mr,
               cudaStream_t stream)
    {
        auto size = test_points_x.size();
        auto tid = cudf::experimental::type_to_id<int32_t>();
        auto type = cudf::data_type{ tid };
        auto results = cudf::make_fixed_width_column(type,
                                                     size,
                                                     cudf::mask_state::UNALLOCATED,
                                                     stream,
                                                     mr);

        if (results->size() == 0)
        {
            return results;
        }

        constexpr cudf::size_type block_size = 256;

        cudf::experimental::detail::grid_1d grid{results->size(), block_size, 1};

        auto kernel = point_in_polygon_kernel<T>;

        kernel<<<grid.num_blocks, block_size, 0, stream>>>(
            test_points_x.size(),
            test_points_x.begin<T>(),
            test_points_y.begin<T>(),
            poly_offsets.size(),
            poly_offsets.begin<cudf::size_type>(),
            poly_ring_offsets.size(),
            poly_ring_offsets.begin<cudf::size_type>(),
            poly_points_x.size(),
            poly_points_x.begin<T>(),
            poly_points_y.begin<T>(),
            results->mutable_view().begin<int32_t>()
        );

        return results;
    }
};

} // anonymous namespace
>>>>>>> 5d336f8c

namespace cuspatial {

namespace detail {

std::unique_ptr<cudf::column>
point_in_polygon(cudf::column_view const& test_points_x,
                 cudf::column_view const& test_points_y,
                 cudf::column_view const& poly_offsets,
                 cudf::column_view const& poly_ring_offsets,
                 cudf::column_view const& poly_points_x,
                 cudf::column_view const& poly_points_y,
                 rmm::mr::device_memory_resource* mr,
                 cudaStream_t stream)
{
<<<<<<< HEAD
  CUSPATIAL_EXPECTS(points_y.data != nullptr && points_x.data != nullptr,
                    "query point data cannot be empty");
  CUSPATIAL_EXPECTS(points_y.dtype == points_x.dtype,
                    "polygon vertex and point temp_bitmap type mismatch for x array ");

  // future versions might allow pnt_(x/y) have null_count>0, which might be useful for taking query
  // results as inputs
  CUSPATIAL_EXPECTS(points_x.null_count == 0 && points_y.null_count == 0,
                    "this version does not support points_x/points_y contains nulls");

  CUSPATIAL_EXPECTS(poly_fpos.data != nullptr && poly_rpos.data != nullptr,
                    "polygon index cannot be empty");
  CUSPATIAL_EXPECTS(poly_fpos.size > 0 && (size_t)poly_fpos.size <= sizeof(uint32_t) * 8,
                    "#polygon of polygons can not exceed bitmap capacity (32 for unsigned int)");
  CUSPATIAL_EXPECTS(poly_y.data != nullptr && poly_x.data != nullptr,
                    "polygon temp_bitmap cannot be empty");
  CUSPATIAL_EXPECTS(
    poly_fpos.size <= poly_rpos.size,
    "#of polygons must be equal or less than # of rings (one polygon has at least one ring");
  CUSPATIAL_EXPECTS(poly_y.size == poly_x.size,
                    "polygon vertice sizes mismatch between x/y arrays");
  CUSPATIAL_EXPECTS(points_y.size == points_x.size,
                    "query points size mismatch from between x/y arrays");
  CUSPATIAL_EXPECTS(poly_y.dtype == poly_x.dtype,
                    "polygon vertex temp_bitmap type mismatch between x/y arrays");
  CUSPATIAL_EXPECTS(poly_y.dtype == points_y.dtype,
                    "polygon vertex and point temp_bitmap type mismatch for y array");
  CUSPATIAL_EXPECTS(poly_x.null_count == 0 && poly_y.null_count == 0,
                    "polygon should not contain nulls");

  gdf_column res_bm = cudf::type_dispatcher(
    points_x.dtype, pip_functor(), points_x, points_y, poly_fpos, poly_rpos, poly_x, poly_y);

  return res_bm;
}  // point_in_polygon_bitmap

}  // namespace cuspatial
=======
    return cudf::experimental::type_dispatcher(test_points_x.type(), point_in_polygon_functor(),
                                               test_points_x,
                                               test_points_y,
                                               poly_offsets,
                                               poly_ring_offsets,
                                               poly_points_x,
                                               poly_points_y,
                                               mr,
                                               stream);
}

}

std::unique_ptr<cudf::column>
point_in_polygon(cudf::column_view const& test_points_x,
                 cudf::column_view const& test_points_y,
                 cudf::column_view const& poly_offsets,
                 cudf::column_view const& poly_ring_offsets,
                 cudf::column_view const& poly_points_x,
                 cudf::column_view const& poly_points_y,
                 rmm::mr::device_memory_resource* mr)
{
    CUSPATIAL_EXPECTS(test_points_x.size() == test_points_y.size() and
                      poly_points_x.size() == poly_points_y.size(),
                      "All points must have both x and y values");

    CUSPATIAL_EXPECTS(test_points_x.type() == test_points_y.type() and
                      test_points_x.type() == poly_points_x.type() and
                      test_points_x.type() == poly_points_y.type(),
                      "All points much have the same type for both x and y");

    CUSPATIAL_EXPECTS(not test_points_x.has_nulls() &&
                      not test_points_y.has_nulls(),
                      "Test points must not contain nulls");

    CUSPATIAL_EXPECTS(not poly_points_x.has_nulls() &&
                      not poly_points_y.has_nulls(),
                      "Polygon points must not contain nulls");

    CUSPATIAL_EXPECTS(poly_offsets.size() <= std::numeric_limits<int32_t>::digits,
                      "Number of polygons cannot exceed 31");

    CUSPATIAL_EXPECTS(poly_ring_offsets.size() >= poly_offsets.size(),
                      "Each polygon must have at least one ring");

    CUSPATIAL_EXPECTS(poly_points_x.size() >= poly_offsets.size() * 4,
                      "Each ring must have at least four vertices");

    return cuspatial::detail::point_in_polygon(test_points_x,
                                               test_points_y,
                                               poly_offsets,
                                               poly_ring_offsets,
                                               poly_points_x,
                                               poly_points_y,
                                               mr,
                                               0);
}

} // namespace cuspatial
>>>>>>> 5d336f8c
<|MERGE_RESOLUTION|>--- conflicted
+++ resolved
@@ -14,23 +14,14 @@
  * limitations under the License.
  */
 
-<<<<<<< HEAD
-#include <cudf/utilities/legacy/type_dispatcher.hpp>
-#include <cuspatial/error.hpp>
-#include <cuspatial/point_in_polygon.hpp>
-#include <type_traits>
-#include <utilities/legacy/cuda_utils.hpp>
-#include <utility/utility.hpp>
-=======
-#include <memory>
 #include <cudf/column/column.hpp>
 #include <cudf/column/column_factories.hpp>
+#include <cudf/column/column_view.hpp>
 #include <cudf/detail/utilities/cuda.cuh>
-#include <cudf/column/column_view.hpp>
-
+#include <memory>
+
+#include <cuspatial/error.hpp>
 #include <type_traits>
-#include <cuspatial/error.hpp>
->>>>>>> 5d336f8c
 
 #include "cudf/utilities/type_dispatcher.hpp"
 #include "rmm/mr/device/device_memory_resource.hpp"
@@ -38,106 +29,6 @@
 namespace {
 
 template <typename T>
-<<<<<<< HEAD
-__global__ void pip_kernel(gdf_size_type pnt_size,
-                           const T* const __restrict__ pnt_x,
-                           const T* const __restrict__ pnt_y,
-                           gdf_size_type ply_size,
-                           const uint32_t* const __restrict__ ply_fpos,
-                           const uint32_t* const __restrict__ ply_rpos,
-                           const T* const __restrict__ ply_x,
-                           const T* const __restrict__ ply_y,
-                           uint32_t* const __restrict__ res_bm)
-{
-  uint32_t mask = 0;
-  // assuming 1D grid/block config
-  uint32_t idx = blockIdx.x * blockDim.x + threadIdx.x;
-  if (idx >= pnt_size) return;
-
-  T x = pnt_x[idx];
-  T y = pnt_y[idx];
-  for (uint32_t j = 0; j < ply_size; j++)  // for each polygon
-  {
-    uint32_t r_f    = (0 == j) ? 0 : ply_fpos[j - 1];
-    uint32_t r_t    = ply_fpos[j];
-    bool in_polygon = false;
-    for (uint32_t k = r_f; k < r_t; k++)  // for each ring
-    {
-      uint32_t m = (k == 0) ? 0 : ply_rpos[k - 1];
-      for (; m < ply_rpos[k] - 1; m++)  // for each line segment
-      {
-        T x0, x1, y0, y1;
-        x0 = ply_x[m];
-        y0 = ply_y[m];
-        x1 = ply_x[m + 1];
-        y1 = ply_y[m + 1];
-
-        if ((((y0 <= y) && (y < y1)) || ((y1 <= y) && (y < y0))) &&
-            (x < (x1 - x0) * (y - y0) / (y1 - y0) + x0))
-          in_polygon = !in_polygon;
-      }
-    }
-    if (in_polygon) mask |= (0x01 << j);
-  }
-  res_bm[idx] = mask;
-}
-
-struct pip_functor {
-  template <typename T>
-  static constexpr bool is_supported()
-  {
-    return std::is_floating_point<T>::value;
-  }
-
-  template <typename T, std::enable_if_t<is_supported<T>()>* = nullptr>
-  gdf_column operator()(gdf_column const& pnt_x,
-                        gdf_column const& pnt_y,
-                        gdf_column const& ply_fpos,
-                        gdf_column const& ply_rpos,
-                        gdf_column const& ply_x,
-                        gdf_column const& ply_y)
-  {
-    gdf_column res_bm;
-    uint32_t* temp_bitmap{nullptr};
-
-    cudaStream_t stream{0};
-    RMM_TRY(RMM_ALLOC(&temp_bitmap, pnt_y.size * sizeof(uint32_t), stream));
-
-    gdf_size_type min_grid_size = 0, block_size = 0;
-    CUDA_TRY(cudaOccupancyMaxPotentialBlockSize(&min_grid_size, &block_size, pip_kernel<T>));
-    cudf::util::cuda::grid_config_1d grid{pnt_y.size, block_size, 1};
-
-    pip_kernel<T><<<grid.num_blocks, block_size>>>(pnt_x.size,
-                                                   static_cast<T*>(pnt_x.data),
-                                                   static_cast<T*>(pnt_y.data),
-                                                   ply_fpos.size,
-                                                   static_cast<uint32_t*>(ply_fpos.data),
-                                                   static_cast<uint32_t*>(ply_rpos.data),
-                                                   static_cast<T*>(ply_x.data),
-                                                   static_cast<T*>(ply_y.data),
-                                                   temp_bitmap);
-    CUDA_TRY(cudaDeviceSynchronize());
-
-    gdf_column_view(&res_bm, temp_bitmap, nullptr, pnt_x.size, GDF_INT32);
-
-    return res_bm;
-  }
-
-  template <typename T, std::enable_if_t<!is_supported<T>()>* = nullptr>
-  gdf_column operator()(gdf_column const& pnt_x,
-                        gdf_column const& pnt_y,
-                        gdf_column const& ply_fpos,
-                        gdf_column const& ply_rpos,
-                        gdf_column const& ply_x,
-                        gdf_column const& ply_y)
-
-  {
-    CUSPATIAL_FAIL("Non-floating point operation is not supported");
-  }
-};
-
-}  // namespace
-=======
 __global__ void point_in_polygon_kernel(cudf::size_type num_test_points,
                                         const T* const __restrict__ test_points_x,
                                         const T* const __restrict__ test_points_y,
@@ -150,240 +41,177 @@
                                         const T* const __restrict__ poly_points_y,
                                         int32_t* const __restrict__ result)
 {
-    auto idx = blockIdx.x * blockDim.x + threadIdx.x;
-
-    if (idx > num_test_points) {
-        return;
+  auto idx = blockIdx.x * blockDim.x + threadIdx.x;
+
+  if (idx > num_test_points) { return; }
+
+  int32_t hit_mask = 0;
+
+  T x = test_points_x[idx];
+  T y = test_points_y[idx];
+
+  // for each polygon
+  for (auto poly_idx = 0; poly_idx < num_polys; poly_idx++) {
+    auto poly_idx_next = poly_idx + 1;
+    auto poly_begin    = poly_offsets[poly_idx];
+    auto poly_end      = (poly_idx_next < num_polys) ? poly_offsets[poly_idx_next] : num_rings;
+
+    bool point_is_within = false;
+
+    // for each ring
+    for (auto ring_idx = poly_begin; ring_idx < poly_end; ring_idx++) {
+      auto ring_idx_next = ring_idx + 1;
+      auto ring_begin    = poly_ring_offsets[ring_idx];
+      auto ring_end = (ring_idx_next < num_rings) ? poly_ring_offsets[ring_idx_next] : num_points;
+
+      // for each line segment
+      for (auto point_idx = ring_begin; point_idx < ring_end - 1; point_idx++) {
+        T ax = poly_points_x[point_idx];
+        T ay = poly_points_y[point_idx];
+        T bx = poly_points_x[point_idx + 1];
+        T by = poly_points_y[point_idx + 1];
+
+        bool y_between_ay_by = ay <= y && y < by;  // is y in range [ay, by) when ay < by?
+        bool y_between_by_ay = by <= y && y < ay;  // is y in range [by, ay) when by < ay?
+        bool y_in_bounds     = y_between_ay_by || y_between_by_ay;  // is y in range [by, ay]?
+        T run                = bx - ax;
+        T rise               = by - ay;
+        T rise_to_point      = y - ay;
+
+        if (y_in_bounds && x < (run / rise) * rise_to_point + ax) {
+          point_is_within = not point_is_within;
+        }
+      }
     }
 
-    int32_t hit_mask = 0;
-
-    T x = test_points_x[idx];
-    T y = test_points_y[idx];
-
-    // for each polygon
-    for (auto poly_idx = 0; poly_idx < num_polys; poly_idx++)
-    {
-        auto poly_idx_next = poly_idx + 1;
-        auto poly_begin = poly_offsets[poly_idx];
-        auto poly_end = (poly_idx_next < num_polys)
-            ? poly_offsets[poly_idx_next]
-            : num_rings;
-
-        bool point_is_within = false;
-
-        // for each ring
-        for (auto ring_idx = poly_begin; ring_idx < poly_end; ring_idx++)
-        {
-            auto ring_idx_next = ring_idx + 1;
-            auto ring_begin = poly_ring_offsets[ring_idx];
-            auto ring_end = (ring_idx_next < num_rings)
-                ? poly_ring_offsets[ring_idx_next]
-                : num_points;
-
-            // for each line segment
-            for (auto point_idx = ring_begin; point_idx < ring_end - 1; point_idx++)
-            {
-                T ax = poly_points_x[point_idx];
-                T ay = poly_points_y[point_idx];
-                T bx = poly_points_x[point_idx + 1];
-                T by = poly_points_y[point_idx + 1];
-
-                bool y_between_ay_by = ay <= y && y < by; // is y in range [ay, by) when ay < by?
-                bool y_between_by_ay = by <= y && y < ay; // is y in range [by, ay) when by < ay?
-                bool y_in_bounds = y_between_ay_by || y_between_by_ay; // is y in range [by, ay]?
-                T run  = bx - ax;
-                T rise = by - ay;
-                T rise_to_point = y - ay;
-
-                if (y_in_bounds && x < (run / rise) * rise_to_point + ax) {
-                    point_is_within = not point_is_within;
-                }
-            }
-        }
-
-        hit_mask |= point_is_within << poly_idx;
-    }
-
-    result[idx] = hit_mask;
+    hit_mask |= point_is_within << poly_idx;
+  }
+
+  result[idx] = hit_mask;
 }
 
-struct point_in_polygon_functor
+struct point_in_polygon_functor {
+  template <typename T>
+  static constexpr bool is_supported()
+  {
+    return std::is_floating_point<T>::value;
+  }
+
+  template <typename T, std::enable_if_t<!is_supported<T>()>* = nullptr, typename... Args>
+  std::unique_ptr<cudf::column> operator()(Args&&...)
+  {
+    CUSPATIAL_FAIL("Non-floating point operation is not supported");
+  }
+
+  template <typename T, std::enable_if_t<is_supported<T>()>* = nullptr>
+  std::unique_ptr<cudf::column> operator()(cudf::column_view const& test_points_x,
+                                           cudf::column_view const& test_points_y,
+                                           cudf::column_view const& poly_offsets,
+                                           cudf::column_view const& poly_ring_offsets,
+                                           cudf::column_view const& poly_points_x,
+                                           cudf::column_view const& poly_points_y,
+                                           rmm::mr::device_memory_resource* mr,
+                                           cudaStream_t stream)
+  {
+    auto size = test_points_x.size();
+    auto tid  = cudf::experimental::type_to_id<int32_t>();
+    auto type = cudf::data_type{tid};
+    auto results =
+      cudf::make_fixed_width_column(type, size, cudf::mask_state::UNALLOCATED, stream, mr);
+
+    if (results->size() == 0) { return results; }
+
+    constexpr cudf::size_type block_size = 256;
+
+    cudf::experimental::detail::grid_1d grid{results->size(), block_size, 1};
+
+    auto kernel = point_in_polygon_kernel<T>;
+
+    kernel<<<grid.num_blocks, block_size, 0, stream>>>(test_points_x.size(),
+                                                       test_points_x.begin<T>(),
+                                                       test_points_y.begin<T>(),
+                                                       poly_offsets.size(),
+                                                       poly_offsets.begin<cudf::size_type>(),
+                                                       poly_ring_offsets.size(),
+                                                       poly_ring_offsets.begin<cudf::size_type>(),
+                                                       poly_points_x.size(),
+                                                       poly_points_x.begin<T>(),
+                                                       poly_points_y.begin<T>(),
+                                                       results->mutable_view().begin<int32_t>());
+
+    return results;
+  }
+};
+
+}  // anonymous namespace
+
+namespace cuspatial {
+
+namespace detail {
+
+std::unique_ptr<cudf::column> point_in_polygon(cudf::column_view const& test_points_x,
+                                               cudf::column_view const& test_points_y,
+                                               cudf::column_view const& poly_offsets,
+                                               cudf::column_view const& poly_ring_offsets,
+                                               cudf::column_view const& poly_points_x,
+                                               cudf::column_view const& poly_points_y,
+                                               rmm::mr::device_memory_resource* mr,
+                                               cudaStream_t stream)
 {
-    template <typename T>
-    static constexpr bool is_supported()
-    {
-        return std::is_floating_point<T>::value;
-    }
-
-    template <typename T, std::enable_if_t< !is_supported<T>() >* = nullptr, typename... Args>
-    std::unique_ptr<cudf::column> operator()(Args&& ...)
-    {
-        CUSPATIAL_FAIL("Non-floating point operation is not supported");
-    }
-
-    template <typename T, std::enable_if_t< is_supported<T>() >* = nullptr>
-    std::unique_ptr<cudf::column>
-    operator()(cudf::column_view const& test_points_x,
-               cudf::column_view const& test_points_y,
-               cudf::column_view const& poly_offsets,
-               cudf::column_view const& poly_ring_offsets,
-               cudf::column_view const& poly_points_x,
-               cudf::column_view const& poly_points_y,
-               rmm::mr::device_memory_resource* mr,
-               cudaStream_t stream)
-    {
-        auto size = test_points_x.size();
-        auto tid = cudf::experimental::type_to_id<int32_t>();
-        auto type = cudf::data_type{ tid };
-        auto results = cudf::make_fixed_width_column(type,
-                                                     size,
-                                                     cudf::mask_state::UNALLOCATED,
-                                                     stream,
-                                                     mr);
-
-        if (results->size() == 0)
-        {
-            return results;
-        }
-
-        constexpr cudf::size_type block_size = 256;
-
-        cudf::experimental::detail::grid_1d grid{results->size(), block_size, 1};
-
-        auto kernel = point_in_polygon_kernel<T>;
-
-        kernel<<<grid.num_blocks, block_size, 0, stream>>>(
-            test_points_x.size(),
-            test_points_x.begin<T>(),
-            test_points_y.begin<T>(),
-            poly_offsets.size(),
-            poly_offsets.begin<cudf::size_type>(),
-            poly_ring_offsets.size(),
-            poly_ring_offsets.begin<cudf::size_type>(),
-            poly_points_x.size(),
-            poly_points_x.begin<T>(),
-            poly_points_y.begin<T>(),
-            results->mutable_view().begin<int32_t>()
-        );
-
-        return results;
-    }
-};
-
-} // anonymous namespace
->>>>>>> 5d336f8c
-
-namespace cuspatial {
-
-namespace detail {
-
-std::unique_ptr<cudf::column>
-point_in_polygon(cudf::column_view const& test_points_x,
-                 cudf::column_view const& test_points_y,
-                 cudf::column_view const& poly_offsets,
-                 cudf::column_view const& poly_ring_offsets,
-                 cudf::column_view const& poly_points_x,
-                 cudf::column_view const& poly_points_y,
-                 rmm::mr::device_memory_resource* mr,
-                 cudaStream_t stream)
+  return cudf::experimental::type_dispatcher(test_points_x.type(),
+                                             point_in_polygon_functor(),
+                                             test_points_x,
+                                             test_points_y,
+                                             poly_offsets,
+                                             poly_ring_offsets,
+                                             poly_points_x,
+                                             poly_points_y,
+                                             mr,
+                                             stream);
+}
+
+}  // namespace detail
+
+std::unique_ptr<cudf::column> point_in_polygon(cudf::column_view const& test_points_x,
+                                               cudf::column_view const& test_points_y,
+                                               cudf::column_view const& poly_offsets,
+                                               cudf::column_view const& poly_ring_offsets,
+                                               cudf::column_view const& poly_points_x,
+                                               cudf::column_view const& poly_points_y,
+                                               rmm::mr::device_memory_resource* mr)
 {
-<<<<<<< HEAD
-  CUSPATIAL_EXPECTS(points_y.data != nullptr && points_x.data != nullptr,
-                    "query point data cannot be empty");
-  CUSPATIAL_EXPECTS(points_y.dtype == points_x.dtype,
-                    "polygon vertex and point temp_bitmap type mismatch for x array ");
-
-  // future versions might allow pnt_(x/y) have null_count>0, which might be useful for taking query
-  // results as inputs
-  CUSPATIAL_EXPECTS(points_x.null_count == 0 && points_y.null_count == 0,
-                    "this version does not support points_x/points_y contains nulls");
-
-  CUSPATIAL_EXPECTS(poly_fpos.data != nullptr && poly_rpos.data != nullptr,
-                    "polygon index cannot be empty");
-  CUSPATIAL_EXPECTS(poly_fpos.size > 0 && (size_t)poly_fpos.size <= sizeof(uint32_t) * 8,
-                    "#polygon of polygons can not exceed bitmap capacity (32 for unsigned int)");
-  CUSPATIAL_EXPECTS(poly_y.data != nullptr && poly_x.data != nullptr,
-                    "polygon temp_bitmap cannot be empty");
   CUSPATIAL_EXPECTS(
-    poly_fpos.size <= poly_rpos.size,
-    "#of polygons must be equal or less than # of rings (one polygon has at least one ring");
-  CUSPATIAL_EXPECTS(poly_y.size == poly_x.size,
-                    "polygon vertice sizes mismatch between x/y arrays");
-  CUSPATIAL_EXPECTS(points_y.size == points_x.size,
-                    "query points size mismatch from between x/y arrays");
-  CUSPATIAL_EXPECTS(poly_y.dtype == poly_x.dtype,
-                    "polygon vertex temp_bitmap type mismatch between x/y arrays");
-  CUSPATIAL_EXPECTS(poly_y.dtype == points_y.dtype,
-                    "polygon vertex and point temp_bitmap type mismatch for y array");
-  CUSPATIAL_EXPECTS(poly_x.null_count == 0 && poly_y.null_count == 0,
-                    "polygon should not contain nulls");
-
-  gdf_column res_bm = cudf::type_dispatcher(
-    points_x.dtype, pip_functor(), points_x, points_y, poly_fpos, poly_rpos, poly_x, poly_y);
-
-  return res_bm;
-}  // point_in_polygon_bitmap
-
-}  // namespace cuspatial
-=======
-    return cudf::experimental::type_dispatcher(test_points_x.type(), point_in_polygon_functor(),
-                                               test_points_x,
-                                               test_points_y,
-                                               poly_offsets,
-                                               poly_ring_offsets,
-                                               poly_points_x,
-                                               poly_points_y,
-                                               mr,
-                                               stream);
-}
-
-}
-
-std::unique_ptr<cudf::column>
-point_in_polygon(cudf::column_view const& test_points_x,
-                 cudf::column_view const& test_points_y,
-                 cudf::column_view const& poly_offsets,
-                 cudf::column_view const& poly_ring_offsets,
-                 cudf::column_view const& poly_points_x,
-                 cudf::column_view const& poly_points_y,
-                 rmm::mr::device_memory_resource* mr)
-{
-    CUSPATIAL_EXPECTS(test_points_x.size() == test_points_y.size() and
-                      poly_points_x.size() == poly_points_y.size(),
-                      "All points must have both x and y values");
-
-    CUSPATIAL_EXPECTS(test_points_x.type() == test_points_y.type() and
+    test_points_x.size() == test_points_y.size() and poly_points_x.size() == poly_points_y.size(),
+    "All points must have both x and y values");
+
+  CUSPATIAL_EXPECTS(test_points_x.type() == test_points_y.type() and
                       test_points_x.type() == poly_points_x.type() and
                       test_points_x.type() == poly_points_y.type(),
-                      "All points much have the same type for both x and y");
-
-    CUSPATIAL_EXPECTS(not test_points_x.has_nulls() &&
-                      not test_points_y.has_nulls(),
-                      "Test points must not contain nulls");
-
-    CUSPATIAL_EXPECTS(not poly_points_x.has_nulls() &&
-                      not poly_points_y.has_nulls(),
-                      "Polygon points must not contain nulls");
-
-    CUSPATIAL_EXPECTS(poly_offsets.size() <= std::numeric_limits<int32_t>::digits,
-                      "Number of polygons cannot exceed 31");
-
-    CUSPATIAL_EXPECTS(poly_ring_offsets.size() >= poly_offsets.size(),
-                      "Each polygon must have at least one ring");
-
-    CUSPATIAL_EXPECTS(poly_points_x.size() >= poly_offsets.size() * 4,
-                      "Each ring must have at least four vertices");
-
-    return cuspatial::detail::point_in_polygon(test_points_x,
-                                               test_points_y,
-                                               poly_offsets,
-                                               poly_ring_offsets,
-                                               poly_points_x,
-                                               poly_points_y,
-                                               mr,
-                                               0);
+                    "All points much have the same type for both x and y");
+
+  CUSPATIAL_EXPECTS(not test_points_x.has_nulls() && not test_points_y.has_nulls(),
+                    "Test points must not contain nulls");
+
+  CUSPATIAL_EXPECTS(not poly_points_x.has_nulls() && not poly_points_y.has_nulls(),
+                    "Polygon points must not contain nulls");
+
+  CUSPATIAL_EXPECTS(poly_offsets.size() <= std::numeric_limits<int32_t>::digits,
+                    "Number of polygons cannot exceed 31");
+
+  CUSPATIAL_EXPECTS(poly_ring_offsets.size() >= poly_offsets.size(),
+                    "Each polygon must have at least one ring");
+
+  CUSPATIAL_EXPECTS(poly_points_x.size() >= poly_offsets.size() * 4,
+                    "Each ring must have at least four vertices");
+
+  return cuspatial::detail::point_in_polygon(test_points_x,
+                                             test_points_y,
+                                             poly_offsets,
+                                             poly_ring_offsets,
+                                             poly_points_x,
+                                             poly_points_y,
+                                             mr,
+                                             0);
 }
 
-} // namespace cuspatial
->>>>>>> 5d336f8c
+}  // namespace cuspatial