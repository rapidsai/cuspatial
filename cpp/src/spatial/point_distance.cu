/*
 * Copyright (c) 2022, NVIDIA CORPORATION.
 *
 * Licensed under the Apache License, Version 2.0 (the "License");
 * you may not use this file except in compliance with the License.
 * You may obtain a copy of the License at
 *
 *     http://www.apache.org/licenses/LICENSE-2.0
 *
 * Unless required by applicable law or agreed to in writing, software
 * distributed under the License is distributed on an "AS IS" BASIS,
 * WITHOUT WARRANTIES OR CONDITIONS OF ANY KIND, either express or implied.
 * See the License for the specific language governing permissions and
 * limitations under the License.
 */

#include "../utility/double_boolean_dispatch.hpp"
#include "../utility/iterator.hpp"

#include <cuspatial/error.hpp>
#include <cuspatial/experimental/iterator_factory.cuh>
#include <cuspatial/experimental/point_distance.cuh>
#include <cuspatial/experimental/ranges/multipoint_range.cuh>
#include <cuspatial/vec_2d.hpp>

#include <cudf/column/column_factories.hpp>
#include <cudf/column/column_view.hpp>
#include <cudf/copying.hpp>
#include <cudf/utilities/type_dispatcher.hpp>

#include <rmm/cuda_stream_view.hpp>
#include <rmm/exec_policy.hpp>

#include <memory>
#include <type_traits>

namespace cuspatial {
namespace detail {
template <bool is_multipoint1, bool is_multipoint2>
struct pairwise_point_distance_impl {
  template <typename T>
  std::enable_if_t<std::is_floating_point<T>::value, std::unique_ptr<cudf::column>> operator()(
    cudf::size_type num_pairs,
    cudf::column_view const& points1_xy,
    std::optional<cudf::device_span<cudf::size_type const>> multipoints1_offset,
    cudf::column_view const& points2_xy,
    std::optional<cudf::device_span<cudf::size_type const>> multipoints2_offset,
    rmm::cuda_stream_view stream,
    rmm::mr::device_memory_resource* mr)
  {
    auto distances = cudf::make_numeric_column(
      cudf::data_type{cudf::type_to_id<T>()}, num_pairs, cudf::mask_state::UNALLOCATED, stream, mr);

    auto multipoint1_offset_it =
      get_geometry_iterator_functor<is_multipoint1>{}(multipoints1_offset);
    auto multipoint2_offset_it =
      get_geometry_iterator_functor<is_multipoint2>{}(multipoints2_offset);

    auto points1_it = make_vec_2d_iterator(points1_xy.begin<T>());
    auto points2_it = make_vec_2d_iterator(points2_xy.begin<T>());

    auto multipoint1_its =
      make_multipoint_range(num_pairs, multipoint1_offset_it, points1_xy.size() / 2, points1_it);
    auto multipoint2_its =
      make_multipoint_range(num_pairs, multipoint2_offset_it, points2_xy.size() / 2, points2_it);

    pairwise_point_distance(
      multipoint1_its, multipoint2_its, distances->mutable_view().begin<T>(), stream);

    return distances;
  }

  template <typename T, typename... Args>
  std::enable_if_t<not std::is_floating_point<T>::value, std::unique_ptr<cudf::column>> operator()(
    Args&&...)
  {
    CUSPATIAL_FAIL("Point distances only supports floating point coordinates.");
  }
};

template <bool is_multipoint1, bool is_multipoint2>
struct pairwise_point_distance_functor {
  std::unique_ptr<cudf::column> operator()(
    cudf::column_view const& points1_xy,
    std::optional<cudf::device_span<cudf::size_type const>> multipoints1_offset,
    cudf::column_view const& points2_xy,
    std::optional<cudf::device_span<cudf::size_type const>> multipoints2_offset,
    rmm::cuda_stream_view stream,
    rmm::mr::device_memory_resource* mr)
  {
    CUSPATIAL_EXPECTS(points1_xy.size() % 2 == 0 and points2_xy.size() % 2 == 0,
                      "Coordinate array should contain even number of points.");
    CUSPATIAL_EXPECTS(points1_xy.type() == points2_xy.type(),
                      "The types of point coordinates arrays mismatch.");
    CUSPATIAL_EXPECTS(not points1_xy.has_nulls() and not points2_xy.has_nulls(),
                      "The coordinate columns cannot have nulls.");

    auto num_lhs = is_multipoint1 ? multipoints1_offset.value().size() - 1 : points1_xy.size() / 2;
    auto num_rhs = is_multipoint2 ? multipoints2_offset.value().size() - 1 : points2_xy.size() / 2;

    CUSPATIAL_EXPECTS(num_lhs == num_rhs, "Mismatch number of (multi)point(s) in input.");

    if (num_lhs == 0) { return cudf::empty_like(points1_xy); }

    return cudf::type_dispatcher(points1_xy.type(),
                                 pairwise_point_distance_impl<is_multipoint1, is_multipoint2>{},
                                 num_lhs,
<<<<<<< HEAD
                                 multipoints1_offset,
=======
>>>>>>> fcf5e159
                                 points1_xy,
                                 multipoints1_offset,
                                 points2_xy,
                                 multipoints2_offset,
                                 stream,
                                 mr);
  }
};

}  // namespace detail

std::unique_ptr<cudf::column> pairwise_point_distance(
  cudf::column_view const& points1_xy,
  std::optional<cudf::device_span<cudf::size_type const>> multipoints1_offset,
  cudf::column_view const& points2_xy,
  std::optional<cudf::device_span<cudf::size_type const>> multipoints2_offset,
  rmm::mr::device_memory_resource* mr)
{
  return double_boolean_dispatch<detail::pairwise_point_distance_functor>(
    multipoints1_offset.has_value(),
    multipoints2_offset.has_value(),
    points1_xy,
    multipoints1_offset,
    points2_xy,
    multipoints2_offset,
    rmm::cuda_stream_default,
    mr);
}

}  // namespace cuspatial<|MERGE_RESOLUTION|>--- conflicted
+++ resolved
@@ -105,10 +105,6 @@
     return cudf::type_dispatcher(points1_xy.type(),
                                  pairwise_point_distance_impl<is_multipoint1, is_multipoint2>{},
                                  num_lhs,
-<<<<<<< HEAD
-                                 multipoints1_offset,
-=======
->>>>>>> fcf5e159
                                  points1_xy,
                                  multipoints1_offset,
                                  points2_xy,
