--- conflicted
+++ resolved
@@ -122,14 +122,9 @@
     src/join/quadtree_point_in_polygon.cu
     src/join/quadtree_point_to_nearest_linestring.cu
     src/join/quadtree_bbox_filtering.cu
-<<<<<<< HEAD
     src/spatial/linestring_bounding_boxes.cu
     src/spatial/polygon_bounding_boxes.cu
-=======
     src/spatial/pairwise_multipoint_equals_count.cu
-    src/spatial/polygon_bounding_box.cu
-    src/spatial/linestring_bounding_box.cu
->>>>>>> c713325f
     src/spatial/point_in_polygon.cu
     src/spatial/points_in_range.cu
     src/spatial/haversine.cu
