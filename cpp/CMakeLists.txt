#=============================================================================
# Copyright (c) 2019-2020, NVIDIA CORPORATION.
#
# Licensed under the Apache License, Version 2.0 (the "License");
# you may not use this file except in compliance with the License.
# You may obtain a copy of the License at
#
#     http://www.apache.org/licenses/LICENSE-2.0
#
# Unless required by applicable law or agreed to in writing, software
# distributed under the License is distributed on an "AS IS" BASIS,
# WITHOUT WARRANTIES OR CONDITIONS OF ANY KIND, either express or implied.
# See the License for the specific language governing permissions and
# limitations under the License.
#=============================================================================

cmake_minimum_required(VERSION 3.20.1 FATAL_ERROR)

include(../fetch_rapids.cmake)
include(rapids-cmake)
include(rapids-cpm)
include(rapids-cuda)
include(rapids-export)
include(rapids-find)

rapids_cuda_init_architectures(CUSPATIAL)

<<<<<<< HEAD
project(CUSPATIAL VERSION 22.06.00 LANGUAGES C CXX CUDA)
=======
project(CUSPATIAL VERSION 22.08.00 LANGUAGES C CXX CUDA)
>>>>>>> 733263ec

# Needed because GoogleBenchmark changes the state of FindThreads.cmake,
# causing subsequent runs to have different values for the `Threads::Threads` target.
# Setting this flag ensures `Threads::Threads` is the same value in first run and subsequent runs.
set(THREADS_PREFER_PTHREAD_FLAG ON)

###################################################################################################
# - build options ---------------------------------------------------------------------------------

option(BUILD_SHARED_LIBS "Build cuSpatial shared libraries" ON)
option(USE_NVTX "Build with NVTX support" ON)
option(BUILD_TESTS "Configure CMake to build tests" OFF)
option(BUILD_BENCHMARKS "Configure CMake to build (google) benchmarks" OFF)
option(PER_THREAD_DEFAULT_STREAM "Build with per-thread default stream" OFF)
option(DISABLE_DEPRECATION_WARNING "Disable warnings generated from deprecated declarations." OFF)
# Option to enable line info in CUDA device compilation to allow introspection when profiling / memchecking
option(CUDA_ENABLE_LINEINFO "Enable the -lineinfo option for nvcc (useful for cuda-memcheck / profiler" OFF)
# cudart can be statically linked or dynamically linked. The python ecosystem wants dynamic linking
option(CUDA_STATIC_RUNTIME "Statically link the CUDA runtime" OFF)

message(STATUS "CUSPATIAL: Build with NVTX support: ${USE_NVTX}")
message(STATUS "CUSPATIAL: Configure CMake to build tests: ${BUILD_TESTS}")
message(STATUS "CUSPATIAL: Configure CMake to build (google) benchmarks: ${BUILD_BENCHMARKS}")
message(STATUS "CUSPATIAL: Build with per-thread default stream: ${PER_THREAD_DEFAULT_STREAM}")
message(STATUS "CUSPATIAL: Disable warnings generated from deprecated declarations: ${DISABLE_DEPRECATION_WARNING}")
message(STATUS "CUSPATIAL: Enable the -lineinfo option for nvcc (useful for cuda-memcheck / profiler: ${CUDA_ENABLE_LINEINFO}")
message(STATUS "CUSPATIAL: Statically link the CUDA runtime: ${CUDA_STATIC_RUNTIME}")

# Set a default build type if none was specified
rapids_cmake_build_type("Release")
set(CUSPATIAL_BUILD_TESTS ${BUILD_TESTS})
set(CUSPATIAL_BUILD_BENCHMARKS ${BUILD_BENCHMARKS})

set(CUSPATIAL_CXX_FLAGS "")
set(CUSPATIAL_CUDA_FLAGS "")
set(CUSPATIAL_CXX_DEFINITIONS "")
set(CUSPATIAL_CUDA_DEFINITIONS "")

# Set RMM logging level
set(RMM_LOGGING_LEVEL "INFO" CACHE STRING "Choose the logging level.")
set_property(CACHE RMM_LOGGING_LEVEL PROPERTY STRINGS "TRACE" "DEBUG" "INFO" "WARN" "ERROR" "CRITICAL" "OFF")
message(STATUS "CUSPATIAL: RMM_LOGGING_LEVEL = '${RMM_LOGGING_LEVEL}'.")

###################################################################################################
# - conda environment -----------------------------------------------------------------------------

rapids_cmake_support_conda_env(conda_env MODIFY_PREFIX_PATH)

###################################################################################################
# - compiler options ------------------------------------------------------------------------------

rapids_find_package(
  CUDAToolkit REQUIRED
  BUILD_EXPORT_SET cuspatial-exports
  INSTALL_EXPORT_SET cuspatial-exports
)
# * find CUDAToolkit package
# * determine GPU architectures
# * enable the CMake CUDA language
# * set other CUDA compilation flags
include(cmake/Modules/ConfigureCUDA.cmake)

###################################################################################################
# - dependencies ----------------------------------------------------------------------------------

# find gdal
rapids_find_package(
    GDAL REQUIRED
<<<<<<< HEAD
=======
    GLOBAL_TARGETS GDAL::GDAL
>>>>>>> 733263ec
    BUILD_EXPORT_SET cuspatial-exports
    INSTALL_EXPORT_SET cuspatial-exports
)
# add third party dependencies using CPM
rapids_cpm_init()
# find or add cuDF
include(cmake/thirdparty/CUSPATIAL_GetCUDF.cmake)

###################################################################################################
# - library targets -------------------------------------------------------------------------------

add_library(cuspatial
    src/indexing/construction/point_quadtree.cu
    src/interpolate/cubic_spline.cu
    src/io/shp/polygon_shapefile_reader.cpp
    src/io/shp/polygon_shapefile_reader.cu
    src/join/quadtree_point_in_polygon.cu
    src/join/quadtree_point_to_nearest_polyline.cu
    src/join/quadtree_poly_filtering.cu
    src/spatial/polygon_bounding_box.cu
    src/spatial/polyline_bounding_box.cu
    src/spatial/point_in_polygon.cu
    src/spatial_window/spatial_window.cu
    src/spatial/haversine.cu
    src/spatial/hausdorff.cu
    src/spatial/linestring_distance.cu
    src/spatial/lonlat_to_cartesian.cu
    src/trajectory/derive_trajectories.cu
    src/trajectory/trajectory_bounding_boxes.cu
    src/trajectory/trajectory_distances_and_speeds.cu
)

set_target_properties(cuspatial
    PROPERTIES BUILD_RPATH                         "\$ORIGIN"
               INSTALL_RPATH                       "\$ORIGIN"
               # set target compile options
               CXX_STANDARD                        17
               CXX_STANDARD_REQUIRED               ON
               CUDA_STANDARD                       17
               CUDA_STANDARD_REQUIRED              ON
               POSITION_INDEPENDENT_CODE           ON
               INTERFACE_POSITION_INDEPENDENT_CODE ON
)

target_compile_options(cuspatial
            PRIVATE "$<$<COMPILE_LANGUAGE:CXX>:${CUSPATIAL_CXX_FLAGS}>"
                    "$<$<COMPILE_LANGUAGE:CUDA>:${CUSPATIAL_CUDA_FLAGS}>"
)

target_compile_definitions(cuspatial
            PUBLIC "$<$<COMPILE_LANGUAGE:CXX>:${CUSPATIAL_CXX_DEFINITIONS}>"
                   "$<BUILD_INTERFACE:$<$<COMPILE_LANGUAGE:CUDA>:${CUSPATIAL_CUDA_DEFINITIONS}>>"
)

# Disable Jitify log printing. See https://github.com/NVIDIA/jitify/issues/79
target_compile_definitions(cuspatial PRIVATE "JITIFY_PRINT_LOG=0")

# Specify include paths for the current target and dependents
target_include_directories(cuspatial
           PUBLIC      "$<BUILD_INTERFACE:${CUSPATIAL_SOURCE_DIR}/include>"
           PRIVATE     "$<BUILD_INTERFACE:${CUSPATIAL_SOURCE_DIR}/src>"
           INTERFACE   "$<INSTALL_INTERFACE:include>")

# Add Conda library paths if specified
if(CONDA_LINK_DIRS)
    target_link_directories(cuspatial PUBLIC "$<BUILD_INTERFACE:${CONDA_LINK_DIRS}>")
endif()

# Add Conda include paths if specified
if(CONDA_INCLUDE_DIRS)
    target_include_directories(cuspatial PUBLIC "$<BUILD_INTERFACE:${CONDA_INCLUDE_DIRS}>")
endif()

# Per-thread default stream
if(PER_THREAD_DEFAULT_STREAM)
    target_compile_definitions(cuspatial PUBLIC CUDA_API_PER_THREAD_DEFAULT_STREAM)
endif()

# Disable NVTX if necessary
if(NOT USE_NVTX)
    target_compile_definitions(cuspatial PUBLIC NVTX_DISABLE)
endif()

# Define spdlog level
target_compile_definitions(cuspatial PUBLIC "SPDLOG_ACTIVE_LEVEL=SPDLOG_LEVEL_${RMM_LOGGING_LEVEL}")

# Specify the target module library dependencies
target_link_libraries(cuspatial PUBLIC GDAL::GDAL cudf::cudf CUDA::cusparse)

add_library(cuspatial::cuspatial ALIAS cuspatial)

###################################################################################################
# - add tests -------------------------------------------------------------------------------------

if(CUSPATIAL_BUILD_TESTS)
    # include CTest module -- automatically calls enable_testing()
    include(CTest)
    add_subdirectory(tests)
endif()

###################################################################################################
# - add benchmarks --------------------------------------------------------------------------------

if(CUSPATIAL_BUILD_BENCHMARKS)
    # Find or install GoogleBench
    CPMFindPackage(NAME benchmark
        VERSION         1.5.2
        GIT_REPOSITORY  https://github.com/google/benchmark.git
        GIT_TAG         v1.5.2
        GIT_SHALLOW     TRUE
        OPTIONS         "BENCHMARK_ENABLE_TESTING OFF"
                        "BENCHMARK_ENABLE_INSTALL OFF")
    add_subdirectory(benchmarks)

    # Find or install NVBench
    include(${rapids-cmake-dir}/cpm/nvbench.cmake)
    rapids_cpm_nvbench()
endif()

###################################################################################################
# - install targets -------------------------------------------------------------------------------

rapids_cmake_install_lib_dir(lib_dir)
include(CPack)
include(GNUInstallDirs)

set(CMAKE_INSTALL_DEFAULT_COMPONENT_NAME cuspatial)

install(TARGETS cuspatial
<<<<<<< HEAD
        DESTINATION lib
=======
        DESTINATION ${lib_dir}
>>>>>>> 733263ec
        EXPORT cuspatial-exports)

install(DIRECTORY ${CUSPATIAL_SOURCE_DIR}/include/cuspatial
        DESTINATION ${CMAKE_INSTALL_INCLUDEDIR})

set(doc_string
    [=[
Provide targets for the cuSpatial library.

cuSpatial is a GPU-accelerated library for spatial data management and analytics.

Imported Targets
^^^^^^^^^^^^^^^^

If cuspatial is found, this module defines the following IMPORTED GLOBAL
targets:

 cuspatial::cuspatial             - The main cuspatial library.
    ]=]
)

rapids_export(
  INSTALL cuspatial
  EXPORT_SET cuspatial-exports
  GLOBAL_TARGETS cuspatial
  NAMESPACE cuspatial::
  DOCUMENTATION doc_string
)


################################################################################################
# - build export -------------------------------------------------------------------------------

rapids_export(
  BUILD cuspatial
  EXPORT_SET cuspatial-exports
  GLOBAL_TARGETS cuspatial
  NAMESPACE cuspatial::
  DOCUMENTATION doc_string
)<|MERGE_RESOLUTION|>--- conflicted
+++ resolved
@@ -25,11 +25,7 @@
 
 rapids_cuda_init_architectures(CUSPATIAL)
 
-<<<<<<< HEAD
-project(CUSPATIAL VERSION 22.06.00 LANGUAGES C CXX CUDA)
-=======
 project(CUSPATIAL VERSION 22.08.00 LANGUAGES C CXX CUDA)
->>>>>>> 733263ec
 
 # Needed because GoogleBenchmark changes the state of FindThreads.cmake,
 # causing subsequent runs to have different values for the `Threads::Threads` target.
@@ -98,10 +94,7 @@
 # find gdal
 rapids_find_package(
     GDAL REQUIRED
-<<<<<<< HEAD
-=======
     GLOBAL_TARGETS GDAL::GDAL
->>>>>>> 733263ec
     BUILD_EXPORT_SET cuspatial-exports
     INSTALL_EXPORT_SET cuspatial-exports
 )
@@ -231,11 +224,7 @@
 set(CMAKE_INSTALL_DEFAULT_COMPONENT_NAME cuspatial)
 
 install(TARGETS cuspatial
-<<<<<<< HEAD
-        DESTINATION lib
-=======
         DESTINATION ${lib_dir}
->>>>>>> 733263ec
         EXPORT cuspatial-exports)
 
 install(DIRECTORY ${CUSPATIAL_SOURCE_DIR}/include/cuspatial
