--- conflicted
+++ resolved
@@ -334,12 +334,8 @@
             src/spatial/point_in_polygon.cu
             src/spatial/haversine.cu
             src/spatial/legacy/hausdorff.cu
-<<<<<<< HEAD
             src/spatial/hausdorff.cu
-            src/spatial/lonlat_to_coordinate.cu
-=======
             src/spatial/legacy/lonlat_to_coordinate.cu
->>>>>>> 7f2bc32c
             src/trajectory/legacy/trajectory_spatial_bound.cu
             src/trajectory/legacy/trajectory_distance_speed.cu
             src/trajectory/legacy/derive_trajectories.cu
