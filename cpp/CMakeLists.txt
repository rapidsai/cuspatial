--- conflicted
+++ resolved
@@ -122,11 +122,8 @@
     src/spatial/haversine.cu
     src/spatial/hausdorff.cu
     src/spatial/linestring_distance.cu
-<<<<<<< HEAD
+    src/spatial/point_distance.cu
     src/spatial/point_linestring_distance.cu
-=======
-    src/spatial/point_distance.cu
->>>>>>> b915b01c
     src/spatial/lonlat_to_cartesian.cu
     src/trajectory/derive_trajectories.cu
     src/trajectory/trajectory_bounding_boxes.cu
