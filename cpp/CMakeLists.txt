#=============================================================================
# Copyright (c) 2019-2023, NVIDIA CORPORATION.
#
# Licensed under the Apache License, Version 2.0 (the "License");
# you may not use this file except in compliance with the License.
# You may obtain a copy of the License at
#
#     http://www.apache.org/licenses/LICENSE-2.0
#
# Unless required by applicable law or agreed to in writing, software
# distributed under the License is distributed on an "AS IS" BASIS,
# WITHOUT WARRANTIES OR CONDITIONS OF ANY KIND, either express or implied.
# See the License for the specific language governing permissions and
# limitations under the License.
#=============================================================================

cmake_minimum_required(VERSION 3.26.4 FATAL_ERROR)

include(../fetch_rapids.cmake)
include(rapids-cmake)
include(rapids-cpm)
include(rapids-cuda)
include(rapids-export)
include(rapids-find)

rapids_cuda_init_architectures(CUSPATIAL)

<<<<<<< HEAD
project(CUSPATIAL VERSION 23.12.01 LANGUAGES C CXX CUDA)
=======
project(CUSPATIAL VERSION 24.02.00 LANGUAGES C CXX CUDA)
>>>>>>> 662e7dc4

# Needed because GoogleBenchmark changes the state of FindThreads.cmake,
# causing subsequent runs to have different values for the `Threads::Threads` target.
# Setting this flag ensures `Threads::Threads` is the same value in first run and subsequent runs.
set(THREADS_PREFER_PTHREAD_FLAG ON)

# Must come after enable_language(CUDA)
# Use `-isystem <path>` instead of `-isystem=<path>`
# because the former works with clangd intellisense
set(CMAKE_INCLUDE_SYSTEM_FLAG_CUDA "-isystem ")

###################################################################################################
# - build options ---------------------------------------------------------------------------------

option(BUILD_SHARED_LIBS "Build cuSpatial shared libraries" ON)
option(USE_NVTX "Build with NVTX support" ON)
option(BUILD_TESTS "Configure CMake to build tests" OFF)
option(BUILD_BENCHMARKS "Configure CMake to build (google) benchmarks" OFF)
option(PER_THREAD_DEFAULT_STREAM "Build with per-thread default stream" OFF)
option(DISABLE_DEPRECATION_WARNING "Disable warnings generated from deprecated declarations." OFF)
# Option to enable line info in CUDA device compilation to allow introspection when profiling / memchecking
option(CUDA_ENABLE_LINEINFO "Enable the -lineinfo option for nvcc (useful for cuda-memcheck / profiler" OFF)
# cudart can be statically linked or dynamically linked. The python ecosystem wants dynamic linking
option(CUDA_STATIC_RUNTIME "Statically link the CUDA toolkit runtime and libraries" OFF)

option(CUSPATIAL_USE_CUDF_STATIC "Build and statically link cuDF" OFF)
option(CUSPATIAL_EXCLUDE_CUDF_FROM_ALL "Exclude cuDF targets from cuSpatial's 'all' target" OFF)

message(STATUS "CUSPATIAL: Build with NVTX support: ${USE_NVTX}")
message(STATUS "CUSPATIAL: Configure CMake to build tests: ${BUILD_TESTS}")
message(STATUS "CUSPATIAL: Configure CMake to build (google) benchmarks: ${BUILD_BENCHMARKS}")
message(STATUS "CUSPATIAL: Build with per-thread default stream: ${PER_THREAD_DEFAULT_STREAM}")
message(STATUS "CUSPATIAL: Disable warnings generated from deprecated declarations: ${DISABLE_DEPRECATION_WARNING}")
message(STATUS "CUSPATIAL: Enable the -lineinfo option for nvcc (useful for cuda-memcheck / profiler: ${CUDA_ENABLE_LINEINFO}")
message(STATUS "CUSPATIAL: Statically link the CUDA toolkit runtime and libraries: ${CUDA_STATIC_RUNTIME}")

# Set a default build type if none was specified
rapids_cmake_build_type("Release")
set(CUSPATIAL_BUILD_TESTS ${BUILD_TESTS})
set(CUSPATIAL_BUILD_BENCHMARKS ${BUILD_BENCHMARKS})

set(CUSPATIAL_CXX_FLAGS "")
set(CUSPATIAL_CUDA_FLAGS "")
set(CUSPATIAL_CXX_DEFINITIONS "")
set(CUSPATIAL_CUDA_DEFINITIONS "")

# Set RMM logging level
set(RMM_LOGGING_LEVEL "INFO" CACHE STRING "Choose the logging level.")
set_property(CACHE RMM_LOGGING_LEVEL PROPERTY STRINGS "TRACE" "DEBUG" "INFO" "WARN" "ERROR" "CRITICAL" "OFF")
message(STATUS "CUSPATIAL: RMM_LOGGING_LEVEL = '${RMM_LOGGING_LEVEL}'.")

###################################################################################################
# - conda environment -----------------------------------------------------------------------------

rapids_cmake_support_conda_env(conda_env MODIFY_PREFIX_PATH)

###################################################################################################
# - compiler options ------------------------------------------------------------------------------

rapids_cuda_init_runtime(USE_STATIC ${CUDA_STATIC_RUNTIME})

rapids_find_package(
  CUDAToolkit REQUIRED
  BUILD_EXPORT_SET cuspatial-exports
  INSTALL_EXPORT_SET cuspatial-exports
)
# * find CUDAToolkit package
# * determine GPU architectures
# * enable the CMake CUDA language
# * set other CUDA compilation flags
include(cmake/Modules/ConfigureCUDA.cmake)

###################################################################################################
# - dependencies ----------------------------------------------------------------------------------

# add third party dependencies using CPM
rapids_cpm_init()
# find or add cuDF
include(cmake/thirdparty/get_cudf.cmake)
# find or install GoogleTest
if (CUSPATIAL_BUILD_TESTS)
    include(cmake/thirdparty/get_gtest.cmake)
endif()
# find or add ranger
include (cmake/thirdparty/get_ranger.cmake)

###################################################################################################
# - library targets -------------------------------------------------------------------------------

# cuProj
add_subdirectory(cuproj)

add_library(cuspatial
    src/bounding_boxes/linestring_bounding_boxes.cu
    src/bounding_boxes/polygon_bounding_boxes.cu
    src/column/geometry_column_view.cpp
    src/distance/hausdorff.cu
    src/distance/haversine.cu
    src/distance/linestring_distance.cu
    src/distance/linestring_polygon_distance.cu
    src/distance/point_distance.cu
    src/distance/point_linestring_distance.cu
    src/distance/point_polygon_distance.cu
    src/distance/polygon_distance.cu
    src/equality/pairwise_multipoint_equals_count.cu
    src/indexing/point_quadtree.cu
    src/intersection/linestring_intersection.cu
    src/join/quadtree_point_in_polygon.cu
    src/join/quadtree_point_to_nearest_linestring.cu
    src/join/quadtree_bbox_filtering.cu
    src/nearest_points/point_linestring_nearest_points.cu
    src/point_in_polygon/point_in_polygon.cu
    src/points_in_range/points_in_range.cu
    src/projection/sinusoidal_projection.cu
    src/trajectory/derive_trajectories.cu
    src/trajectory/trajectory_bounding_boxes.cu
    src/trajectory/trajectory_distances_and_speeds.cu
)

set_target_properties(cuspatial
    PROPERTIES BUILD_RPATH                         "\$ORIGIN"
               INSTALL_RPATH                       "\$ORIGIN"
               # set target compile options
               CXX_STANDARD                        17
               CXX_STANDARD_REQUIRED               ON
               CUDA_STANDARD                       17
               CUDA_STANDARD_REQUIRED              ON
               POSITION_INDEPENDENT_CODE           ON
               INTERFACE_POSITION_INDEPENDENT_CODE ON
)

target_compile_options(cuspatial
            PRIVATE "$<$<COMPILE_LANGUAGE:CXX>:${CUSPATIAL_CXX_FLAGS}>"
                    "$<$<COMPILE_LANGUAGE:CUDA>:${CUSPATIAL_CUDA_FLAGS}>"
)

target_compile_definitions(cuspatial
            PUBLIC "$<$<COMPILE_LANGUAGE:CXX>:${CUSPATIAL_CXX_DEFINITIONS}>"
                   "$<BUILD_INTERFACE:$<$<COMPILE_LANGUAGE:CUDA>:${CUSPATIAL_CUDA_DEFINITIONS}>>"
)

# Disable Jitify log printing. See https://github.com/NVIDIA/jitify/issues/79
target_compile_definitions(cuspatial PRIVATE "JITIFY_PRINT_LOG=0")

# Specify include paths for the current target and dependents
target_include_directories(cuspatial
           PUBLIC      "$<BUILD_INTERFACE:${CUSPATIAL_SOURCE_DIR}/include>"
           PRIVATE     "$<BUILD_INTERFACE:${CUSPATIAL_SOURCE_DIR}/src>"
           INTERFACE   "$<INSTALL_INTERFACE:include>")

# Add Conda library, and include paths if specified
if(TARGET conda_env)
  target_link_libraries(cuspatial PRIVATE conda_env)
endif()

# Workaround until https://github.com/rapidsai/rapids-cmake/issues/176 is resolved
if(NOT BUILD_SHARED_LIBS)
  if(TARGET conda_env)
    install(TARGETS conda_env EXPORT cuspatial-exports)
  endif()
endif()

# Per-thread default stream
if(PER_THREAD_DEFAULT_STREAM)
    target_compile_definitions(cuspatial PUBLIC CUDA_API_PER_THREAD_DEFAULT_STREAM)
endif()

# Disable NVTX if necessary
if(NOT USE_NVTX)
    target_compile_definitions(cuspatial PUBLIC NVTX_DISABLE)
endif()

# Define spdlog level
target_compile_definitions(cuspatial PUBLIC "SPDLOG_ACTIVE_LEVEL=SPDLOG_LEVEL_${RMM_LOGGING_LEVEL}")

# Specify the target module library dependencies
target_link_libraries(cuspatial PUBLIC cudf::cudf)
target_link_libraries(cuspatial PRIVATE ranger::ranger)

add_library(cuspatial::cuspatial ALIAS cuspatial)

###################################################################################################
# - add tests -------------------------------------------------------------------------------------

if(CUSPATIAL_BUILD_TESTS)
    # include CTest module -- automatically calls enable_testing()
    include(CTest)
    add_subdirectory(tests)
endif()

###################################################################################################
# - add benchmarks --------------------------------------------------------------------------------

if(CUSPATIAL_BUILD_BENCHMARKS)
    # Find or install GoogleBench
    include(${rapids-cmake-dir}/cpm/gbench.cmake)
    rapids_cpm_gbench()

    # Find or install NVBench Temporarily force downloading of fmt because current versions of nvbench
    # do not support the latest version of fmt, which is automatically pulled into our conda
    # environments by mamba.
    set(CPM_DOWNLOAD_fmt TRUE)
    include(${rapids-cmake-dir}/cpm/nvbench.cmake)
    rapids_cpm_nvbench()
    add_subdirectory(benchmarks)
endif()

###################################################################################################
# - install targets -------------------------------------------------------------------------------

rapids_cmake_install_lib_dir(lib_dir)
include(CPack)

set(CMAKE_INSTALL_DEFAULT_COMPONENT_NAME cuspatial)

install(TARGETS cuspatial
        DESTINATION ${lib_dir}
        EXPORT cuspatial-exports)

install(DIRECTORY ${CUSPATIAL_SOURCE_DIR}/include/cuspatial
        DESTINATION ${CMAKE_INSTALL_INCLUDEDIR})

set(doc_string
    [=[
Provide targets for the cuSpatial library.

cuSpatial is a GPU-accelerated library for spatial data management and analytics.

Imported Targets
^^^^^^^^^^^^^^^^

If cuspatial is found, this module defines the following IMPORTED GLOBAL
targets:

 cuspatial::cuspatial             - The main cuspatial library.
    ]=]
)

rapids_export(
  INSTALL cuspatial
  EXPORT_SET cuspatial-exports
  GLOBAL_TARGETS cuspatial
  NAMESPACE cuspatial::
  DOCUMENTATION doc_string
)


################################################################################################
# - build export -------------------------------------------------------------------------------

rapids_export(
  BUILD cuspatial
  EXPORT_SET cuspatial-exports
  GLOBAL_TARGETS cuspatial
  NAMESPACE cuspatial::
  DOCUMENTATION doc_string
)


# ##################################################################################################
# * build documentation ----------------------------------------------------------------------------

find_package(Doxygen)

if(DOXYGEN_FOUND)

# doc targets for cuSpatial
add_custom_command(
  OUTPUT CUSPATIAL_DOXYGEN
  WORKING_DIRECTORY ${CUSPATIAL_SOURCE_DIR}/doxygen
  COMMAND ${DOXYGEN_EXECUTABLE} Doxyfile
  VERBATIM
  COMMENT "Custom command for building cuspatial doxygen docs."
)

add_custom_target(
  docs_cuspatial
  DEPENDS CUSPATIAL_DOXYGEN
  COMMENT "Custom command for building cuspatial doxygen docs."
)

endif()<|MERGE_RESOLUTION|>--- conflicted
+++ resolved
@@ -25,11 +25,7 @@
 
 rapids_cuda_init_architectures(CUSPATIAL)
 
-<<<<<<< HEAD
-project(CUSPATIAL VERSION 23.12.01 LANGUAGES C CXX CUDA)
-=======
 project(CUSPATIAL VERSION 24.02.00 LANGUAGES C CXX CUDA)
->>>>>>> 662e7dc4
 
 # Needed because GoogleBenchmark changes the state of FindThreads.cmake,
 # causing subsequent runs to have different values for the `Threads::Threads` target.
