/*
 * Copyright (c) 2022-2025, NVIDIA CORPORATION.
 *
 * Licensed under the Apache License, Version 2.0 (the "License");
 * you may not use this file except in compliance with the License.
 * You may obtain a copy of the License at
 *
 *     http://www.apache.org/licenses/LICENSE-2.0
 *
 * Unless required by applicable law or agreed to in writing, software
 * distributed under the License is distributed on an "AS IS" BASIS,
 * WITHOUT WARRANTIES OR CONDITIONS OF ANY KIND, either express or implied.
 * See the License for the specific language governing permissions and
 * limitations under the License.
 */

#include <cuspatial_test/base_fixture.hpp>
#include <cuspatial_test/vector_equality.hpp>

#include <cuspatial/cuda_utils.hpp>
#include <cuspatial/detail/utility/linestring.cuh>
#include <cuspatial/error.hpp>
#include <cuspatial/geometry/vec_2d.hpp>

#include <rmm/device_vector.hpp>

#include <cuda/std/optional>
#include <thrust/execution_policy.h>
#include <thrust/pair.h>

#include <gtest/gtest.h>

#include <iostream>
#include <optional>

using namespace cuspatial;
using namespace cuspatial::detail;
using namespace cuspatial::test;

template <typename T>
using optional_vec2d = cuda::std::optional<vec_2d<T>>;

namespace cuspatial {

// Required by gtest test suite to compile
// Need to be defined within cuspatial namespace for ADL.
template <typename T>
std::ostream& operator<<(std::ostream& os, cuda::std::optional<vec_2d<T>> const& opt)
{
  if (opt.has_value())
    return os << opt.value();
  else
    return os << "null";
}

}  // namespace cuspatial

template <typename T>
struct SegmentIntersectionTest : public BaseFixture {};

using TestTypes = ::testing::Types<float, double>;
TYPED_TEST_CASE(SegmentIntersectionTest, TestTypes);

template <typename T>
segment<T> __device__ order_end_points(segment<T> const& seg)
{
  auto [a, b] = seg;
  return a < b ? segment<T>{a, b} : segment<T>{b, a};
}

template <typename T, typename Point, typename Segment>
CUSPATIAL_KERNEL void compute_intersection(segment<T> ab,
                                           segment<T> cd,
                                           Point point_out,
                                           Segment segment_out)
{
  auto [p, s]    = detail::segment_intersection(ab, cd);
  point_out[0]   = p;
  segment_out[0] = s.has_value() ? cuda::std::optional(order_end_points(s.value())) : s;
}

template <typename T>
struct unpack_optional_segment {
<<<<<<< HEAD
  cuda::std::tuple<optional_vec2d<T>, optional_vec2d<T>> CUSPATIAL_HOST_DEVICE
  operator()(thrust::optional<segment<T>> segment)
=======
  thrust::tuple<optional_vec2d<T>, optional_vec2d<T>> CUSPATIAL_HOST_DEVICE
  operator()(cuda::std::optional<segment<T>> segment)
>>>>>>> 990dc8a0
  {
    if (segment.has_value())
      return cuda::std::make_tuple(segment.value().v1, segment.value().v2);
    else
<<<<<<< HEAD
      return cuda::std::tuple<optional_vec2d<T>, optional_vec2d<T>>{thrust::nullopt,
                                                                    thrust::nullopt};
=======
      return thrust::tuple<optional_vec2d<T>, optional_vec2d<T>>{cuda::std::nullopt,
                                                                 cuda::std::nullopt};
>>>>>>> 990dc8a0
  }
};

template <typename T>
void run_single_intersection_test(
  segment<T> const& ab,
  segment<T> const& cd,
  std::vector<cuda::std::optional<vec_2d<T>>> const& points_expected,
  std::vector<cuda::std::optional<segment<T>>> const& segments_expected)
{
  rmm::device_vector<cuda::std::optional<vec_2d<T>>> points_got(points_expected.size());
  rmm::device_vector<cuda::std::optional<segment<T>>> segments_got(segments_expected.size());

  compute_intersection<<<1, 1>>>(ab, cd, points_got.data(), segments_got.data());

  // Unpack the segment into two separate optional vec_2d column.
  rmm::device_vector<cuda::std::optional<vec_2d<T>>> first(segments_got.size());
  rmm::device_vector<cuda::std::optional<vec_2d<T>>> second(segments_got.size());
  auto outit = thrust::make_zip_iterator(first.begin(), second.begin());

  thrust::transform(segments_got.begin(), segments_got.end(), outit, unpack_optional_segment<T>{});

  std::vector<cuda::std::optional<vec_2d<T>>> expected_first(segments_expected.size());
  std::vector<cuda::std::optional<vec_2d<T>>> expected_second(segments_expected.size());
  auto h_outit = thrust::make_zip_iterator(expected_first.begin(), expected_second.begin());

  thrust::transform(thrust::host,
                    segments_expected.begin(),
                    segments_expected.end(),
                    h_outit,
                    unpack_optional_segment<T>{});

  CUSPATIAL_EXPECT_VECTORS_EQUIVALENT(points_got, points_expected);
  CUSPATIAL_EXPECT_VECTORS_EQUIVALENT(first, expected_first);
  CUSPATIAL_EXPECT_VECTORS_EQUIVALENT(second, expected_second);
}

TYPED_TEST(SegmentIntersectionTest, SimpleIntersect)
{
  using T = TypeParam;

  segment<T> ab{{0.0, 0.0}, {1.0, 1.0}};
  segment<T> cd{{0.0, 1.0}, {1.0, 0.0}};

  std::vector<cuda::std::optional<vec_2d<T>>> points_expected{vec_2d<T>{0.5, 0.5}};
  std::vector<cuda::std::optional<segment<T>>> segments_expected{cuda::std::nullopt};

  run_single_intersection_test(ab, cd, points_expected, segments_expected);
}

TYPED_TEST(SegmentIntersectionTest, IntersectAtEndPoint)
{
  using T = TypeParam;

  segment<T> ab{{0.0, 0.0}, {1.0, 1.0}};
  segment<T> cd{{1.0, 1.0}, {1.0, 0.0}};

  std::vector<cuda::std::optional<vec_2d<T>>> points_expected{vec_2d<T>{1.0, 1.0}};
  std::vector<cuda::std::optional<segment<T>>> segments_expected{cuda::std::nullopt};

  run_single_intersection_test(ab, cd, points_expected, segments_expected);
}

TYPED_TEST(SegmentIntersectionTest, IntersectAtEndPoint2)
{
  using T = TypeParam;

  segment<T> ab{{-1.0, 0.0}, {0.0, 0.0}};
  segment<T> cd{{0.0, 0.0}, {0.0, 1.0}};

  std::vector<cuda::std::optional<vec_2d<T>>> points_expected{vec_2d<T>{0.0, 0.0}};
  std::vector<cuda::std::optional<segment<T>>> segments_expected{cuda::std::nullopt};

  run_single_intersection_test(ab, cd, points_expected, segments_expected);
}

TYPED_TEST(SegmentIntersectionTest, IntersectAtEndPoint3)
{
  using T = TypeParam;

  segment<T> ab{{-1.0, 0.0}, {0.0, 0.0}};
  segment<T> cd{{1.0, 0.0}, {0.0, 0.0}};

  std::vector<cuda::std::optional<vec_2d<T>>> points_expected{vec_2d<T>{0.0, 0.0}};
  std::vector<cuda::std::optional<segment<T>>> segments_expected{cuda::std::nullopt};

  run_single_intersection_test(ab, cd, points_expected, segments_expected);
}

TYPED_TEST(SegmentIntersectionTest, UnparallelDisjoint1)
{
  using T = TypeParam;

  segment<T> ab{{0.0, 0.0}, {0.4, 1.0}};
  segment<T> cd{{1.0, 0.0}, {0.6, 1.0}};

  std::vector<cuda::std::optional<vec_2d<T>>> points_expected{cuda::std::nullopt};
  std::vector<cuda::std::optional<segment<T>>> segments_expected{cuda::std::nullopt};

  run_single_intersection_test(ab, cd, points_expected, segments_expected);
}

TYPED_TEST(SegmentIntersectionTest, UnparallelDisjoint2)
{
  using T = TypeParam;

  segment<T> ab{{0.0, 0.0}, {1.0, 0.0}};
  segment<T> cd{{2.0, 0.0}, {2.0, 1.0}};

  std::vector<cuda::std::optional<vec_2d<T>>> points_expected{cuda::std::nullopt};
  std::vector<cuda::std::optional<segment<T>>> segments_expected{cuda::std::nullopt};

  run_single_intersection_test(ab, cd, points_expected, segments_expected);
}

TYPED_TEST(SegmentIntersectionTest, ParallelDisjoint1)
{
  using T = TypeParam;

  segment<T> ab{{0.0, 0.0}, {0.0, 1.0}};
  segment<T> cd{{1.0, 0.0}, {1.0, 1.0}};

  std::vector<cuda::std::optional<vec_2d<T>>> points_expected{cuda::std::nullopt};
  std::vector<cuda::std::optional<segment<T>>> segments_expected{cuda::std::nullopt};

  run_single_intersection_test(ab, cd, points_expected, segments_expected);
}

TYPED_TEST(SegmentIntersectionTest, ParallelDisjoint2)
{
  using T = TypeParam;

  segment<T> ab{{0.0, 0.0}, {1.0, 0.0}};
  segment<T> cd{{0.0, 1.0}, {1.0, 1.0}};

  std::vector<cuda::std::optional<vec_2d<T>>> points_expected{cuda::std::nullopt};
  std::vector<cuda::std::optional<segment<T>>> segments_expected{cuda::std::nullopt};

  run_single_intersection_test(ab, cd, points_expected, segments_expected);
}

TYPED_TEST(SegmentIntersectionTest, ParallelDisjoint3)
{
  using T = TypeParam;

  segment<T> ab{{0.0, 0.0}, {1.0, 1.0}};
  segment<T> cd{{1.0, 0.0}, {2.0, 1.0}};

  std::vector<cuda::std::optional<vec_2d<T>>> points_expected{cuda::std::nullopt};
  std::vector<cuda::std::optional<segment<T>>> segments_expected{cuda::std::nullopt};

  run_single_intersection_test(ab, cd, points_expected, segments_expected);
}

TYPED_TEST(SegmentIntersectionTest, ParallelDisjoint4)
{
  using T = TypeParam;

  segment<T> ab{{0.0, 0.0}, {0.0, -1.0}};
  segment<T> cd{{1.0, 0.0}, {1.0, 1.0}};

  std::vector<cuda::std::optional<vec_2d<T>>> points_expected{cuda::std::nullopt};
  std::vector<cuda::std::optional<segment<T>>> segments_expected{cuda::std::nullopt};

  run_single_intersection_test(ab, cd, points_expected, segments_expected);
}

TYPED_TEST(SegmentIntersectionTest, CollinearDisjoint1)
{
  using T = TypeParam;

  segment<T> ab{{0.0, 0.0}, {1.0, 0.0}};
  segment<T> cd{{2.0, 0.0}, {3.0, 0.0}};

  std::vector<cuda::std::optional<vec_2d<T>>> points_expected{cuda::std::nullopt};
  std::vector<cuda::std::optional<segment<T>>> segments_expected{cuda::std::nullopt};

  run_single_intersection_test(ab, cd, points_expected, segments_expected);
}

TYPED_TEST(SegmentIntersectionTest, CollinearDisjoint2)
{
  using T = TypeParam;

  segment<T> ab{{0.0, 0.0}, {1.0, 0.0}};
  segment<T> cd{{-1.0, 0.0}, {-2.0, 0.0}};

  std::vector<cuda::std::optional<vec_2d<T>>> points_expected{cuda::std::nullopt};
  std::vector<cuda::std::optional<segment<T>>> segments_expected{cuda::std::nullopt};

  run_single_intersection_test(ab, cd, points_expected, segments_expected);
}

TYPED_TEST(SegmentIntersectionTest, CollinearDisjoint3)
{
  using T = TypeParam;

  segment<T> ab{{0.0, 0.0}, {0.0, 1.0}};
  segment<T> cd{{0.0, 2.0}, {0.0, 3.0}};

  std::vector<cuda::std::optional<vec_2d<T>>> points_expected{cuda::std::nullopt};
  std::vector<cuda::std::optional<segment<T>>> segments_expected{cuda::std::nullopt};

  run_single_intersection_test(ab, cd, points_expected, segments_expected);
}

TYPED_TEST(SegmentIntersectionTest, CollinearDisjoint4)
{
  using T = TypeParam;

  segment<T> ab{{0.0, 0.0}, {0.0, 1.0}};
  segment<T> cd{{0.0, -1.0}, {0.0, -2.0}};

  std::vector<cuda::std::optional<vec_2d<T>>> points_expected{cuda::std::nullopt};
  std::vector<cuda::std::optional<segment<T>>> segments_expected{cuda::std::nullopt};

  run_single_intersection_test(ab, cd, points_expected, segments_expected);
}

TYPED_TEST(SegmentIntersectionTest, CollinearDisjoint5)
{
  using T = TypeParam;

  segment<T> ab{{0.0, 0.0}, {1.0, 1.0}};
  segment<T> cd{{2.0, 2.0}, {3.0, 3.0}};

  std::vector<cuda::std::optional<vec_2d<T>>> points_expected{cuda::std::nullopt};
  std::vector<cuda::std::optional<segment<T>>> segments_expected{cuda::std::nullopt};

  run_single_intersection_test(ab, cd, points_expected, segments_expected);
}

TYPED_TEST(SegmentIntersectionTest, CollinearDisjoint6)
{
  using T = TypeParam;

  segment<T> ab{{0.0, 0.0}, {1.0, 1.0}};
  segment<T> cd{{-1.0, -1.0}, {-2.0, -2.0}};

  std::vector<cuda::std::optional<vec_2d<T>>> points_expected{cuda::std::nullopt};
  std::vector<cuda::std::optional<segment<T>>> segments_expected{cuda::std::nullopt};

  run_single_intersection_test(ab, cd, points_expected, segments_expected);
}

TYPED_TEST(SegmentIntersectionTest, Overlap1)
{
  using T = TypeParam;

  segment<T> ab{{0.0, 0.0}, {1.0, 1.0}};
  segment<T> cd{{0.5, 0.5}, {1.5, 1.5}};

  std::vector<cuda::std::optional<vec_2d<T>>> points_expected{cuda::std::nullopt};
  std::vector<cuda::std::optional<segment<T>>> segments_expected{
    segment<T>{{0.5, 0.5}, {1.0, 1.0}}};

  run_single_intersection_test(ab, cd, points_expected, segments_expected);
}

TYPED_TEST(SegmentIntersectionTest, Overlap2)
{
  using T = TypeParam;

  segment<T> ab{{0.0, 0.0}, {1.0, 1.0}};
  segment<T> cd{{0.5, 0.5}, {-1.5, -1.5}};

  std::vector<cuda::std::optional<vec_2d<T>>> points_expected{cuda::std::nullopt};
  std::vector<cuda::std::optional<segment<T>>> segments_expected{
    segment<T>{{0.0, 0.0}, {0.5, 0.5}}};

  run_single_intersection_test(ab, cd, points_expected, segments_expected);
}

TYPED_TEST(SegmentIntersectionTest, Overlap3)
{
  using T = TypeParam;

  segment<T> ab{{0.0, 0.0}, {1.0, 0.0}};
  segment<T> cd{{0.5, 0.0}, {2.0, 0.0}};

  std::vector<cuda::std::optional<vec_2d<T>>> points_expected{cuda::std::nullopt};
  std::vector<cuda::std::optional<segment<T>>> segments_expected{
    segment<T>{{0.5, 0.0}, {1.0, 0.0}}};

  run_single_intersection_test(ab, cd, points_expected, segments_expected);
}

TYPED_TEST(SegmentIntersectionTest, Overlap4)
{
  using T = TypeParam;

  segment<T> ab{{0.0, 0.0}, {1.0, 0.0}};
  segment<T> cd{{0.5, 0.0}, {-1.0, 0.0}};

  std::vector<cuda::std::optional<vec_2d<T>>> points_expected{cuda::std::nullopt};
  std::vector<cuda::std::optional<segment<T>>> segments_expected{
    segment<T>{{0.0, 0.0}, {0.5, 0.0}}};

  run_single_intersection_test(ab, cd, points_expected, segments_expected);
}

TYPED_TEST(SegmentIntersectionTest, Overlap5)
{
  using T = TypeParam;

  segment<T> ab{{0.0, 0.0}, {0.0, 1.0}};
  segment<T> cd{{0.0, 0.5}, {0.0, 2.0}};

  std::vector<cuda::std::optional<vec_2d<T>>> points_expected{cuda::std::nullopt};
  std::vector<cuda::std::optional<segment<T>>> segments_expected{
    segment<T>{{0.0, 0.5}, {0.0, 1.0}}};

  run_single_intersection_test(ab, cd, points_expected, segments_expected);
}

TYPED_TEST(SegmentIntersectionTest, Overlap6)
{
  using T = TypeParam;

  segment<T> ab{{0.0, 0.0}, {0.0, 1.0}};
  segment<T> cd{{0.0, 0.5}, {0.0, -2.0}};

  std::vector<cuda::std::optional<vec_2d<T>>> points_expected{cuda::std::nullopt};
  std::vector<cuda::std::optional<segment<T>>> segments_expected{
    segment<T>{{0.0, 0.0}, {0.0, 0.5}}};

  run_single_intersection_test(ab, cd, points_expected, segments_expected);
}

TYPED_TEST(SegmentIntersectionTest, Overlap7)
{
  using T = TypeParam;

  segment<T> ab{{0.0, 0.0}, {0.0, 1.0}};
  segment<T> cd{{0.0, 0.0}, {0.0, 0.5}};

  std::vector<cuda::std::optional<vec_2d<T>>> points_expected{cuda::std::nullopt};
  std::vector<cuda::std::optional<segment<T>>> segments_expected{
    segment<T>{{0.0, 0.0}, {0.0, 0.5}}};

  run_single_intersection_test(ab, cd, points_expected, segments_expected);
}

TYPED_TEST(SegmentIntersectionTest, Overlap8)
{
  using T = TypeParam;

  segment<T> ab{{0.0, 0.0}, {0.0, 1.0}};
  segment<T> cd{{0.0, 0.5}, {0.0, 1.0}};

  std::vector<cuda::std::optional<vec_2d<T>>> points_expected{cuda::std::nullopt};
  std::vector<cuda::std::optional<segment<T>>> segments_expected{
    segment<T>{{0.0, 0.5}, {0.0, 1.0}}};

  run_single_intersection_test(ab, cd, points_expected, segments_expected);
}

TYPED_TEST(SegmentIntersectionTest, Overlap9)
{
  using T = TypeParam;

  segment<T> ab{{0.0, 0.0}, {0.0, 1.0}};
  segment<T> cd{{0.0, 0.25}, {0.0, 0.75}};

  std::vector<cuda::std::optional<vec_2d<T>>> points_expected{cuda::std::nullopt};
  std::vector<cuda::std::optional<segment<T>>> segments_expected{cd};

  run_single_intersection_test(ab, cd, points_expected, segments_expected);
}

TYPED_TEST(SegmentIntersectionTest, Overlap10)
{
  using T = TypeParam;

  segment<T> ab{{0.0, 0.25}, {0.0, 0.75}};
  segment<T> cd{{0.0, 0.0}, {0.0, 1.0}};

  std::vector<cuda::std::optional<vec_2d<T>>> points_expected{cuda::std::nullopt};
  std::vector<cuda::std::optional<segment<T>>> segments_expected{ab};

  run_single_intersection_test(ab, cd, points_expected, segments_expected);
}<|MERGE_RESOLUTION|>--- conflicted
+++ resolved
@@ -81,24 +81,14 @@
 
 template <typename T>
 struct unpack_optional_segment {
-<<<<<<< HEAD
   cuda::std::tuple<optional_vec2d<T>, optional_vec2d<T>> CUSPATIAL_HOST_DEVICE
-  operator()(thrust::optional<segment<T>> segment)
-=======
-  thrust::tuple<optional_vec2d<T>, optional_vec2d<T>> CUSPATIAL_HOST_DEVICE
   operator()(cuda::std::optional<segment<T>> segment)
->>>>>>> 990dc8a0
   {
     if (segment.has_value())
       return cuda::std::make_tuple(segment.value().v1, segment.value().v2);
     else
-<<<<<<< HEAD
-      return cuda::std::tuple<optional_vec2d<T>, optional_vec2d<T>>{thrust::nullopt,
-                                                                    thrust::nullopt};
-=======
-      return thrust::tuple<optional_vec2d<T>, optional_vec2d<T>>{cuda::std::nullopt,
-                                                                 cuda::std::nullopt};
->>>>>>> 990dc8a0
+      return cuda::std::tuple<optional_vec2d<T>, optional_vec2d<T>>{cuda::std::nullopt,
+                                                                    cuda::std::nullopt};
   }
 };
 
