--- conflicted
+++ resolved
@@ -279,11 +279,69 @@
   CUSPATIAL_RUN_TEST(this->run_single_test,
                      segments,
                      {0, 0},
-<<<<<<< HEAD
-                     {S{P{0.0, 0.0}, P{1.0, 1.0}}, S{P{0.0, 1.0}, P{1.0, 0.0}}});
-=======
                      {S{P{0.0, 1.0}, P{1.0, 0.0}}, S{P{0.0, 0.0}, P{1.0, 1.0}}});
->>>>>>> 8ee773c4
+}
+
+TYPED_TEST(FindAndCombineSegmentsTest, twospaces)
+{
+  using T       = TypeParam;
+  using index_t = std::size_t;
+  using P       = vec_2d<T>;
+  using S       = segment<T>;
+
+  auto segments = make_segment_array<index_t, T>({0, 2, 4},
+                                                 {S{P{0.0, 0.0}, P{1.0, 1.0}},
+                                                  S{P{1.0, 1.0}, P{2.0, 2.0}},
+                                                  S{P{1.0, 1.0}, P{0.0, 0.0}},
+                                                  S{P{2.0, 2.0}, P{1.0, 1.0}}});
+
+  CUSPATIAL_RUN_TEST(this->run_single_test,
+                     segments,
+                     {0, 1, 0, 1},
+                     {S{P{0.0, 0.0}, P{2.0, 2.0}},
+                      S{P{1.0, 1.0}, P{2.0, 2.0}},
+                      S{P{0.0, 0.0}, P{2.0, 2.0}},
+                      S{P{2.0, 2.0}, P{1.0, 1.0}}});
+}
+
+TYPED_TEST(FindAndCombineSegmentsTest, twospaces_non_contiguous_segments_with_empty)
+{
+  using T       = TypeParam;
+  using index_t = std::size_t;
+  using P       = vec_2d<T>;
+  using S       = segment<T>;
+
+  auto segments = make_segment_array<index_t, T>({0, 4, 4},
+                                                 {S{P{1.0, 1.0}, P{2.0, 2.0}},
+                                                  S{P{3.0, 3.0}, P{4.0, 4.0}},
+                                                  S{P{0.0, 0.0}, P{1.0, 1.0}},
+                                                  S{P{2.0, 2.0}, P{3.0, 3.0}}});
+
+  CUSPATIAL_RUN_TEST(this->run_single_test,
+                     segments,
+                     {0, 1, 1, 1},
+                     {S{P{0.0, 0.0}, P{4.0, 4.0}},
+                      S{P{1.0, 1.0}, P{2.0, 2.0}},
+                      S{P{2.0, 2.0}, P{3.0, 3.0}},
+                      S{P{3.0, 3.0}, P{4.0, 4.0}}});
+}
+
+TYPED_TEST(FindAndCombineSegmentsTest, onespace_non_contiguous_segments_overlaps)
+{
+  using T       = TypeParam;
+  using index_t = std::size_t;
+  using P       = vec_2d<T>;
+  using S       = segment<T>;
+
+  auto segments = make_segment_array<index_t, T>(
+    {0, 3},
+    {S{P{1.0, 1.0}, P{2.0, 2.0}}, S{P{4.0, 4.0}, P{5.0, 5.0}}, S{P{-1.0, -1.0}, P{4.0, 4.0}}});
+
+  CUSPATIAL_RUN_TEST(
+    this->run_single_test,
+    segments,
+    {0, 1, 1},
+    {S{P{-1.0, -1.0}, P{5.0, 5.0}}, S{P{1.0, 1.0}, P{2.0, 2.0}}, S{P{4.0, 4.0}, P{5.0, 5.0}}});
 }
 
 TYPED_TEST(FindAndCombineSegmentsTest, twospaces)
