
/*
 * Copyright (c) 2022, NVIDIA CORPORATION.
 *
 * Licensed under the Apache License, Version 2.0 (the "License");
 * you may not use this file except in compliance with the License.
 * You may obtain a copy of the License at
 *
 *     http://www.apache.org/licenses/LICENSE-2.0
 *
 * Unless required by applicable law or agreed to in writing, software
 * distributed under the License is distributed on an "AS IS" BASIS,
 * WITHOUT WARRANTIES OR CONDITIONS OF ANY KIND, either express or implied.
 * See the License for the specific language governing permissions and
 * limitations under the License.
 */

#pragma once

<<<<<<< HEAD
#include "thrust/iterator/transform_iterator.h"
#include <cuspatial/experimental/iterator_factory.cuh>
=======
#include "thrust/adjacent_difference.h"
>>>>>>> eb352099
#include <cuspatial/vec_2d.hpp>

#include <cuspatial_test/test_util.cuh>

#include <rmm/device_vector.hpp>
#include <rmm/exec_policy.hpp>

#include <thrust/adjacent_difference.h>
#include <thrust/binary_search.h>
#include <thrust/gather.h>
#include <thrust/iterator/constant_iterator.h>
#include <thrust/iterator/discard_iterator.h>
#include <thrust/random.h>
#include <thrust/sequence.h>
#include <thrust/shuffle.h>
#include <thrust/tabulate.h>
#include <thrust/transform.h>

#include <cuda/std/chrono>

#include <cstdint>

namespace cuspatial {
namespace test {

using time_point = std::chrono::time_point<std::chrono::system_clock, std::chrono::milliseconds>;

/* Test data generation for trajectory APIs. Generates num_trajectories trajectories of random
   size between 1 and max_trajectory_size samples. Creates both a reference (sorted) set of
   trajectory IDs, timestamps, and points, and a shuffled (unsorted) set of the same for test
   input. The sorted data can be input directly into `trajectory_distance_and_speed`, while
   the shuffled data can be input to `derive_trajectories`.

   The times are not random, but do vary somewhat between trajectories and trajectory lengths.
   Each trajectory has a distinct starting time point and trajectory timestamps increase
   monotonically at each sample. The interval between samples varies within a small range.

   Likewise, the positions are not random, but follow a sinusoid pattern based on the time stamps.
*/
template <typename T>
struct trajectory_test_data {
  std::size_t num_trajectories;

  rmm::device_vector<std::int32_t> offsets;

  rmm::device_vector<std::int32_t> ids;
  rmm::device_vector<time_point> times;
  rmm::device_vector<cuspatial::vec_2d<T>> points;

  rmm::device_vector<std::int32_t> ids_sorted;
  rmm::device_vector<time_point> times_sorted;
  rmm::device_vector<cuspatial::vec_2d<T>> points_sorted;

  trajectory_test_data(std::size_t num_trajectories, std::size_t max_trajectory_size)
    : num_trajectories(num_trajectories)
  {
    thrust::minstd_rand gen;
    thrust::uniform_int_distribution<std::int32_t> size_rand(1, max_trajectory_size);

    // random trajectory sizes
    rmm::device_vector<std::int32_t> sizes(num_trajectories);
    thrust::tabulate(
      rmm::exec_policy(), sizes.begin(), sizes.end(), size_rand_functor(gen, size_rand));

    // offset to each trajectory
    offsets.resize(num_trajectories);
    thrust::exclusive_scan(rmm::exec_policy(), sizes.begin(), sizes.end(), offsets.begin(), 0);
    auto total_points = sizes[num_trajectories - 1] + offsets[num_trajectories - 1];

    ids.resize(total_points);
    ids_sorted.resize(total_points);
    times.resize(total_points);
    times_sorted.resize(total_points);
    points.resize(total_points);
    points_sorted.resize(total_points);

    using namespace std::chrono_literals;

    thrust::tabulate(rmm::exec_policy(),
                     ids_sorted.begin(),
                     ids_sorted.end(),
                     id_functor(offsets.data().get(), offsets.data().get() + offsets.size()));

    thrust::transform(
      rmm::exec_policy(),
      thrust::make_counting_iterator(0),
      thrust::make_counting_iterator(total_points),
      ids_sorted.begin(),
      times_sorted.begin(),
      timestamp_functor(offsets.data().get(), offsets.data().get() + offsets.size()));

    thrust::transform(rmm::exec_policy(),
                      times_sorted.begin(),
                      times_sorted.end(),
                      ids_sorted.begin(),
                      points_sorted.begin(),
                      point_functor());

    // shuffle input data to create randomized order
    rmm::device_vector<std::int32_t> map(total_points);
    thrust::sequence(rmm::exec_policy(), map.begin(), map.end(), 0);
    thrust::shuffle(rmm::exec_policy(), map.begin(), map.end(), gen);

    thrust::gather(rmm::exec_policy(), map.begin(), map.end(), ids_sorted.begin(), ids.begin());
    thrust::gather(rmm::exec_policy(), map.begin(), map.end(), times_sorted.begin(), times.begin());
    thrust::gather(
      rmm::exec_policy(), map.begin(), map.end(), points_sorted.begin(), points.begin());
  }

  struct id_functor {
    std::int32_t* offsets_begin{};
    std::int32_t* offsets_end{};

    id_functor(std::int32_t* offsets_begin, std::int32_t* offsets_end)
      : offsets_begin(offsets_begin), offsets_end(offsets_end)
    {
    }

    __device__ std::int32_t operator()(int i)
    {
      // Find the index within the current trajectory
      return thrust::distance(
        offsets_begin,
        thrust::prev(thrust::upper_bound(thrust::seq, offsets_begin, offsets_end, i)));
    }
  };

  struct timestamp_functor {
    std::int32_t* offsets_begin{};
    std::int32_t* offsets_end{};

    timestamp_functor(std::int32_t* offsets_begin, std::int32_t* offsets_end)
      : offsets_begin(offsets_begin), offsets_end(offsets_end)
    {
    }

    __device__ time_point operator()(int i, int id)
    {
      auto offset = thrust::prev(thrust::upper_bound(thrust::seq, offsets_begin, offsets_end, i));
      auto time_step = i - *offset;
      // The arithmetic here just adds some variance to the time step but keeps it monotonically
      // increasing with `i`
      auto duration = (id % 10) * std::chrono::milliseconds(1000) +
                      time_step * std::chrono::milliseconds(100) +
                      std::chrono::milliseconds(int(10 * cos(time_step)));
      return time_point{duration};
    }
  };

  struct point_functor {
    __device__ cuspatial::vec_2d<T> operator()(time_point const& time, std::int32_t id)
    {
      // X is time in milliseconds, Y is cosine(time), offset by ID
      float duration = (time - time_point{std::chrono::milliseconds(0)}).count();
      return cuspatial::vec_2d<T>{duration / 1000, id + cos(duration)};
    }
  };

  struct size_rand_functor {
    thrust::minstd_rand gen;
    thrust::uniform_int_distribution<std::int32_t> size_rand;

    size_rand_functor(thrust::minstd_rand gen,
                      thrust::uniform_int_distribution<std::int32_t> size_rand)
      : gen(gen), size_rand(size_rand)
    {
    }
    __device__ std::int32_t operator()(int i)
    {
      gen.discard(i);
      return size_rand(gen);
    }
  };

  struct box_minmax {
    using point_tuple = thrust::tuple<cuspatial::vec_2d<T>, cuspatial::vec_2d<T>>;
    __host__ __device__ point_tuple operator()(point_tuple const& a, point_tuple const& b)
    {
      vec_2d<T> p1, p2, p3, p4;
      thrust::tie(p1, p2) = a;
      thrust::tie(p3, p4) = b;
      return {box_min(box_min(p1, p2), p3), box_max(box_max(p1, p2), p4)};
    }
  };

  auto extrema()
  {
    auto minima = rmm::device_vector<cuspatial::vec_2d<T>>(num_trajectories);
    auto maxima = rmm::device_vector<cuspatial::vec_2d<T>>(num_trajectories);

    auto point_tuples = thrust::make_zip_iterator(points_sorted.begin(), points_sorted.begin());

    thrust::reduce_by_key(ids_sorted.begin(),
                          ids_sorted.end(),
                          point_tuples,
                          thrust::discard_iterator{},
                          thrust::make_zip_iterator(minima.begin(), maxima.begin()),
                          thrust::equal_to<std::int32_t>(),
                          box_minmax{});

    return std::pair{minima, maxima};
  }

  struct duration_functor {
    using id_and_timestamp = thrust::tuple<std::int32_t, time_point>;

    __host__ __device__ time_point::rep operator()(id_and_timestamp const& p0,
                                                   id_and_timestamp const& p1)
    {
      auto const id0 = thrust::get<0>(p0);
      auto const id1 = thrust::get<0>(p1);
      auto const t0  = thrust::get<1>(p0);
      auto const t1  = thrust::get<1>(p1);

      // printf("%d: %d %s %d\n", threadIdx.x, id0, (id0 == id1 ? "==" : "!="), id1);
      if (id0 == id1) {
        /*printf("%ld - %ld = %ld\n",
               t1.time_since_epoch().count(),
               t0.time_since_epoch().count(),
               (t1 - t0).count());*/
        return (t1 - t0).count();
      }
      return 0;
    }
  };

  struct distance_functor {
    using id_and_position = thrust::tuple<std::int32_t, cuspatial::vec_2d<T>>;
    __host__ __device__ T operator()(id_and_position const& p0, id_and_position const& p1)
    {
      auto const id0 = thrust::get<0>(p0);
      auto const id1 = thrust::get<0>(p1);
      if (id0 == id1) {
        auto const pos0 = thrust::get<1>(p0);
        auto const pos1 = thrust::get<1>(p1);
        return hypot(pos1.x - pos0.x, pos1.y - pos0.y);
      }
      return 0;
    }
  };

  struct average_distance_speed_functor {
    using duration_distance = thrust::tuple<time_point::rep, T, T, T>;
    using Sec               = typename cuda::std::chrono::seconds;
    using Period =
      typename cuda::std::ratio_divide<typename time_point::period, typename Sec::period>::type;

    __host__ __device__ duration_distance operator()(duration_distance const& a,
                                                     duration_distance const& b)
    {
      auto time_d =
        time_point::duration(thrust::get<0>(a)) + time_point::duration(thrust::get<0>(b));
      auto time_s = static_cast<double>(time_d.count()) * static_cast<double>(Period::num) /
                    static_cast<double>(Period::den);
      double dist_km   = thrust::get<1>(a) + thrust::get<1>(b);
      double dist_m    = dist_km * T{1000.0};  // km to m
      double speed_m_s = dist_m / time_s;      // m/ms to m/s
      return {time_d.count(), dist_km, dist_m, speed_m_s};
    }
  };

  std::pair<rmm::device_vector<T>, rmm::device_vector<T>> distance_and_speed()
  {
    using Rep = typename time_point::rep;

    /*cuspatial::test::print_device(ids_sorted.begin(), ids_sorted.end());
    auto time_print_begin = thrust::make_transform_iterator(
      times_sorted.begin(), [] __device__(auto const& t) { return t.time_since_epoch().count(); });
    cuspatial::test::print_device(time_print_begin, time_print_begin + times_sorted.size());
    cuspatial::test::print_device(points_sorted.begin(), points_sorted.end());*/

    auto id_and_timestamp = thrust::make_zip_iterator(ids_sorted.begin(), times_sorted.begin());

    auto duration_per_step = rmm::device_vector<Rep>(points.size());

    thrust::transform(rmm::exec_policy(),
                      id_and_timestamp,
                      id_and_timestamp + points.size() - 1,
                      id_and_timestamp + 1,
                      duration_per_step.begin() + 1,
                      duration_functor{});

    // cuspatial::test::print_device(duration_per_step.begin(), duration_per_step.end());

    auto id_and_position = thrust::make_zip_iterator(ids_sorted.begin(), points_sorted.begin());

    auto distance_per_step = rmm::device_vector<T>{points.size()};

    thrust::transform(rmm::exec_policy(),
                      id_and_position,
                      id_and_position + points.size() - 1,
                      id_and_position + 1,
                      distance_per_step.begin() + 1,
                      distance_functor{});

    // cuspatial::test::print_device(distance_per_step.begin(), distance_per_step.end());

    rmm::device_vector<Rep> durations_tmp(offsets.size());
    rmm::device_vector<T> distances_tmp(offsets.size());

    rmm::device_vector<T> distances(offsets.size());
    rmm::device_vector<T> speeds(offsets.size());

    auto duration_distance_and_speed = thrust::make_zip_iterator(
      durations_tmp.begin(), distances_tmp.begin(), distances.begin(), speeds.begin());

    auto duration_and_distance_init =
      thrust::make_zip_iterator(duration_per_step.begin(),
                                distance_per_step.begin(),
                                thrust::make_constant_iterator<T>(0),
                                thrust::make_constant_iterator<T>(0));

    thrust::reduce_by_key(rmm::exec_policy(),
                          ids_sorted.begin(),
                          ids_sorted.end(),
                          duration_and_distance_init,
                          thrust::discard_iterator{},
                          duration_distance_and_speed,
                          thrust::equal_to<int32_t>(),        // binary_pred
                          average_distance_speed_functor{});  // binary_op

    CUSPATIAL_CHECK_CUDA(rmm::cuda_stream_default);

    return std::pair{distances, speeds};
  }

  auto distances()
  {
    auto distances = rmm::device_vector<T>{points.size()};

    using Rep = typename time_point::rep;

    rmm::device_vector<Rep> durations(points.size() + 1);

    thrust::adjacent_difference(
      rmm::exec_policy(), InputIterator first, InputIterator last, OutputIterator result)
  }
};

}  // namespace test
}  // namespace cuspatial<|MERGE_RESOLUTION|>--- conflicted
+++ resolved
@@ -17,12 +17,7 @@
 
 #pragma once
 
-<<<<<<< HEAD
-#include "thrust/iterator/transform_iterator.h"
 #include <cuspatial/experimental/iterator_factory.cuh>
-=======
-#include "thrust/adjacent_difference.h"
->>>>>>> eb352099
 #include <cuspatial/vec_2d.hpp>
 
 #include <cuspatial_test/test_util.cuh>
@@ -30,11 +25,11 @@
 #include <rmm/device_vector.hpp>
 #include <rmm/exec_policy.hpp>
 
-#include <thrust/adjacent_difference.h>
 #include <thrust/binary_search.h>
 #include <thrust/gather.h>
 #include <thrust/iterator/constant_iterator.h>
 #include <thrust/iterator/discard_iterator.h>
+//#include <thrust/iterator/transform_iterator.h>
 #include <thrust/random.h>
 #include <thrust/sequence.h>
 #include <thrust/shuffle.h>
@@ -348,18 +343,6 @@
 
     return std::pair{distances, speeds};
   }
-
-  auto distances()
-  {
-    auto distances = rmm::device_vector<T>{points.size()};
-
-    using Rep = typename time_point::rep;
-
-    rmm::device_vector<Rep> durations(points.size() + 1);
-
-    thrust::adjacent_difference(
-      rmm::exec_policy(), InputIterator first, InputIterator last, OutputIterator result)
-  }
 };
 
 }  // namespace test
