/*
 * Copyright (c) 2022-2023, NVIDIA CORPORATION.
 *
 * Licensed under the Apache License, Version 2.0 (the "License");
 * you may not use this file except in compliance with the License.
 * You may obtain a copy of the License at
 *
 *     http://www.apache.org/licenses/LICENSE-2.0
 *
 * Unless required by applicable law or agreed to in writing, software
 * distributed under the License is distributed on an "AS IS" BASIS,
 * WITHOUT WARRANTIES OR CONDITIONS OF ANY KIND, either express or implied.
 * See the License for the specific language governing permissions and
 * limitations under the License.
 */

#include <cuspatial_test/vector_equality.hpp>

#include <cuspatial_test/random.cuh>

#include <cuspatial/detail/iterator.hpp>
#include <cuspatial/error.hpp>
#include <cuspatial/experimental/iterator_factory.cuh>
#include <cuspatial/experimental/point_distance.cuh>
#include <cuspatial/experimental/ranges/multipoint_range.cuh>
#include <cuspatial/vec_2d.hpp>

#include <rmm/cuda_stream_view.hpp>
#include <rmm/device_uvector.hpp>
#include <rmm/device_vector.hpp>
#include <rmm/exec_policy.hpp>

#include <thrust/generate.h>
#include <thrust/host_vector.h>
#include <thrust/iterator/counting_iterator.h>
#include <thrust/iterator/transform_iterator.h>
#include <thrust/iterator/zip_iterator.h>
#include <thrust/random/linear_congruential_engine.h>
#include <thrust/random/normal_distribution.h>
#include <thrust/transform.h>
#include <thrust/tuple.h>

#include <gmock/gmock.h>
#include <gtest/gtest.h>

#include <numeric>

using cuspatial::multipoint_range;
using cuspatial::vec_2d;

/**
 * @brief Generate `num_points` points on device
 */
template <typename T>
struct PairwisePointDistanceTest : public ::testing::Test {
  rmm::device_vector<vec_2d<T>> generate_random_points(
    std::size_t num_points,
    std::size_t seed,
    rmm::cuda_stream_view stream = rmm::cuda_stream_default)
  {
<<<<<<< HEAD
    auto engine_x  = deterministic_engine(0);
    auto engine_y  = deterministic_engine(0);
    auto uniform_x = make_normal_dist<T>(0.0, 1.0);
    auto uniform_y = make_normal_dist<T>(0.0, 1.0);
    auto pgen =
      point_generator(vec_2d<T>{0, 0}, vec_2d<T>{1, 1}, engine_x, engine_y, uniform_x, uniform_y);
=======
    auto engine  = cuspatial::test::deterministic_engine(0);
    auto uniform = cuspatial::test::make_normal_dist<T>(0.0, 1.0);
    auto pgen    = cuspatial::test::point_generator(T{0.0}, T{1.0}, engine, uniform);
>>>>>>> aa73362d
    rmm::device_vector<vec_2d<T>> points(num_points);
    auto counting_iter = thrust::make_counting_iterator(seed);
    thrust::transform(
      rmm::exec_policy(stream), counting_iter, counting_iter + num_points, points.begin(), pgen);
    return points;
  }

  /**
   * @brief Generate `num_multipoints` multipoint, returns offset and point vectors on device
   */
  std::pair<rmm::device_vector<std::size_t>, rmm::device_vector<vec_2d<T>>>
  generate_random_multipoints(std::size_t num_multipoints,
                              std::size_t max_points_per_multipoint,
                              std::size_t seed,
                              rmm::cuda_stream_view stream = rmm::cuda_stream_default)
  {
    std::vector<std::size_t> offset(num_multipoints + 1, 0);
    std::generate_n(offset.begin() + 1, num_multipoints, [max_points_per_multipoint]() {
      return std::rand() % max_points_per_multipoint;
    });
    std::inclusive_scan(offset.begin(), offset.end(), offset.begin());
    std::size_t num_points = offset.back();
    auto points            = generate_random_points(num_points, seed, stream);
    return {offset, points};
  }
};

/**
 * @brief Computes point distances on host
 *
 * @note Implicitly copies input vectors to host
 */
template <typename Cart2DVec>
auto compute_point_distance_host(Cart2DVec const& point1, Cart2DVec const& point2)
{
  using Cart2D = typename Cart2DVec::value_type;
  using T      = typename Cart2D::value_type;
  thrust::host_vector<Cart2D> h_point1(point1);
  thrust::host_vector<Cart2D> h_point2(point2);
  auto pair_iter =
    thrust::make_zip_iterator(thrust::make_tuple(h_point1.begin(), h_point2.begin()));
  auto result_iter = thrust::make_transform_iterator(pair_iter, [](auto p) {
    auto p0 = thrust::get<0>(p);
    auto p1 = thrust::get<1>(p);
    return std::sqrt(dot(p0 - p1, p0 - p1));
  });

  return thrust::host_vector<T>(result_iter, result_iter + point1.size());
}

/**
 * @brief Computes multipoint distances on host.
 *
 * @note Implicitly copies input vectors to host.
 * @note This function also tests the compatibility of `multipoint_range` on host.
 */
template <typename OffsetVec, typename Cart2DVec>
auto compute_multipoint_distance_host(OffsetVec const& lhs_offset,
                                      Cart2DVec const& lhs_points,
                                      OffsetVec const& rhs_offset,
                                      Cart2DVec const& rhs_points)
{
  using Cart2D    = typename Cart2DVec::value_type;
  using IndexType = typename OffsetVec::value_type;
  using T         = typename Cart2D::value_type;

  auto num_results = lhs_offset.size() - 1;
  thrust::host_vector<IndexType> h_offset1(lhs_offset);
  thrust::host_vector<Cart2D> h_point1(lhs_points);
  thrust::host_vector<IndexType> h_offset2(rhs_offset);
  thrust::host_vector<Cart2D> h_point2(rhs_points);

  auto h_multipoint_array1 =
    multipoint_range{h_offset1.begin(), h_offset1.end(), h_point1.begin(), h_point1.end()};
  auto h_multipoint_array2 =
    multipoint_range{h_offset2.begin(), h_offset2.end(), h_point2.begin(), h_point2.end()};

  std::vector<T> result(num_results, 0);

  std::transform(h_multipoint_array1.multipoint_begin(),
                 h_multipoint_array1.multipoint_end(),
                 h_multipoint_array2.multipoint_begin(),
                 result.begin(),
                 [](auto const& mp1, auto const& mp2) {
                   T min_distance_squared = std::numeric_limits<T>::max();
                   for (vec_2d<T> const& p1 : mp1)
                     for (vec_2d<T> const& p2 : mp2) {
                       T distance_squared   = dot((p1 - p2), (p1 - p2));
                       min_distance_squared = min(min_distance_squared, distance_squared);
                     }

                   return std::sqrt(min_distance_squared);
                 });
  return result;
}

using TestTypes = ::testing::Types<float, double>;

TYPED_TEST_CASE(PairwisePointDistanceTest, TestTypes);

TYPED_TEST(PairwisePointDistanceTest, Empty)
{
  using T         = TypeParam;
  using Cart2D    = vec_2d<T>;
  using Cart2DVec = std::vector<Cart2D>;

  rmm::device_vector<int32_t> multipoint_geom1(std::vector<int32_t>{0});
  rmm::device_vector<Cart2D> points1{};
  rmm::device_vector<int32_t> multipoint_geom2(std::vector<int32_t>{0});
  rmm::device_vector<Cart2D> points2{};

  rmm::device_vector<T> expected{};
  rmm::device_vector<T> got(points1.size());

  auto multipoint_1 =
    multipoint_range<decltype(multipoint_geom1.begin()), decltype(points1.begin())>{
      multipoint_geom1.begin(), multipoint_geom1.end(), points1.begin(), points1.end()};
  auto multipoint_2 = multipoint_range{
    multipoint_geom2.begin(), multipoint_geom2.end(), points2.begin(), points2.end()};

  auto ret_it = pairwise_point_distance(multipoint_1, multipoint_2, got.begin());

  CUSPATIAL_EXPECT_VECTORS_EQUIVALENT(expected, got);
  EXPECT_EQ(expected.size(), std::distance(got.begin(), ret_it));
}

TYPED_TEST(PairwisePointDistanceTest, OnePairSingleComponent)
{
  using T         = TypeParam;
  using Cart2D    = vec_2d<T>;
  using Cart2DVec = std::vector<Cart2D>;

  std::size_t constexpr num_pairs = 1;
  auto multipoint_geom1           = thrust::make_counting_iterator(0);
  rmm::device_vector<Cart2D> points1{Cart2DVec{{1.0, 1.0}}};
  auto multipoint_geom2 = thrust::make_counting_iterator(0);
  rmm::device_vector<Cart2D> points2{Cart2DVec{{0.0, 0.0}}};

  rmm::device_vector<T> expected{std::vector<T>{std::sqrt(T{2.0})}};
  rmm::device_vector<T> got(points1.size());

  auto multipoint_1 = multipoint_range<thrust::counting_iterator<int>, decltype(points1.begin())>{
    multipoint_geom1, multipoint_geom1 + num_pairs + 1, points1.begin(), points1.end()};
  auto multipoint_2 = multipoint_range{
    multipoint_geom2, multipoint_geom2 + num_pairs + 1, points2.begin(), points2.end()};

  auto ret_it = pairwise_point_distance(multipoint_1, multipoint_2, got.begin());

  CUSPATIAL_EXPECT_VECTORS_EQUIVALENT(expected, got);
  EXPECT_EQ(expected.size(), std::distance(got.begin(), ret_it));
}

TYPED_TEST(PairwisePointDistanceTest, SingleComponentManyRandom)
{
  using T         = TypeParam;
  using Cart2D    = vec_2d<T>;
  using Cart2DVec = std::vector<Cart2D>;

  std::size_t constexpr num_pairs = 1000;

  auto multipoint_geom1 = thrust::make_counting_iterator(0);
  auto points1          = this->generate_random_points(num_pairs, 0);
  auto multipoint_geom2 = thrust::make_counting_iterator(0);
  auto points2          = this->generate_random_points(num_pairs, num_pairs);

  auto expected = compute_point_distance_host(points1, points2);
  rmm::device_vector<T> got(points1.size());

  auto multipoint_1 =
    make_multipoint_range(num_pairs, multipoint_geom1, points1.size(), points1.begin());
  auto multipoint_2 =
    make_multipoint_range(num_pairs, multipoint_geom2, points2.size(), points2.begin());

  auto ret_it = pairwise_point_distance(multipoint_1, multipoint_2, got.begin());
  thrust::host_vector<T> hgot(got);

  CUSPATIAL_EXPECT_VECTORS_EQUIVALENT(hgot, expected);
  EXPECT_EQ(expected.size(), std::distance(got.begin(), ret_it));
}

TYPED_TEST(PairwisePointDistanceTest, SingleComponentCompareWithShapely)
{
  using T         = TypeParam;
  using Cart2D    = vec_2d<T>;
  using Cart2DVec = std::vector<Cart2D>;

  std::vector<T> x1{
    -12.309831056315302, -7.927059559371418,  -49.95705839647165,  -1.0512464476733485,
    -89.39777525663895,  -32.460148393873666, -20.64749623324501,  74.88373211296442,
    -3.566633537053898,  -91.4320392524529,   1.68283845329249,    30.90993923507801,
    2.5208716416609267,  -47.13990142514067,  -89.60387010381702,  15.799301259524867,
    -22.8887289692815,   81.6430657985936,    28.324072604115624,  -43.3201792789866,
    31.15072850958005,   -90.9256331022774,   -17.077973750390452, -88.54243712973691,
    -83.67679143413889,  -78.86701538797912,  60.11416346218348,   38.38679261335849,
    86.29202143733288,   90.51425714428673,   -72.13954336543273,  -29.909309579787713,
    -72.27943372189681,  49.182311914851205,  -84.50393600760954,  -94.33250533960667,
    -9.932568319346647,  36.99556837875937,   -24.20862704113279,  -50.442042319693705,
    -59.14098804172897,  30.673225738449172,  48.67403790478693,   -63.207315558126545,
    29.52859942242645,   26.173903500998197,  47.79243983907904,   -99.38850933058964,
    -83.31147453301942,  5.8413331217636255,  -47.87029604603307,  95.82254403897923,
    -55.52829900834991,  74.87973107553039,   -84.05457104705182,  -95.87736100367613,
    -6.480112617573386,  -78.09036923042659,  62.14707651291427,   -43.34499838125344,
    77.42752654240155,   12.530763429172254,  97.98997832862835,   -51.389571363066,
    59.66745813871337,   65.98475889051292,   30.40020778235388,   -49.595509308751595,
    9.930123176564942,   -19.283736893878867, -78.06236247946624,  63.68142858698178,
    79.46252260195803,   54.24426311960122,   30.458402886352822,  70.7820673095687,
    -15.306354680748024, 91.01665772140062,   -32.765892351019666, -72.46623073604916,
    58.863272100444334,  -41.35480445335994,  -61.06943341086172,  81.15104128608479,
    -77.69660768219927,  95.47462923834442,   -97.46155919360085,  -81.54704046899158,
    84.9228534190681,    -16.082575320922533, 52.509864091786355,  63.78396723518307,
    13.605239448412032,  -63.70301611378514,  -63.10763374202178,  -61.108649551804895,
    57.266357913172385,  -46.96569013769979,  -43.636365011489566, -29.306746287827558};
  std::vector<T> y1{
    -18.051875936208862, -72.61500308351708,  -23.919317289360777, 74.04449323147637,
    27.003656419402276,  5.131923603252009,   14.381495553187262,  -44.998590378882795,
    66.15308743061799,   31.82686362809011,   60.19621369406618,   36.02100660419922,
    -18.164297228344505, 23.06381468579426,   -34.39959102364766,  -80.65093614662105,
    -50.66614351982265,  30.696539385917852,  -62.06159838829518,  -55.67574678891346,
    2.2570284921564987,  49.260913129155036,  -69.70290379728544,  -14.168007892316037,
    87.743587998508,     -88.40683092249026,  -78.23312582934655,  18.950081576813904,
    -13.001178290210335, -88.72165572783072,  29.13236030074242,   0.9643364439866353,
    -58.14148269328302,  98.23977047259831,   87.65596263514071,   -68.42627074347195,
    -61.49539737381592,  95.22412232012014,   -71.3663413078797,   -87.93028627383005,
    -63.70741871892348,  1.83023166369769,    -44.184879390345245, -29.212266921068498,
    36.63070498793903,   90.55120945758097,   35.40957933073132,   -53.484664102448285,
    85.05271776288717,   80.18938384135001,   -21.313832146230382, -64.49346600820266,
    -72.18007667511924,  50.73463806168728,   7.319811593578507,   -56.54419097667299,
    -80.58912509276239,  6.9148441008914485,  -22.67913193215382,  75.95466324740005,
    69.60650343179027,   27.61785095385285,   -17.798865714702472, -78.36406107867042,
    6.59132839160077,    64.32222103875719,   55.24725933014744,   -53.49018275541756,
    -71.57964472201111,  -9.671216230543001,  -29.999576747551593, -54.15829040618368,
    29.253521698849028,  57.83102910157538,   76.77316185511351,   -54.755703196886174,
    58.71741301597688,   -89.00648352439477,  -62.572264098389354, 55.118081589496626,
    -72.80219811987917,  56.12298345685937,   -9.073644079329679,  87.3857422229443,
    16.65929971566098,   -91.77505633845232,  -99.4775802747735,   6.657482305470497,
    19.82536215719839,   -22.918311016363912, 30.170484267010387,  83.6666865961853,
    -91.70882742463144,  78.70726479431833,   86.04667133973348,   -83.58460594914955,
    84.27888264842167,   6.374228239422575,   62.58260784755962,   -87.64421055779096};

  std::vector<T> x2{
    -69.89840831561355,   78.8460456024616,    39.85341596822734,   -24.391223974913235,
    13.303395979112231,   -12.113621295331923, 65.76955972393912,   32.88000233887396,
    75.15679902070009,    70.42968479275325,   -70.48373074669782,  -67.41906709787041,
    24.0317463752441,     15.6825064869063,    22.786346338534358,  -20.418849974209763,
    34.82105661248487,    38.24867453316148,   -25.835471974453984, -99.8181927392706,
    89.84785718125181,    92.62449528299297,   -15.692938009982782, 42.32594734729251,
    -60.14762773795758,   74.97034158301297,   49.83345296858048,   -8.799811548418369,
    35.12809596314472,    93.18344995215058,   -94.67426883200939,  52.863378156989384,
    80.55592370229223,    -9.708518300250157,  58.19902373613033,   94.71328595396487,
    -41.956496383879006,  -99.23900353260521,  -96.8820547539014,   -61.540850851797046,
    10.60351610840815,    -86.06663137958869,  -19.76183018904282,  -52.98140516951296,
    -60.77170988936312,   -67.64765557651907,  45.61193823583003,   56.92515530750559,
    -33.35973933318071,   -51.94527984432248,  -14.582250347543601, -96.83073470861669,
    -47.25698648583708,   48.904375839188006,  14.554162511314495,  38.237373081363344,
    -32.7325518620032,    57.537241341535015,  -70.50257367880944,  -83.11435173667108,
    1.3843207970826832,   -61.35647094743536,  43.70708320820875,   -81.93488230360825,
    -53.098660448910465,  70.16656087048054,   0.7197864636628637,  92.59459361315123,
    -77.37226816319428,   -32.66885376463454,  34.32370196646004,   71.72963476414482,
    1.5234779242439433,   3.0626652169396085,  -1.600973288116736,  -1.875116500268692,
    24.115900341387686,   -6.818007491235834,  -37.57206985691543,  46.48919986671669,
    99.81587509298548,    26.961573147884856,  -57.411420876126954, -78.90146907605978,
    37.2322492476274,     67.99231943510561,   64.95985406157519,   -21.195261701977287,
    78.89518238318205,    -95.50952525706322,  76.75637507677297,   -63.30961059551444,
    88.07294705390709,    12.963110252847354,  -59.3400766172247,   18.016669829562915,
    0.024732013514316975, -47.68463698812436,  -16.12846919710843,  57.85570255646779};

  std::vector<T> y2{
    96.98573446222625,   -58.675433421313485, -15.58533007526851,  -14.697644147821276,
    85.96236693008059,   38.92770099339309,   19.791693980620906,  27.483461653596166,
    53.91447892576453,   75.83100042363395,   17.73746513670771,   51.50105094020323,
    33.83904611309756,   -9.59805189545494,   27.567402061211244,  33.72816965802343,
    48.98821930718205,   -14.861794980690213, 0.13287706149869294, 35.05682115680253,
    88.14369170856402,   -20.655621067301244, -36.15962607484525,  23.463908856814932,
    95.93206680397306,   10.936188747304243,  -76.64604957338365,  -44.27118733203363,
    -17.066191002518682, 51.827990165726675,  -55.472330987826744, 82.31391457552668,
    -99.25207116240846,  -8.9622361202783,    -14.764596152666753, 35.51101965248979,
    -7.515215371057382,  -12.734669471901016, -76.18168200736743,  -58.82174033449078,
    -64.55998759489724,  -66.29491004534883,  96.90488209719925,   -42.97997451919843,
    -31.865981559056365, -96.36343702487376,  -84.20827193890962,  26.79428452012931,
    62.912038904465774,  -87.227673692568,    11.2934368901489,    -65.442146916886,
    85.68799018964843,   61.94678236143925,   83.46238187197174,   21.333768673112008,
    61.8718601660381,    -35.70805034839669,  68.43167377857928,   -18.400251392936294,
    25.277688476279536,  -74.94714347783905,  2.391028130810602,   -78.06742777647494,
    73.16329191776757,   -5.425513550228256,  -17.11543472509981,  -21.571671681683625,
    60.95981137578463,   -87.30779120172515,  46.07464276698177,   -26.735186694206213,
    77.34113840661823,   -10.89097657623882,  -7.483005212073712,  -24.163324686785494,
    66.03877277717585,   46.514678630068175,  86.52324722682492,   23.88758093704468,
    32.70460360118328,   47.3873043949026,    -40.72743971179719,  96.60257606822059,
    -93.1284937647867,   -70.26297209791194,  94.52718104748459,   68.27804048047095,
    -74.27404656785302,  -21.16650114972075,  -34.93847763736745,  66.55335171298651,
    -88.44856487882186,  -23.53818606503958,  -29.02780534888051,  -29.346481830318815,
    74.28318391238213,   -38.37789665677865,  56.28623833724116,   -81.09317815145866};

  std::vector<T> expected{
    128.64717656028176, 87.88562670763609,  90.19632281028372,  91.76013021796666,
    118.4215357030851,  39.44788631062081,  86.58624490836462,  83.77327247860025,
    79.6690804001798,   167.7366440763836,  83.73027552297903,  99.54006861093508,
    56.276686562837135, 70.80573751073386,  128.34122090714868, 119.97639069191793,
    115.15820154183437, 62.91768450568626,  82.47065566268454,  106.88509910638807,
    104.02822613477268, 196.4153033352887,  33.57186030542483,  136.17156536458378,
    24.91330426477482,  183.12555244130633, 10.402491013960068, 78.8891909881514,
    51.325155608916646, 140.57498906651185, 87.55436962189877,  116.056329846112,
    158.26789618636312, 122.3127143880106,  175.65336769339257, 215.7342613973661,
    62.764576137605516, 173.82450721651924, 72.83278521088664,  31.152704497923047,
    69.74971493014701,  135.16371248533227, 156.8113160405468,  17.14989841904493,
    113.33993969348232, 209.1400727201678,  119.63772368951071, 175.72328059917774,
    54.63868144260578,  177.1094683844075,  46.59751045319419,  192.6556145241176,
    158.08460123131488, 28.29189388239395,  124.5848038188644,  155.08622923365692,
    144.85966618486546, 142.16736573734084, 160.92578604203126, 102.39361006963875,
    88.02052587541618,  126.40767969785988, 57.91601260573419,  30.546751247397513,
    130.95046326396607, 69.87298439379285,  78.21308650467851,  145.7285720718672,
    158.70858501146054, 78.78197209323828,  135.71261679147338, 28.579717281106852,
    91.58009372078648,  85.68704702725647,  90.14934991196503,  78.83501748640491,
    40.09634022929284,  167.14546691120552, 149.17295612658907, 122.98674172809133,
    113.17597316247064, 68.87263271597341,  31.86446035391618,  160.31767244865998,
    158.94024585517036, 34.900531808173085, 253.01889830507722, 86.25213267010419,
    94.2922665997649,   79.44626620532313,  69.47712008431841,  128.24056985459816,
    74.53904203761351,  127.79603731531678, 115.13613538697125, 95.93013225849919,
    58.10781125509778,  44.75789949605465,  28.21929483784659,  87.40828630126103};

  auto p1_geom = thrust::make_counting_iterator(0);
  auto p2_geom = thrust::make_counting_iterator(0);

  rmm::device_vector<T> dx1(x1), dy1(y1), dx2(x2), dy2(y2);
  rmm::device_vector<T> got(dx1.size());

  auto p1_begin = cuspatial::make_vec_2d_iterator(dx1.begin(), dy1.begin());
  auto p2_begin = cuspatial::make_vec_2d_iterator(dx2.begin(), dy2.begin());

  auto multipoints_1 = make_multipoint_range(dx1.size(), p1_geom, dx1.size(), p1_begin);
  auto multipoints_2 = make_multipoint_range(dx2.size(), p2_geom, dx2.size(), p2_begin);

  auto ret_it = pairwise_point_distance(multipoints_1, multipoints_2, got.begin());

  thrust::host_vector<T> hgot(got);
  CUSPATIAL_EXPECT_VECTORS_EQUIVALENT(hgot, expected);
  EXPECT_EQ(expected.size(), std::distance(got.begin(), ret_it));
}

TYPED_TEST(PairwisePointDistanceTest, MultiComponentSinglePair)
{
  using T         = TypeParam;
  using Cart2D    = vec_2d<T>;
  using Cart2DVec = std::vector<Cart2D>;

  rmm::device_vector<int32_t> multipoint_geom1(std::vector<int32_t>{0, 3});
  rmm::device_vector<Cart2D> points1(Cart2DVec{{1.0, 1.0}, {2.5, 1.5}, {-0.1, -0.7}});
  rmm::device_vector<int32_t> multipoint_geom2(std::vector<int32_t>{0, 2});
  rmm::device_vector<Cart2D> points2(Cart2DVec{{1.8, 1.3}, {0.3, 0.6}});

  rmm::device_vector<T> expected{std::vector<T>{T{0.7280109889280517}}};
  rmm::device_vector<T> got(multipoint_geom1.size() - 1);

  auto multipoint_1 = multipoint_range{
    multipoint_geom1.begin(), multipoint_geom1.end(), points1.begin(), points1.end()};
  auto multipoint_2 = multipoint_range{
    multipoint_geom2.begin(), multipoint_geom2.end(), points2.begin(), points2.end()};

  auto ret_it = pairwise_point_distance(multipoint_1, multipoint_2, got.begin());

  CUSPATIAL_EXPECT_VECTORS_EQUIVALENT(expected, got);
  EXPECT_EQ(expected.size(), std::distance(got.begin(), ret_it));
}

TYPED_TEST(PairwisePointDistanceTest, MultiComponentRandom)
{
  using T         = TypeParam;
  using Cart2D    = vec_2d<T>;
  using Cart2DVec = std::vector<Cart2D>;

  std::size_t constexpr num_pairs                 = 1000;
  std::size_t constexpr max_points_per_multipoint = 10;
  auto [mp0_offset, mp0_points] =
    this->generate_random_multipoints(num_pairs, max_points_per_multipoint, 0);
  auto [mp1_offset, mp1_points] =
    this->generate_random_multipoints(num_pairs, max_points_per_multipoint, num_pairs);

  auto expected = compute_multipoint_distance_host(mp0_offset, mp0_points, mp1_offset, mp1_points);
  auto got      = rmm::device_vector<T>(num_pairs);

  auto multipoint_1 =
    multipoint_range{mp0_offset.begin(), mp0_offset.end(), mp0_points.begin(), mp0_points.end()};
  auto multipoint_2 =
    multipoint_range{mp1_offset.begin(), mp1_offset.end(), mp1_points.begin(), mp1_points.end()};

  auto ret_it = pairwise_point_distance(multipoint_1, multipoint_2, got.begin());

  CUSPATIAL_EXPECT_VECTORS_EQUIVALENT(expected, got);
  EXPECT_EQ(expected.size(), std::distance(got.begin(), ret_it));
}<|MERGE_RESOLUTION|>--- conflicted
+++ resolved
@@ -58,18 +58,9 @@
     std::size_t seed,
     rmm::cuda_stream_view stream = rmm::cuda_stream_default)
   {
-<<<<<<< HEAD
-    auto engine_x  = deterministic_engine(0);
-    auto engine_y  = deterministic_engine(0);
-    auto uniform_x = make_normal_dist<T>(0.0, 1.0);
-    auto uniform_y = make_normal_dist<T>(0.0, 1.0);
-    auto pgen =
-      point_generator(vec_2d<T>{0, 0}, vec_2d<T>{1, 1}, engine_x, engine_y, uniform_x, uniform_y);
-=======
     auto engine  = cuspatial::test::deterministic_engine(0);
     auto uniform = cuspatial::test::make_normal_dist<T>(0.0, 1.0);
     auto pgen    = cuspatial::test::point_generator(T{0.0}, T{1.0}, engine, uniform);
->>>>>>> aa73362d
     rmm::device_vector<vec_2d<T>> points(num_points);
     auto counting_iter = thrust::make_counting_iterator(seed);
     thrust::transform(
