/*
 * Copyright (c) 2022, NVIDIA CORPORATION.
 *
 * Licensed under the Apache License, Version 2.0 (the "License");
 * you may not use this file except in compliance with the License.
 * You may obtain a copy of the License at
 *
 *     http://www.apache.org/licenses/LICENSE-2.0
 *
 * Unless required by applicable law or agreed to in writing, software
 * distributed under the License is distributed on an "AS IS" BASIS,
 * WITHOUT WARRANTIES OR CONDITIONS OF ANY KIND, either express or implied.
 * See the License for the specific language governing permissions and
 * limitations under the License.
 */

#include "tests/utility/vector_equality.hpp"

#include <cuspatial/error.hpp>
#include <cuspatial/experimental/linestring_distance.cuh>
#include <cuspatial/experimental/type_utils.hpp>
#include <cuspatial/vec_2d.hpp>

#include <rmm/device_uvector.hpp>
#include <rmm/device_vector.hpp>

#include <thrust/iterator/constant_iterator.h>
#include <thrust/iterator/counting_iterator.h>

namespace cuspatial {
namespace test {

using namespace cudf;

template <typename T>
struct PairwiseLinestringDistanceTest : public ::testing::Test {
};

// float and double are logically the same but would require seperate tests due to precision.
using TestTypes = ::testing::Types<float, double>;
TYPED_TEST_CASE(PairwiseLinestringDistanceTest, TestTypes);

TYPED_TEST(PairwiseLinestringDistanceTest, FromSeparateArrayInputs)
{
  using T       = TypeParam;
  using CartVec = std::vector<vec_2d<T>>;

  auto a_cart2d = rmm::device_vector<vec_2d<T>>{
    CartVec({{0.0f, 0.0f}, {1.0f, 0.0f}, {2.0f, 0.0f}, {3.0f, 0.0f}, {4.0f, 0.0f}})};
  auto b_cart2d = rmm::device_vector<vec_2d<T>>{
    CartVec({{0.0f, 1.0f}, {1.0f, 1.0f}, {2.0f, 1.0f}, {3.0f, 1.0f}, {4.0f, 1.0f}})};
  auto offset = rmm::device_vector<int32_t>{std::vector<int32_t>{0, 5}};

  auto distance = rmm::device_vector<T>{1};
  auto expected = rmm::device_vector<T>{std::vector<T>{1.0}};

  auto ret = pairwise_linestring_distance(offset.begin(),
                                          offset.end(),
                                          a_cart2d.begin(),
                                          a_cart2d.end(),
                                          offset.begin(),
                                          b_cart2d.begin(),
                                          b_cart2d.end(),
                                          distance.begin());

<<<<<<< HEAD
  EXPECT_EQ(distance, expected);
  EXPECT_EQ(offset.size() - 1, std::distance(distance.begin(), ret));
=======
  test::expect_vector_equivalent(expected, distance);
>>>>>>> 29307b0e
}

TYPED_TEST(PairwiseLinestringDistanceTest, FromSamePointArrayInput)
{
  using T       = TypeParam;
  using CartVec = std::vector<vec_2d<T>>;

  auto cart2ds = rmm::device_vector<vec_2d<T>>{
    CartVec({{0.0f, 0.0f}, {1.0f, 0.0f}, {2.0f, 0.0f}, {3.0f, 0.0f}, {4.0f, 0.0f}})};
  auto offset_a = rmm::device_vector<int32_t>{std::vector<int32_t>{0, 3}};
  auto offset_b = rmm::device_vector<int32_t>{std::vector<int32_t>{0, 4}};

  auto a_begin = cart2ds.begin();
  auto a_end   = cart2ds.begin() + 3;
  auto b_begin = cart2ds.begin() + 1;
  auto b_end   = cart2ds.end();

  auto distance = rmm::device_vector<T>{1};
  auto expected = rmm::device_vector<T>{std::vector<T>{0.0}};

  auto ret = pairwise_linestring_distance(offset_a.begin(),
                                          offset_a.end(),
                                          a_begin,
                                          a_end,
                                          offset_a.begin(),
                                          b_begin,
                                          b_end,
                                          distance.begin());

<<<<<<< HEAD
  EXPECT_EQ(distance, expected);
  EXPECT_EQ(offset_a.size() - 1, std::distance(distance.begin(), ret));
=======
  test::expect_vector_equivalent(expected, distance);
>>>>>>> 29307b0e
}

TYPED_TEST(PairwiseLinestringDistanceTest, FromTransformIterator)
{
  using T       = TypeParam;
  using CartVec = std::vector<vec_2d<T>>;

  auto a_cart2d_x = rmm::device_vector<T>{std::vector<T>{0.0, 1.0, 2.0, 3.0, 4.0}};
  auto a_cart2d_y = rmm::device_vector<T>(5, 0.0);

  auto a_begin = make_vec_2d_iterator(a_cart2d_x.begin(), a_cart2d_y.begin());
  auto a_end   = a_begin + a_cart2d_x.size();

  auto b_cart2d_x = rmm::device_vector<T>{std::vector<T>{0.0, 1.0, 2.0, 3.0, 4.0}};
  auto b_cart2d_y = rmm::device_vector<T>(5, 1.0);

  auto b_begin = make_vec_2d_iterator(b_cart2d_x.begin(), b_cart2d_y.begin());
  auto b_end   = b_begin + b_cart2d_x.size();

  auto offset = rmm::device_vector<int32_t>{std::vector<int32_t>{0, 5}};

  auto distance = rmm::device_vector<T>{1};
  auto expected = rmm::device_vector<T>{std::vector<T>{1.0}};

  auto ret = pairwise_linestring_distance(
    offset.begin(), offset.end(), a_begin, a_end, offset.begin(), b_begin, b_end, distance.begin());

<<<<<<< HEAD
  EXPECT_EQ(distance, expected);
  EXPECT_EQ(offset.size() - 1, std::distance(distance.begin(), ret));
=======
  test::expect_vector_equivalent(expected, distance);
>>>>>>> 29307b0e
}

TYPED_TEST(PairwiseLinestringDistanceTest, FromMixedIterator)
{
  using T       = TypeParam;
  using CartVec = std::vector<vec_2d<T>>;

  auto a_cart2d = rmm::device_vector<vec_2d<T>>{
    CartVec({{0.0f, 0.0f}, {1.0f, 0.0f}, {2.0f, 0.0f}, {3.0f, 0.0f}, {4.0f, 0.0f}})};

  auto b_cart2d_x = rmm::device_vector<T>{std::vector<T>{0.0, 1.0, 2.0, 3.0, 4.0}};
  auto b_cart2d_y = rmm::device_vector<T>(5, 1.0);

  auto b_begin = make_vec_2d_iterator(b_cart2d_x.begin(), b_cart2d_y.begin());
  auto b_end   = b_begin + b_cart2d_x.size();

  auto offset_a = rmm::device_vector<int32_t>{std::vector<int32_t>{0, 5}};
  auto offset_b = rmm::device_vector<int32_t>{std::vector<int32_t>{0, 5}};

  auto distance = rmm::device_vector<T>{1};
  auto expected = rmm::device_vector<T>{std::vector<T>{1.0}};

  auto ret = pairwise_linestring_distance(offset_a.begin(),
                                          offset_a.end(),
                                          a_cart2d.begin(),
                                          a_cart2d.end(),
                                          offset_b.begin(),
                                          b_begin,
                                          b_end,
                                          distance.begin());

<<<<<<< HEAD
  EXPECT_EQ(distance, expected);
  EXPECT_EQ(offset_a.size() - 1, std::distance(distance.begin(), ret));
=======
  test::expect_vector_equivalent(expected, distance);
>>>>>>> 29307b0e
}

TYPED_TEST(PairwiseLinestringDistanceTest, FromLongInputs)
{
  using T       = TypeParam;
  using CartVec = std::vector<vec_2d<T>>;

  auto num_points = 1000;

  auto a_cart2d_x_begin = thrust::make_constant_iterator(T{0.0});
  auto a_cart2d_y_begin = thrust::make_counting_iterator(T{0.0});
  auto a_cart2d_begin   = make_vec_2d_iterator(a_cart2d_x_begin, a_cart2d_y_begin);
  auto a_cart2d_end     = a_cart2d_begin + num_points;

  auto b_cart2d_x_begin = thrust::make_constant_iterator(T{42.0});
  auto b_cart2d_y_begin = thrust::make_counting_iterator(T{0.0});
  auto b_cart2d_begin   = make_vec_2d_iterator(b_cart2d_x_begin, b_cart2d_y_begin);
  auto b_cart2d_end     = b_cart2d_begin + num_points;

  auto offset =
    rmm::device_vector<int32_t>{std::vector<int32_t>{0, 100, 200, 300, 400, num_points}};

  auto distance = rmm::device_vector<T>{5};
  auto expected = rmm::device_vector<T>{std::vector<T>{42.0, 42.0, 42.0, 42.0, 42.0}};

  auto ret = pairwise_linestring_distance(offset.begin(),
                                          offset.end(),
                                          a_cart2d_begin,
                                          a_cart2d_end,
                                          offset.begin(),
                                          b_cart2d_begin,
                                          b_cart2d_end,
                                          distance.begin());

<<<<<<< HEAD
  EXPECT_EQ(distance, expected);
  EXPECT_EQ(offset.size() - 1, std::distance(distance.begin(), ret));
=======
  test::expect_vector_equivalent(expected, distance);
>>>>>>> 29307b0e
}

}  // namespace test
}  // namespace cuspatial<|MERGE_RESOLUTION|>--- conflicted
+++ resolved
@@ -63,12 +63,8 @@
                                           b_cart2d.end(),
                                           distance.begin());
 
-<<<<<<< HEAD
-  EXPECT_EQ(distance, expected);
+  test::expect_vector_equivalent(expected, distance);
   EXPECT_EQ(offset.size() - 1, std::distance(distance.begin(), ret));
-=======
-  test::expect_vector_equivalent(expected, distance);
->>>>>>> 29307b0e
 }
 
 TYPED_TEST(PairwiseLinestringDistanceTest, FromSamePointArrayInput)
@@ -98,12 +94,8 @@
                                           b_end,
                                           distance.begin());
 
-<<<<<<< HEAD
-  EXPECT_EQ(distance, expected);
+  test::expect_vector_equivalent(expected, distance);
   EXPECT_EQ(offset_a.size() - 1, std::distance(distance.begin(), ret));
-=======
-  test::expect_vector_equivalent(expected, distance);
->>>>>>> 29307b0e
 }
 
 TYPED_TEST(PairwiseLinestringDistanceTest, FromTransformIterator)
@@ -131,12 +123,8 @@
   auto ret = pairwise_linestring_distance(
     offset.begin(), offset.end(), a_begin, a_end, offset.begin(), b_begin, b_end, distance.begin());
 
-<<<<<<< HEAD
-  EXPECT_EQ(distance, expected);
+  test::expect_vector_equivalent(expected, distance);
   EXPECT_EQ(offset.size() - 1, std::distance(distance.begin(), ret));
-=======
-  test::expect_vector_equivalent(expected, distance);
->>>>>>> 29307b0e
 }
 
 TYPED_TEST(PairwiseLinestringDistanceTest, FromMixedIterator)
@@ -168,12 +156,8 @@
                                           b_end,
                                           distance.begin());
 
-<<<<<<< HEAD
-  EXPECT_EQ(distance, expected);
+  test::expect_vector_equivalent(expected, distance);
   EXPECT_EQ(offset_a.size() - 1, std::distance(distance.begin(), ret));
-=======
-  test::expect_vector_equivalent(expected, distance);
->>>>>>> 29307b0e
 }
 
 TYPED_TEST(PairwiseLinestringDistanceTest, FromLongInputs)
@@ -208,12 +192,8 @@
                                           b_cart2d_end,
                                           distance.begin());
 
-<<<<<<< HEAD
-  EXPECT_EQ(distance, expected);
+  test::expect_vector_equivalent(expected, distance);
   EXPECT_EQ(offset.size() - 1, std::distance(distance.begin(), ret));
-=======
-  test::expect_vector_equivalent(expected, distance);
->>>>>>> 29307b0e
 }
 
 }  // namespace test
