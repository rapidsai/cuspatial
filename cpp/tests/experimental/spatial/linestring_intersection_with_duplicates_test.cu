/*
 * Copyright (c) 2022, NVIDIA CORPORATION.
 *
 * Licensed under the Apache License, Version 2.0 (the "License");
 * you may not use this file except in compliance with the License.
 * You may obtain a copy of the License at
 *
 *     http://www.apache.org/licenses/LICENSE-2.0
 *
 * Unless required by applicable law or agreed to in writing, software
 * distributed under the License is distributed on an "AS IS" BASIS,
 * WITHOUT WARRANTIES OR CONDITIONS OF ANY KIND, either express or implied.
 * See the License for the specific language governing permissions and
 * limitations under the License.
 */

#include "intersection_test_utils.cuh"

#include <cuspatial_test/vector_equality.hpp>
#include <cuspatial_test/vector_factories.cuh>

#include <cuspatial/error.hpp>
#include <cuspatial/experimental/detail/linestring_intersection_with_duplicates.cuh>
#include <cuspatial/experimental/iterator_factory.cuh>
#include <cuspatial/traits.hpp>
#include <cuspatial/vec_2d.hpp>

#include <rmm/cuda_stream_view.hpp>
#include <rmm/device_uvector.hpp>
#include <rmm/device_vector.hpp>
#include <rmm/exec_policy.hpp>
#include <rmm/mr/device/device_memory_resource.hpp>
#include <rmm/mr/device/per_device_resource.hpp>

#include <thrust/gather.h>
#include <thrust/iterator/zip_iterator.h>
#include <thrust/sequence.h>
#include <thrust/sort.h>

#include <cub/device/device_segmented_sort.cuh>

#include <initializer_list>
#include <type_traits>

using namespace cuspatial;
using namespace cuspatial::test;

<<<<<<< HEAD
=======
// Custom order for two segments
template <typename T>
bool CUSPATIAL_HOST_DEVICE operator<(segment<T> lhs, segment<T> rhs)
{
  return lhs.v1 < rhs.v1 || (lhs.v1 == rhs.v1 && lhs.v2 < rhs.v2);
}

/**
 * @brief Functor for segmented sorting a geometry array
 *
 * Using a label array and a geometry array as keys, this functor defines that
 * all keys with smaller labels should precede keys with larger labels; and that
 * the order with the same label should be determined by the natural order of the
 * geometries.
 *
 * Example:
 * Labels: {0, 0, 0, 1}
 * Points: {(0, 0), (5, 5), (1, 1), (3, 3)}
 * Result: {(0, 0), (1, 1), (5, 5), (3, 3)}
 */
template <typename KeyType, typename GeomType>
struct order_key_value_pairs {
  using key_value_t = thrust::tuple<KeyType, GeomType>;

  bool CUSPATIAL_HOST_DEVICE operator()(key_value_t lhs, key_value_t rhs)
  {
    return thrust::get<0>(lhs) < thrust::get<0>(rhs) ||
           (thrust::get<0>(lhs) == thrust::get<0>(rhs) &&
            thrust::get<1>(lhs) < thrust::get<1>(rhs));
  }
};

>>>>>>> f2623251
/**
 * @brief Sort geometries in `intersection_intermediates` by segments
 *
 * The order of results from `linestring_intersection_with_duplicates` is non-deterministic.
 * Specifically, while each result is written to the dedicated location for the pair, if there
 * are multiple results in the same pair (e.g. 2 intersection point of the pair), the order
 * between these pairs are non-deterministic. This doesn't affect the semantic of the intersection
 * result, but will make tests flaky since the expected results are hard-coded.
 *
 * This function sorts the intersection results so that the comparison is deterministic.
 *
 * Example:
 * offsets: {0, 1, 3, 4}
 * points: {{0, 0}, {2, 1}, {0, 1}, {5, 5}}
 *                    ^       ^
 * The order of points[1] and points[2] are non-deterministic.
 * Sort Result (deterministic):
 * points: {{0, 0}, {0, 1}, {2, 1}, {5, 5}}
 *
 * @tparam Intermediate Type of intersection_intermediate
 * @param intermediate Intermediate result from `intersection_with_duplicates`
 * @param stream The CUDA stream to use for device memory operations and kernel launches.
 * @param mr The optional resource to use for output device memory allocations.
 * @return A copy of the intermediate result containing sorted geometries
 */
template <typename Intermediate>
Intermediate segmented_sort_intersection_intermediates(Intermediate& intermediate,
                                                       rmm::cuda_stream_view stream,
                                                       rmm::mr::device_memory_resource* mr)
{
  using GeomType  = typename Intermediate::geometry_t;
  using IndexType = typename Intermediate::index_t;

  auto const num_geoms = intermediate.geoms->size();
  if (num_geoms == 0) return std::move(intermediate);

  auto keys       = rmm::device_uvector<IndexType>(num_geoms, stream);
  auto gather_map = rmm::device_uvector<IndexType>(num_geoms, stream);

  auto keys_it = intermediate.keys_begin();
  thrust::copy(rmm::exec_policy(stream), keys_it, keys_it + keys.size(), keys.begin());

  thrust::sequence(rmm::exec_policy(stream), gather_map.begin(), gather_map.end());

  auto sort_keys_it = thrust::make_zip_iterator(keys.begin(), intermediate.geoms->begin());

  thrust::sort_by_key(rmm::exec_policy(stream),
                      sort_keys_it,
                      sort_keys_it + keys.size(),
                      gather_map.begin(),
                      order_key_value_pairs<IndexType, GeomType>{});

  // Update intermediate indices
  auto lhs_linestring_ids = std::make_unique<rmm::device_uvector<IndexType>>(num_geoms, stream, mr);
  auto lhs_segment_ids    = std::make_unique<rmm::device_uvector<IndexType>>(num_geoms, stream, mr);
  auto rhs_linestring_ids = std::make_unique<rmm::device_uvector<IndexType>>(num_geoms, stream, mr);
  auto rhs_segment_ids    = std::make_unique<rmm::device_uvector<IndexType>>(num_geoms, stream, mr);

  auto input_it = thrust::make_zip_iterator(intermediate.lhs_linestring_ids->begin(),
                                            intermediate.lhs_segment_ids->begin(),
                                            intermediate.rhs_linestring_ids->begin(),
                                            intermediate.rhs_segment_ids->begin());

  auto output_it = thrust::make_zip_iterator(lhs_linestring_ids->begin(),
                                             lhs_segment_ids->begin(),
                                             rhs_linestring_ids->begin(),
                                             rhs_segment_ids->begin());

  thrust::gather(
    rmm::exec_policy(stream), gather_map.begin(), gather_map.end(), input_it, output_it);

  return Intermediate{std::move(intermediate.offsets),
                      std::move(intermediate.geoms),
                      std::move(lhs_linestring_ids),
                      std::move(lhs_segment_ids),
                      std::move(rhs_linestring_ids),
                      std::move(rhs_segment_ids)};
}

template <typename T>
struct LinestringIntersectionDuplicatesTest : public ::testing::Test {
  rmm::cuda_stream_view stream() { return rmm::cuda_stream_default; }
  rmm::mr::device_memory_resource* mr() { return rmm::mr::get_current_device_resource(); }

  template <typename IndexType, typename MultilinestringRange1, typename MultilinestringRange2>
  void run_single(MultilinestringRange1 lhs,
                  MultilinestringRange2 rhs,
                  std::initializer_list<IndexType> expected_points_offsets,
                  std::initializer_list<vec_2d<T>> expected_points_coords,
                  std::initializer_list<IndexType> expected_segments_offsets,
                  std::initializer_list<segment<T>> expected_segments_coords,
                  std::initializer_list<IndexType> expected_point_lhs_linestring_ids,
                  std::initializer_list<IndexType> expected_point_lhs_segment_ids,
                  std::initializer_list<IndexType> expected_point_rhs_linestring_ids,
                  std::initializer_list<IndexType> expected_point_rhs_segment_ids,
                  std::initializer_list<IndexType> expected_segment_lhs_linestring_ids,
                  std::initializer_list<IndexType> expected_segment_lhs_segment_ids,
                  std::initializer_list<IndexType> expected_segment_rhs_linestring_ids,
                  std::initializer_list<IndexType> expected_segment_rhs_segment_ids

  )
  {
    auto d_expected_points_offsets   = make_device_vector(expected_points_offsets);
    auto d_expected_points_coords    = make_device_vector(expected_points_coords);
    auto d_expected_segments_offsets = make_device_vector(expected_segments_offsets);
    auto d_expected_segments_coords  = make_device_vector(expected_segments_coords);
    auto d_expected_point_lhs_linestring_ids =
      make_device_vector(expected_point_lhs_linestring_ids);
    auto d_expected_point_lhs_segment_ids = make_device_vector(expected_point_lhs_segment_ids);
    auto d_expected_point_rhs_linestring_ids =
      make_device_vector(expected_point_rhs_linestring_ids);
    auto d_expected_point_rhs_segment_ids = make_device_vector(expected_point_rhs_segment_ids);
    auto d_expected_segment_lhs_linestring_ids =
      make_device_vector(expected_segment_lhs_linestring_ids);
    auto d_expected_segment_lhs_segment_ids = make_device_vector(expected_segment_lhs_segment_ids);
    auto d_expected_segment_rhs_linestring_ids =
      make_device_vector(expected_segment_rhs_linestring_ids);
    auto d_expected_segment_rhs_segment_ids = make_device_vector(expected_segment_rhs_segment_ids);

    auto [points, segments] = [&lhs, &rhs, this]() {
      auto [points, segments] =
        detail::pairwise_linestring_intersection_with_duplicates<IndexType, T>(
          lhs, rhs, this->mr(), this->stream());

      auto sorted_points =
        segmented_sort_intersection_intermediates(points, this->stream(), this->mr());
      auto sorted_segments =
        segmented_sort_intersection_intermediates(segments, this->stream(), this->mr());

      return std::pair{std::move(sorted_points), std::move(sorted_segments)};
    }();

    CUSPATIAL_EXPECT_VECTORS_EQUIVALENT(d_expected_points_offsets, *std::move(points.offsets));
    CUSPATIAL_EXPECT_VECTORS_EQUIVALENT(d_expected_points_coords, *std::move(points.geoms));
    CUSPATIAL_EXPECT_VECTORS_EQUIVALENT(d_expected_segments_offsets, *std::move(segments.offsets));
    expect_vec_2d_pair_equivalent(d_expected_segments_coords, *std::move(segments.geoms));
    CUSPATIAL_EXPECT_VECTORS_EQUIVALENT(d_expected_point_lhs_linestring_ids,
                                        *std::move(points.lhs_linestring_ids));
    CUSPATIAL_EXPECT_VECTORS_EQUIVALENT(d_expected_point_lhs_segment_ids,
                                        *std::move(points.lhs_segment_ids));
    CUSPATIAL_EXPECT_VECTORS_EQUIVALENT(d_expected_point_rhs_linestring_ids,
                                        *std::move(points.rhs_linestring_ids));
    CUSPATIAL_EXPECT_VECTORS_EQUIVALENT(d_expected_point_rhs_segment_ids,
                                        *std::move(points.rhs_segment_ids));
    CUSPATIAL_EXPECT_VECTORS_EQUIVALENT(d_expected_segment_lhs_linestring_ids,
                                        *std::move(segments.lhs_linestring_ids));
    CUSPATIAL_EXPECT_VECTORS_EQUIVALENT(d_expected_segment_lhs_segment_ids,
                                        *std::move(segments.lhs_segment_ids));
    CUSPATIAL_EXPECT_VECTORS_EQUIVALENT(d_expected_segment_rhs_linestring_ids,
                                        *std::move(segments.rhs_linestring_ids));
    CUSPATIAL_EXPECT_VECTORS_EQUIVALENT(d_expected_segment_rhs_segment_ids,
                                        *std::move(segments.rhs_segment_ids));
  }
};

// float and double are logically the same but would require seperate tests due to precision.
using TestTypes = ::testing::Types<float, double>;
TYPED_TEST_CASE(LinestringIntersectionDuplicatesTest, TestTypes);

// TODO: sort the points in the intersection result since the result order is arbitrary.
TYPED_TEST(LinestringIntersectionDuplicatesTest, Example)
{
  using T = TypeParam;
  using P = vec_2d<T>;

  using index_t = std::size_t;

  auto multilinestrings1 = make_multilinestring_array({0, 1, 2, 3, 4, 5, 6, 7},
                                                      {0, 2, 4, 6, 8, 10, 12, 14},
                                                      {P{0, 0},
                                                       P{1, 1},
                                                       P{0, 0},
                                                       P{1, 1},
                                                       P{0, 0},
                                                       P{1, 1},
                                                       P{0, 0},
                                                       P{1, 1},
                                                       P{0, 0},
                                                       P{1, 1},
                                                       P{0, 0},
                                                       P{1, 1},
                                                       P{0, 0},
                                                       P{1, 1}});

  auto multilinestrings2 = make_multilinestring_array(
    {0, 1, 2, 3, 4, 5, 6, 7},
    {0, 2, 5, 7, 12, 16, 18, 20},
    {P{1, 0},       P{0, 1},     P{0.5, 0},    P{0, 0.5},     P{1, 0.5},
     P{0.5, 0.5},   P{1.5, 1.5}, P{-1, -1},    P{0.25, 0.25}, P{0.25, 0.0},
     P{0.75, 0.75}, P{1.5, 1.5}, P{0.25, 0.0}, P{0.25, 0.5},  P{0.75, 0.75},
     P{1.5, 1.5},   P{2, 2},     P{3, 3},      P{1, 0},       P{2, 0}});

  CUSPATIAL_RUN_TEST(this->template run_single<index_t>,
                     multilinestrings1.range(),
                     multilinestrings2.range(),
                     // Point offsets
                     {0, 1, 3, 3, 5, 7, 7, 7},
                     // Expected points
                     {P{0.5, 0.5},
                      P{0.25, 0.25},
                      P{0.5, 0.5},
                      P{0.25, 0.25},
                      P{0.75, 0.75},
                      P{0.25, 0.25},
                      P{0.75, 0.75}},
                     // Segment offsets
                     {0, 0, 0, 1, 3, 4, 4, 4},
                     // Expected segments
                     {segment<T>{P{0.5, 0.5}, P{1, 1}},
                      segment<T>{P{0, 0}, P{0.25, 0.25}},
                      segment<T>{P{0.75, 0.75}, P{1, 1}},
                      segment<T>{P{0.75, 0.75}, P{1, 1}}},
                     // Expected look-back id for points
                     {0, 0, 0, 0, 0, 0, 0},
                     {0, 0, 0, 0, 0, 0, 0},
                     {0, 0, 0, 0, 0, 0, 0},
                     {0, 0, 1, 1, 2, 0, 1},
                     // Expected look-back id for segments
                     {0, 0, 0, 0},
                     {0, 0, 0, 0},
                     {0, 0, 0, 0},
                     {0, 0, 3, 2});
}

// Same Test Case as above, reversing the order of multilinestrings1 and multilinestrings2
TYPED_TEST(LinestringIntersectionDuplicatesTest, ExampleReversed)
{
  using T = TypeParam;
  using P = vec_2d<T>;

  using index_t = std::size_t;

  auto multilinestrings1 = make_multilinestring_array({0, 1, 2, 3, 4, 5, 6, 7},
                                                      {0, 2, 4, 6, 8, 10, 12, 14},
                                                      {P{0, 0},
                                                       P{1, 1},
                                                       P{0, 0},
                                                       P{1, 1},
                                                       P{0, 0},
                                                       P{1, 1},
                                                       P{0, 0},
                                                       P{1, 1},
                                                       P{0, 0},
                                                       P{1, 1},
                                                       P{0, 0},
                                                       P{1, 1},
                                                       P{0, 0},
                                                       P{1, 1}});

  auto multilinestrings2 = make_multilinestring_array(
    {0, 1, 2, 3, 4, 5, 6, 7},
    {0, 2, 5, 7, 12, 16, 18, 20},
    {P{1, 0},       P{0, 1},     P{0.5, 0},    P{0, 0.5},     P{1, 0.5},
     P{0.5, 0.5},   P{1.5, 1.5}, P{-1, -1},    P{0.25, 0.25}, P{0.25, 0.0},
     P{0.75, 0.75}, P{1.5, 1.5}, P{0.25, 0.0}, P{0.25, 0.5},  P{0.75, 0.75},
     P{1.5, 1.5},   P{2, 2},     P{3, 3},      P{1, 0},       P{2, 0}});

  CUSPATIAL_RUN_TEST(this->template run_single<index_t>,
                     multilinestrings2.range(),
                     multilinestrings1.range(),
                     // Point Offsets
                     {0, 1, 3, 3, 5, 7, 7, 7},
                     // Expected points
                     {P{0.5, 0.5},
                      P{0.25, 0.25},
                      P{0.5, 0.5},
                      P{0.25, 0.25},
                      P{0.75, 0.75},
                      P{0.25, 0.25},
                      P{0.75, 0.75}},
                     // Segment Offsets
                     {0, 0, 0, 1, 3, 4, 4, 4},
                     // Expected Segments
                     {segment<T>{P{0.5, 0.5}, P{1, 1}},
                      segment<T>{P{0, 0}, P{0.25, 0.25}},
                      segment<T>{P{0.75, 0.75}, P{1, 1}},
                      segment<T>{P{0.75, 0.75}, P{1, 1}}},
                     // Point look-back ids
                     {0, 0, 0, 0, 0, 0, 0},
                     {0, 0, 1, 1, 2, 0, 1},
                     {0, 0, 0, 0, 0, 0, 0},
                     {0, 0, 0, 0, 0, 0, 0},
                     // Segment look-back ids
                     {0, 0, 0, 0},
                     {0, 0, 3, 2},
                     {0, 0, 0, 0},
                     {0, 0, 0, 0});
}

TYPED_TEST(LinestringIntersectionDuplicatesTest, MultilinestringsIntersectionWithDuplicates)
{
  using T = TypeParam;
  using P = vec_2d<T>;

  using index_t = std::size_t;

  auto multilinestrings1 = make_multilinestring_array(
    {0, 2, 5},
    {0, 2, 4, 6, 8, 10},
    {P{0, 0}, P{1, 1}, P{1, 0}, P{2, 1}, P{0, 2}, P{1, 2}, P{0, 3}, P{0, 2}, P{0, 3}, P{1, 2}});

  auto multilinestrings2 =
    make_multilinestring_array({0, 1, 2}, {0, 2, 4}, {P{0, 1}, P{2, 0}, P{0, 2.5}, P{1, 2.5}});

  CUSPATIAL_RUN_TEST(this->template run_single<index_t>,
                     multilinestrings1.range(),
                     multilinestrings2.range(),
                     // Points offsets
                     {0, 2, 4},
                     // Expected Points
                     {P{2 / 3., 2 / 3.}, P{4 / 3., 1 / 3.}, P{0, 2.5}, P{0.5, 2.5}},
                     // Segment offsets
                     {0, 0, 0},
                     // Expected Segments
                     {},
                     // Point look-back ids
                     {0, 1, 1, 2},
                     {0, 0, 0, 0},
                     {0, 0, 0, 0},
                     {0, 0, 0, 0},
                     // Segment look-back ids
                     {},
                     {},
                     {},
                     {});
}

TYPED_TEST(LinestringIntersectionDuplicatesTest, Empty)
{
  using T = TypeParam;
  using P = vec_2d<T>;

  using index_t = std::size_t;

  auto multilinestrings1 = make_multilinestring_array({0}, {0}, std::initializer_list<P>{});

  auto multilinestrings2 = make_multilinestring_array({0}, {0}, std::initializer_list<P>{});

  CUSPATIAL_RUN_TEST(this->template run_single<index_t>,
                     multilinestrings1.range(),
                     multilinestrings2.range(),
                     // Point offsets
                     {0},
                     // Expected Points
                     {},
                     // Segment offsets
                     {0},
                     // Expected segments
                     {},
                     // Point look-back ids
                     {},
                     {},
                     {},
                     {},
                     // segment look-back ids
                     {},
                     {},
                     {},
                     {});
}

TYPED_TEST(LinestringIntersectionDuplicatesTest, OnePairSingleToSingleOneSegment)
{
  using T = TypeParam;
  using P = vec_2d<T>;

  using index_t = std::size_t;

  auto multilinestrings1 = make_multilinestring_array({0, 1}, {0, 2}, {P{0, 0}, P{1, 1}});

  auto multilinestrings2 = make_multilinestring_array({0, 1}, {0, 2}, {P{0, 1}, P{1, 0}});

  CUSPATIAL_RUN_TEST(this->template run_single<index_t>,
                     multilinestrings1.range(),
                     multilinestrings2.range(),
                     // Point offsets
                     {0, 1},
                     // Expected Points
                     {P{0.5, 0.5}},
                     // Segment offsets
                     {0, 0},
                     // Expected segments
                     {},
                     // Point look-back ids
                     {0},
                     {0},
                     {0},
                     {0},
                     // segment look-back ids
                     {},
                     {},
                     {},
                     {});
}

TYPED_TEST(LinestringIntersectionDuplicatesTest, OnePairSingleToSingleTwoSegments)
{
  using T = TypeParam;
  using P = vec_2d<T>;

  using index_t = std::size_t;

  auto multilinestrings1 = make_multilinestring_array({0, 1}, {0, 3}, {P{-1, 0}, P{0, 0}, P{1, 1}});

  auto multilinestrings2 = make_multilinestring_array({0, 1}, {0, 3}, {P{0, 2}, P{0, 1}, P{1, 0}});

  CUSPATIAL_RUN_TEST(this->template run_single<index_t>,
                     multilinestrings1.range(),
                     multilinestrings2.range(),
                     // Point offsets
                     {0, 1},
                     // Expected Points
                     {P{0.5, 0.5}},
                     // Segment offsets
                     {0, 0},
                     // Expected segments
                     {},
                     // Point look-back ids
                     {0},
                     {1},
                     {0},
                     {1},
                     // segment look-back ids
                     {},
                     {},
                     {},
                     {});
}

TYPED_TEST(LinestringIntersectionDuplicatesTest, OnePairSingletoSingleOverlap)
{
  using T = TypeParam;
  using P = vec_2d<T>;

  using index_t = std::size_t;

  auto multilinestrings1 = make_multilinestring_array({0, 1}, {0, 2}, {P{0, 0}, P{1, 1}});

  auto multilinestrings2 =
    make_multilinestring_array({0, 1}, {0, 2}, {P{0.75, 0.75}, P{0.25, 0.25}});

  CUSPATIAL_RUN_TEST(this->template run_single<index_t>,
                     multilinestrings1.range(),
                     multilinestrings2.range(),
                     // Point offsets
                     {0, 0},
                     // Expected Points
                     {},
                     // Segment offsets
                     {0, 1},
                     // Expected segments
                     {segment<T>{P{0.25, 0.25}, P{0.75, 0.75}}},
                     // Point look-back ids
                     {},
                     {},
                     {},
                     {},
                     // segment look-back ids
                     {0},
                     {0},
                     {0},
                     {0});
}

TYPED_TEST(LinestringIntersectionDuplicatesTest, OnePairSingletoSingleOverlapTwoSegments)
{
  using T = TypeParam;
  using P = vec_2d<T>;

  using index_t = std::size_t;

  auto multilinestrings1 = make_multilinestring_array({0, 1}, {0, 3}, {P{0, 0}, P{1, 1}, P{2, 2}});

  auto multilinestrings2 =
    make_multilinestring_array({0, 1}, {0, 3}, {P{1.25, 1.25}, P{0.75, 0.75}, P{0.25, 0.25}});

  CUSPATIAL_RUN_TEST(this->template run_single<index_t>,
                     multilinestrings1.range(),
                     multilinestrings2.range(),
                     // Point offsets
                     {0, 0},
                     // Expected Points
                     {},
                     // Segment offsets
                     {0, 3},
                     // Expected segments
                     {segment<T>{P{0.25, 0.25}, P{0.75, 0.75}},
                      segment<T>{P{0.75, 0.75}, P{1.0, 1.0}},
                      segment<T>{P{1.0, 1.0}, P{1.25, 1.25}}},
                     // Point look-back ids
                     {},
                     {},
                     {},
                     {},
                     // segment look-back ids
                     {0, 0, 0},
                     {0, 0, 1},
                     {0, 0, 0},
                     {1, 0, 0});
}

TYPED_TEST(LinestringIntersectionDuplicatesTest, OnePairMultiSingle)
{
  using T = TypeParam;
  using P = vec_2d<T>;

  using index_t = std::size_t;

  auto multilinestrings1 =
    make_multilinestring_array({0, 2}, {0, 2, 4}, {P{0, 0}, P{1, 1}, P{0, 0}, P{-1, 1}});

  auto multilinestrings2 = make_multilinestring_array({0, 1}, {0, 2}, {P{-2, 0.5}, P{2, 0.5}});

  CUSPATIAL_RUN_TEST(this->template run_single<index_t>,
                     multilinestrings1.range(),
                     multilinestrings2.range(),
                     // Point offsets
                     {0, 2},
                     // Expected Points
                     {P{-0.5, 0.5}, P{0.5, 0.5}},
                     // Segment offsets
                     {0, 0},
                     // Expected segments
                     {},
                     // Point look-back ids
                     {1, 0},
                     {0, 0},
                     {0, 0},
                     {0, 0},
                     // segment look-back ids
                     {},
                     {},
                     {},
                     {});
}

TYPED_TEST(LinestringIntersectionDuplicatesTest, TwoPairsSingletoSingle)
{
  using T = TypeParam;
  using P = vec_2d<T>;

  using index_t = std::size_t;

  auto multilinestrings1 =
    make_multilinestring_array({0, 1, 2}, {0, 2, 4}, {P{0, 0}, P{1, 1}, P{0, 0}, P{-1, 1}});

  auto multilinestrings2 =
    make_multilinestring_array({0, 1, 2}, {0, 2, 4}, {P{0, 1}, P{1, 0}, P{0, 1}, P{-1, 0}});

  CUSPATIAL_RUN_TEST(this->template run_single<index_t>,
                     multilinestrings1.range(),
                     multilinestrings2.range(),
                     // Point offsets
                     {0, 1, 2},
                     // Expected Points
                     {P{0.5, 0.5}, P{-0.5, 0.5}},
                     // Segment offsets
                     {0, 0, 0},
                     // Expected segments
                     {},
                     // Point look-back ids
                     {0, 0},
                     {0, 0},
                     {0, 0},
                     {0, 0},
                     // segment look-back ids
                     {},
                     {},
                     {},
                     {});
}

TYPED_TEST(LinestringIntersectionDuplicatesTest, TwoPairsMultitoMulti)
{
  using T = TypeParam;
  using P = vec_2d<T>;

  using index_t = std::size_t;

  auto multilinestrings1 = make_multilinestring_array(
    {0, 2, 4},
    {0, 2, 4, 6, 8},
    {P{0, 0}, P{1, 1}, P{2, 0}, P{3, 1}, P{1, 0}, P{1, 1}, P{0, 0}, P{1, 0}});

  auto multilinestrings2 = make_multilinestring_array(
    {0, 2, 4},
    {0, 2, 4, 6, 8},
    {P{0, 1}, P{1, 0}, P{2, 1}, P{3, 0}, P{-1, 0}, P{-2, 1}, P{-3, -2}, P{-4, 3}});

  CUSPATIAL_RUN_TEST(this->template run_single<index_t>,
                     multilinestrings1.range(),
                     multilinestrings2.range(),
                     // Point offsets
                     {0, 2, 2},
                     // Expected Points
                     {P{0.5, 0.5}, P{2.5, 0.5}},
                     // Segment offsets
                     {0, 0, 0},
                     // Expected segments
                     {},
                     // Point look-back ids
                     {0, 1},
                     {0, 0},
                     {0, 1},
                     {0, 0},
                     // segment look-back ids
                     {},
                     {},
                     {},
                     {});
}<|MERGE_RESOLUTION|>--- conflicted
+++ resolved
@@ -45,41 +45,6 @@
 using namespace cuspatial;
 using namespace cuspatial::test;
 
-<<<<<<< HEAD
-=======
-// Custom order for two segments
-template <typename T>
-bool CUSPATIAL_HOST_DEVICE operator<(segment<T> lhs, segment<T> rhs)
-{
-  return lhs.v1 < rhs.v1 || (lhs.v1 == rhs.v1 && lhs.v2 < rhs.v2);
-}
-
-/**
- * @brief Functor for segmented sorting a geometry array
- *
- * Using a label array and a geometry array as keys, this functor defines that
- * all keys with smaller labels should precede keys with larger labels; and that
- * the order with the same label should be determined by the natural order of the
- * geometries.
- *
- * Example:
- * Labels: {0, 0, 0, 1}
- * Points: {(0, 0), (5, 5), (1, 1), (3, 3)}
- * Result: {(0, 0), (1, 1), (5, 5), (3, 3)}
- */
-template <typename KeyType, typename GeomType>
-struct order_key_value_pairs {
-  using key_value_t = thrust::tuple<KeyType, GeomType>;
-
-  bool CUSPATIAL_HOST_DEVICE operator()(key_value_t lhs, key_value_t rhs)
-  {
-    return thrust::get<0>(lhs) < thrust::get<0>(rhs) ||
-           (thrust::get<0>(lhs) == thrust::get<0>(rhs) &&
-            thrust::get<1>(lhs) < thrust::get<1>(rhs));
-  }
-};
-
->>>>>>> f2623251
 /**
  * @brief Sort geometries in `intersection_intermediates` by segments
  *
