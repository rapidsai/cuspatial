--- conflicted
+++ resolved
@@ -387,34 +387,6 @@
 struct PointInPolygonErrorTest : public PointInPolygonTest<double> {
 };
 
-<<<<<<< HEAD
-TEST_F(PointInPolygonErrorTest, MismatchPolyPointXYLength)
-{
-  using T = double;
-
-  auto test_point        = this->make_device_points({
-    {0.0, 0.0},
-    {0.0, 0.0},
-  });
-  auto poly_offsets      = this->make_device_offsets({0, 1});
-  auto poly_ring_offsets = this->make_device_offsets({0, 3});
-  auto poly_point        = this->make_device_points({{0.0, 1.0}, {1.0, 0.0}, {0.0, -1.0}});
-  auto got               = rmm::device_vector<bool>(test_point.size());
-
-  EXPECT_THROW(point_in_polygon(test_point.begin(),
-                                test_point.end(),
-                                poly_offsets.begin(),
-                                poly_offsets.end(),
-                                poly_ring_offsets.begin(),
-                                poly_ring_offsets.end(),
-                                poly_point.begin(),
-                                poly_point.end(),
-                                got.begin()),
-               cuspatial::logic_error);
-}
-
-=======
->>>>>>> 25466edb
 TYPED_TEST(PointInPolygonTest, SelfClosingLoopLeftEdgeMissing)
 {
   using T                = TypeParam;
