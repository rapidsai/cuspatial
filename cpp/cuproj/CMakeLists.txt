--- conflicted
+++ resolved
@@ -25,11 +25,7 @@
 
 rapids_cuda_init_architectures(CUPROJ)
 
-<<<<<<< HEAD
-project(CUPROJ VERSION 23.12.01 LANGUAGES C CXX CUDA)
-=======
 project(CUPROJ VERSION 24.02.00 LANGUAGES C CXX CUDA)
->>>>>>> 662e7dc4
 
 # Needed because GoogleBenchmark changes the state of FindThreads.cmake,
 # causing subsequent runs to have different values for the `Threads::Threads` target.
