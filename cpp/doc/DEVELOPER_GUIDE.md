--- conflicted
+++ resolved
@@ -232,13 +232,8 @@
   - Tables:
     - `mutable_table_view&`
   - Everything else:
-<<<<<<< HEAD
-    - Pass by via raw pointer
+    - Pass via raw pointer
 - Output
-=======
-    - Pass via raw pointer
-- Outputs
->>>>>>> 2c1801c0
   - Outputs should be *returned*, i.e., no output parameters
   - Columns:
     - `std::unique_ptr<column>`
