--- conflicted
+++ resolved
@@ -85,13 +85,8 @@
 ConfigureNVBench(DISTANCES_BENCH
     pairwise_linestring_distance.cu)
 
-<<<<<<< HEAD
 ConfigureNVBench(POINTS_IN_RANGE_BENCH
     points_in_range.cu)
-=======
+
 ConfigureNVBench(POINT_IN_POLYGON_BENCH
-    point_in_polygon.cu)
-
-ConfigureNVBench(SPATIAL_WINDOW_BENCH
-    spatial_window.cu)
->>>>>>> f7d9687c
+    point_in_polygon.cu)