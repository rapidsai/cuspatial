/*
 * Copyright (c) 2022, NVIDIA CORPORATION.
 *
 * Licensed under the Apache License, Version 2.0 (the "License");
 * you may not use this file except in compliance with the License.
 * You may obtain a copy of the License at
 *
 *     http://www.apache.org/licenses/LICENSE-2.0
 *
 * Unless required by applicable law or agreed to in writing, software
 * distributed under the License is distributed on an "AS IS" BASIS,
 * WITHOUT WARRANTIES OR CONDITIONS OF ANY KIND, either express or implied.
 * See the License for the specific language governing permissions and
 * limitations under the License.
 */

/**
 * @file
 * @brief Doxygen group definitions
 */

// This header is only processed by doxygen and does
// not need to be included in any source file.
// Below are the main groups that doxygen uses to build
// the Modules page in the specified order.
//
// To add a new API to an existing group, just use the
// @ingroup tag in the API's doxygen comment.
// Add a new group by first specifying in the hierarchy below.

/**
 * @defgroup cuspatial_constants Constants
 * @{
 *   @brief Constants used in cuspatial APIs
 *   @file constants.hpp
 * @}
 * @defgroup spatial_api Spatial APIs
 * @{
 *      @defgroup coordinate_transform Coordinate Transform
 *      @{
 *          @brief APIs to transform coordinates
 *
 *          This module contains APIs that transforms cartesian and geodesic coordinates.
 *          @file coordinate_transform.hpp
            @file coordinate_transform.cuh
 *      @}
 *      @defgroup distance Distance
 *      @{
 *          @brief Distance computation APIs
 *
 *          @file point_distance.hpp
 *          @file point_distance.cuh
 *          @file point_linestring_distance.hpp
 *          @file point_linestring_distance.cuh
 *          @file linestring_distance.hpp
 *          @file linestring_distance.cuh
 *          @file hausdorff.hpp
 *          @file hausdorff.cuh
 *          @file haversine.hpp
 *          @file haversine.cuh
 *      @}
 *      @defgroup spatial_relationship Spatial Relationship
 *      @{
 *          @brief APIs related to spatial relationship
 *
 *          @file point_in_polygon.hpp
 *          @file point_in_polygon.cuh
 *          @file polygon_bounding_box.hpp
 *          @file polyline_bounding_box.hpp
 *          @file spatial_window.hpp
 *      @}
 *      @defgroup nearest_points Nearest Points
 *      @{
 *          @brief APIs to compute the nearest points between geometries
 *          @file point_linestring_nearest_points.hpp
 *          @file point_linestring_nearest_points.cuh
 *      @}
 *      @defgroup cubic_spline Cubic Spline
 *      @{
 *          @brief APIs related to cubic splines
 *          @file cubic_spline.hpp
 *      @}
 * @}
 * @defgroup trajectory_api Trajectory APIs
 * @{
 *      @brief APIs related to trajectories
 *      @file trajectory.hpp
 * @}
 * @defgroup spatial_indexing Spatial Indexing
 * @{
 *      @brief APIs related to spatial indexing
 *      @file point_quadtree.hpp
 * @}
 * @defgroup spatial_join Spatial Join
 * @{
 *      @brief APIs related to spatial join
 *      @file spatial_join.hpp
 * @}
 * @defgroup cuspatial_types Types
 * @{
 *      @brief Type declarations for cuspatial
 *      @file vec_2d.hpp
 *
 *      @defgroup type_factories Factory Methods
 *      @{
 *          @brief Factory method to create coordinate iterators
 *
 *          CuSpatial functions inside `experimental` folder are header-only and only accepts
 *          input/output iterators on coordinates. These factory functions are convenient ways
 *          to create iterators from data in various format.
 *          @file iterator_factory.hpp
 *      @}
 *      @defgroup ranges Ranges
 *      @{
 *          @brief Non owning object of geometry arrays
 *
<<<<<<< HEAD
 *          Cuspatial header only APIs accepts view objects that are composed of flattened view of
 *          offsets and coordinates. View objects are device and host compatible. Various accessors
 *          are provided for flexible access to the data.
 *          @file multipoint_array.cuh
 *          @file multilinestring_array.cuh
=======
 *          Cuspatial header only APIs accepts ranges that are composed of flattened view of
 *          offsets and coordinates. Various accessors are provided for flexible access to the data.
 *          @file multipoint_range.hpp
>>>>>>> fcf5e159
 *      @}
 * @defgroup io I/O
 * @{
 *      @brief APIs for spatial data I/O
 *      @file shapefile_reader.hpp
 * @}
 * @defgroup exception Exception
 * @{
 *      @brief cuSpatial exception types
 *      @file error.hpp
 * @}
 */<|MERGE_RESOLUTION|>--- conflicted
+++ resolved
@@ -114,17 +114,9 @@
  *      @{
  *          @brief Non owning object of geometry arrays
  *
-<<<<<<< HEAD
- *          Cuspatial header only APIs accepts view objects that are composed of flattened view of
- *          offsets and coordinates. View objects are device and host compatible. Various accessors
- *          are provided for flexible access to the data.
- *          @file multipoint_array.cuh
- *          @file multilinestring_array.cuh
-=======
  *          Cuspatial header only APIs accepts ranges that are composed of flattened view of
  *          offsets and coordinates. Various accessors are provided for flexible access to the data.
  *          @file multipoint_range.hpp
->>>>>>> fcf5e159
  *      @}
  * @defgroup io I/O
  * @{
