/*
 * Copyright (c) 2019-2022, NVIDIA CORPORATION.
 *
 * Licensed under the Apache License, Version 2.0 (the "License");
 * you may not use this file except in compliance with the License.
 * You may obtain a copy of the License at
 *
 *     http://www.apache.org/licenses/LICENSE-2.0
 *
 * Unless required by applicable law or agreed to in writing, software
 * distributed under the License is distributed on an "AS IS" BASIS,
 * WITHOUT WARRANTIES OR CONDITIONS OF ANY KIND, either express or implied.
 * See the License for the specific language governing permissions and
 * limitations under the License.
 */

#pragma once

#include <cstdint>

#ifdef __CUDACC__
#define CUSPATIAL_HOST_DEVICE __host__ __device__
#else
#define CUSPATIAL_HOST_DEVICE
#endif

<<<<<<< HEAD
/**
 * @brief A 2D vector
 *
 * Used in cuspatial for both Longitude/Latitude (LonLat) coordinate pairs and Cartesian (X/Y)
 * coordinate pairs. For LonLat pairs, the `x` member represents Longitude, and `y` represents
 * Latitude.
 *
 * @tparam T the base type for the coordinates
 */
template <typename T>
struct alignas(2 * sizeof(T)) vec_2d {
  using value_type = T;
  value_type x;
  value_type y;
};

template <typename T>
bool operator==(vec_2d<T> const& lhs, vec_2d<T> const& rhs)
{
  return (lhs.x == rhs.x) && (lhs.y == rhs.y);
}

template <typename T>
struct alignas(2 * sizeof(T)) lonlat_2d : vec_2d<T> {
};

template <typename T>
struct alignas(2 * sizeof(T)) cartesian_2d : vec_2d<T> {
};
=======
namespace cuspatial {
>>>>>>> 1f070d25

/**
 * @brief A timestamp
 *
 */
struct its_timestamp {
  std::uint32_t y   : 6;
  std::uint32_t m   : 4;
  std::uint32_t d   : 5;
  std::uint32_t hh  : 5;
  std::uint32_t mm  : 6;
  std::uint32_t ss  : 6;
  std::uint32_t wd  : 3;
  std::uint32_t yd  : 9;
  std::uint32_t ms  : 10;
  std::uint32_t pid : 10;
};

}  // namespace cuspatial<|MERGE_RESOLUTION|>--- conflicted
+++ resolved
@@ -24,39 +24,7 @@
 #define CUSPATIAL_HOST_DEVICE
 #endif
 
-<<<<<<< HEAD
-/**
- * @brief A 2D vector
- *
- * Used in cuspatial for both Longitude/Latitude (LonLat) coordinate pairs and Cartesian (X/Y)
- * coordinate pairs. For LonLat pairs, the `x` member represents Longitude, and `y` represents
- * Latitude.
- *
- * @tparam T the base type for the coordinates
- */
-template <typename T>
-struct alignas(2 * sizeof(T)) vec_2d {
-  using value_type = T;
-  value_type x;
-  value_type y;
-};
-
-template <typename T>
-bool operator==(vec_2d<T> const& lhs, vec_2d<T> const& rhs)
-{
-  return (lhs.x == rhs.x) && (lhs.y == rhs.y);
-}
-
-template <typename T>
-struct alignas(2 * sizeof(T)) lonlat_2d : vec_2d<T> {
-};
-
-template <typename T>
-struct alignas(2 * sizeof(T)) cartesian_2d : vec_2d<T> {
-};
-=======
 namespace cuspatial {
->>>>>>> 1f070d25
 
 /**
  * @brief A timestamp
