--- conflicted
+++ resolved
@@ -61,18 +61,12 @@
   /// Return the lower left vertex of segment.
   Vertex CUSPATIAL_HOST_DEVICE lower_left() { return v1 < v2 ? v1 : v2; }
 
-<<<<<<< HEAD
-  bool CUSPATIAL_HOST_DEVICE collinear(segment<T> const& other)
-  {
-    return (v1.x - v1.y) * (other.v2.x - other.v2.y) == (v2.x - v2.y) * (other.v1.x - other.v1.y);
-=======
   /// Returns true if two segments are on the same line
   /// Test if the determinant of the matrix, of which the column vector is constructed from the
   /// segments is 0.
   bool CUSPATIAL_HOST_DEVICE collinear(segment<T> const& other)
   {
     return (v1.x - v2.x) * (other.v1.y - other.v2.y) == (v1.y - v2.y) * (other.v1.x - other.v2.x);
->>>>>>> 8ee773c4
   }
 
  private:
