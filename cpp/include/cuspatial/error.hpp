--- conflicted
+++ resolved
@@ -37,19 +37,11 @@
 
 /**
  * @brief Exception thrown when a CUDA error is encountered.
-<<<<<<< HEAD
- *
- */
-struct cuda_error : public std::runtime_error {
-  using std::runtime_error::runtime_error;
-};
-
-=======
  */
 struct cuda_error : public std::runtime_error {
   cuda_error(std::string const& message) : std::runtime_error(message) {}
 };
->>>>>>> c4700e6a
+
 }  // namespace cuspatial
 
 #define CUSPATIAL_STRINGIFY_DETAIL(x) #x
@@ -91,44 +83,6 @@
 #define CUSPATIAL_FAIL(reason)                                   \
   throw cuspatial::logic_error("cuSpatial failure at: " __FILE__ \
                                ":" CUSPATIAL_STRINGIFY(__LINE__) ": " reason)
-
-/**
- * @brief Error checking macro for CUDA runtime API functions.
- *
- * Invokes a CUDA runtime API function call. If the call does not return
- * `cudaSuccess`, invokes cudaGetLastError() to clear the error and throws an
- * exception detailing the CUDA error that occurred
- *
- * Defaults to throwing `cuspatial::cuda_error`, but a custom exception may also be
- * specified.
- *
- * Example:
- * ```c++
- *
- * // Throws `cuspatial::cuda_error` if `cudaMalloc` fails
- * CUSPATIAL_CUDA_TRY(cudaMalloc(&p, 100));
- *
- * // Throws `std::runtime_error` if `cudaMalloc` fails
- * CUSPATIAL_CUDA_TRY(cudaMalloc(&p, 100), std::runtime_error);
- * ```
- *
- */
-#define CUSPATIAL_CUDA_TRY(...)                                                         \
-  GET_CUSPATIAL_CUDA_TRY_MACRO(__VA_ARGS__, CUSPATIAL_CUDA_TRY_2, CUSPATIAL_CUDA_TRY_1) \
-  (__VA_ARGS__)
-#define GET_CUSPATIAL_CUDA_TRY_MACRO(_1, _2, NAME, ...) NAME
-#define CUSPATIAL_CUDA_TRY_2(_call, _exception_type)                                               \
-  do {                                                                                             \
-    cudaError_t const error = (_call);                                                             \
-    if (cudaSuccess != error) {                                                                    \
-      cudaGetLastError();                                                                          \
-      /*NOLINTNEXTLINE(bugprone-macro-parentheses)*/                                               \
-      throw _exception_type{std::string{"CUDA error at: "} + __FILE__ + ":" +                      \
-                            CUSPATIAL_STRINGIFY(__LINE__) + ": " + cudaGetErrorName(error) + " " + \
-                            cudaGetErrorString(error)};                                            \
-    }                                                                                              \
-  } while (0)
-#define CUSPATIAL_CUDA_TRY_1(_call) CUSPATIAL_CUDA_TRY_2(_call, cuspatial::cuda_error)
 
 namespace cuspatial {
 namespace detail {
