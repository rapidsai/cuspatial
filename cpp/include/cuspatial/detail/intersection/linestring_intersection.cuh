/*
 * Copyright (c) 2022-2023, NVIDIA CORPORATION.
 *
 * Licensed under the Apache License, Version 2.0 (the "License");
 * you may not use this file except in compliance with the License.
 * You may obtain a copy of the License at
 *
 *     http://www.apache.org/licenses/LICENSE-2.0
 *
 * Unless required by applicable law or agreed to in writing, software
 * distributed under the License is distributed on an "AS IS" BASIS,
 * WITHOUT WARRANTIES OR CONDITIONS OF ANY KIND, either express or implied.
 * See the License for the specific language governing permissions and
 * limitations under the License.
 */

#pragma once

#include <cuspatial/cuda_utils.hpp>
#include <cuspatial/detail/find/find_and_combine_segment.cuh>
#include <cuspatial/detail/find/find_duplicate_points.cuh>
#include <cuspatial/detail/find/find_points_on_segments.cuh>
#include <cuspatial/detail/intersection/linestring_intersection_count.cuh>
#include <cuspatial/detail/intersection/linestring_intersection_with_duplicates.cuh>
#include <cuspatial/detail/utility/device_atomics.cuh>
#include <cuspatial/detail/utility/linestring.cuh>
#include <cuspatial/error.hpp>
#include <cuspatial/range/multipoint_range.cuh>
#include <cuspatial/range/range.cuh>
#include <cuspatial/traits.hpp>

#include <rmm/cuda_stream_view.hpp>
#include <rmm/device_uvector.hpp>
#include <rmm/exec_policy.hpp>
#include <rmm/mr/device/device_memory_resource.hpp>
#include <rmm/mr/device/per_device_resource.hpp>

#include <thrust/binary_search.h>
#include <thrust/iterator/constant_iterator.h>
#include <thrust/iterator/discard_iterator.h>
#include <thrust/iterator/zip_iterator.h>
#include <thrust/reduce.h>
#include <thrust/remove.h>
#include <thrust/scan.h>
#include <thrust/sequence.h>
#include <thrust/sort.h>
#include <thrust/tabulate.h>
#include <thrust/tuple.h>
#include <thrust/uninitialized_fill.h>
#include <thrust/unique.h>

#include <cuda/atomic>

#include <cstdint>
#include <memory>

namespace cuspatial {
template <typename T, typename OffsetType>
struct linestring_intersection_result;

namespace detail {

/**
 * @brief Functor to gather the look-back ids from the ids in intermediates.
 *
 * In the final step, intersection function is required to compute a single look-back id
 * column for the union column rows. This functor looks at each row of the union
 * column, determine its geometry type, and gather the look-back id from the
 * corresponding id range.
 */
template <typename OffsetRange, typename TypeRange>
struct gather_ids_functor {
  id_ranges<OffsetRange> points;
  id_ranges<OffsetRange> segments;

  TypeRange types_buffer;
  OffsetRange offset_buffer;

  gather_ids_functor(id_ranges<OffsetRange> points,
                     id_ranges<OffsetRange> segments,
                     TypeRange types_buffer,
                     OffsetRange offset_buffer)
    : points(points), segments(segments), types_buffer(types_buffer), offset_buffer(offset_buffer)
  {
  }

  template <typename IndexType>
  auto __device__ operator()(IndexType i)
  {
    if (types_buffer[i] == IntersectionTypeCode::POINT) {
      return points[offset_buffer[i]];
    } else {
      return segments[offset_buffer[i]];
    }
  }
};

/**
 * @brief Functor to compute types buffer in the final union column result.
 */
template <typename type_t, typename OffsetRangeA, typename OffsetRangeB>
struct types_buffer_functor {
  OffsetRangeA geometric_column_offset;
  OffsetRangeB points_offset;
  OffsetRangeB segments_offset;

  types_buffer_functor(OffsetRangeA geometric_column_offset,
                       OffsetRangeB points_offset,
                       OffsetRangeB segments_offset)
    : geometric_column_offset(geometric_column_offset),
      points_offset(points_offset),
      segments_offset(segments_offset)
  {
  }

  template <typename index_t>
  type_t __device__ operator()(index_t i)
  {
    auto geometry_idx = thrust::distance(
      geometric_column_offset.begin(),
      thrust::prev(thrust::upper_bound(
        thrust::seq, geometric_column_offset.begin(), geometric_column_offset.end(), i)));

    auto num_points   = points_offset[geometry_idx + 1] - points_offset[geometry_idx];
    auto num_segments = segments_offset[geometry_idx + 1] - segments_offset[geometry_idx];
    auto pair_offset  = geometric_column_offset[geometry_idx];

    // In each pair, points always precedes segment (arbitrarily).
    if (pair_offset <= i && i < pair_offset + num_points)
      return IntersectionTypeCode::POINT;
    else
      return IntersectionTypeCode::LINESTRING;
  }
};

/**
 * @brief Compute types buffer in the final union column result.
 */
template <typename types_t, typename index_t, typename OffsetRangeA, typename OffsetRangeB>
std::unique_ptr<rmm::device_uvector<types_t>> compute_types_buffer(
  index_t union_column_size,
  OffsetRangeA geometric_column_offset,
  OffsetRangeB points_offset,
  OffsetRangeB segments_offset,
  rmm::cuda_stream_view stream,
  rmm::mr::device_memory_resource* mr)
{
  auto types_buffer = std::make_unique<rmm::device_uvector<types_t>>(union_column_size, stream, mr);
  thrust::tabulate(rmm::exec_policy(stream),
                   types_buffer->begin(),
                   types_buffer->end(),
                   types_buffer_functor<types_t, OffsetRangeA, OffsetRangeB>(
                     geometric_column_offset, points_offset, segments_offset));
  return types_buffer;
}

/**
 * @brief Compute union column's offset buffer
 *
 * This is performing a group-by cumulative sum (pandas semantic) operation
 * to an "all 1s vector", using `types_buffer` as the key column.
 */
template <typename index_t, typename types_t>
std::unique_ptr<rmm::device_uvector<index_t>> compute_offset_buffer(
  rmm::device_uvector<types_t> const& types_buffer,
  rmm::mr::device_memory_resource* mr,
  rmm::cuda_stream_view stream)
{
  auto N                                = types_buffer.size();
  auto [offset_buffer_grouped, indices] = [&]() {
    auto indices = rmm::device_uvector<index_t>(N, stream);
    auto keys    = rmm::device_uvector<types_t>(types_buffer, stream);
    thrust::sequence(rmm::exec_policy(stream), indices.begin(), indices.end());
    thrust::stable_sort_by_key(rmm::exec_policy(stream), keys.begin(), keys.end(), indices.begin());

    auto offset_buffer_grouped = std::make_unique<rmm::device_uvector<index_t>>(N, stream);

    auto one_it = thrust::make_constant_iterator(1);
    thrust::exclusive_scan_by_key(
      rmm::exec_policy(stream), keys.begin(), keys.end(), one_it, offset_buffer_grouped->begin());

    return std::pair{std::move(offset_buffer_grouped), std::move(indices)};
  }();

  auto offset_buffer = std::make_unique<rmm::device_uvector<index_t>>(N, stream, mr);
  thrust::scatter(rmm::exec_policy(stream),
                  offset_buffer_grouped->begin(),
                  offset_buffer_grouped->end(),
                  indices.begin(),
                  offset_buffer->begin());
  return offset_buffer;
}

}  // namespace detail

/**
 * @brief Compute intersections between multilnestrings with duplicates.
 */
template <typename T,
          typename index_t,
          typename MultiLinestringRange1,
          typename MultiLinestringRange2>
linestring_intersection_result<T, index_t> pairwise_linestring_intersection(
  MultiLinestringRange1 multilinestrings1,
  MultiLinestringRange2 multilinestrings2,
  rmm::mr::device_memory_resource* mr,
  rmm::cuda_stream_view stream)
{
  using types_t = typename linestring_intersection_result<T, index_t>::types_t;

  static_assert(is_same_floating_point<T, typename MultiLinestringRange2::element_t>(),
                "Inputs and output must have the same floating point value type.");

  static_assert(is_same<vec_2d<T>,
                        typename MultiLinestringRange1::point_t,
                        typename MultiLinestringRange2::point_t>(),
                "All input types must be cuspatial::vec_2d with the same value type");

  CUSPATIAL_EXPECTS(multilinestrings1.size() == multilinestrings2.size(),
                    "The size input multilinestrings mismatch.");

  auto const num_pairs = multilinestrings1.size();

  // Phase 1 and 2: Estimate and compute duplicates
  auto [points, segments] = detail::pairwise_linestring_intersection_with_duplicates<index_t, T>(
    multilinestrings1, multilinestrings2, mr, stream);
  auto num_points   = points.num_geoms();
  auto num_segments = segments.num_geoms();

  std::cout << "\n\n Points before merge: \n\n";
  points.debug_print();
  std::cout << "\n\n";


  // Phase 3: Remove duplicate points from intermediates
  // TODO: improve memory usage by using IIFE to
  // Remove the duplicate points
  rmm::device_uvector<uint8_t> point_flags(num_points, stream);
  detail::find_duplicate_points(
    make_multipoint_range(points.offset_range(), points.geom_range()), point_flags.begin(), stream);

  points.remove_if(range(point_flags.begin(), point_flags.end()), stream);

  if (segments.num_geoms() > 0) {
<<<<<<< HEAD
    // segments.debug_print();
=======
>>>>>>> 3ec56347
    // Merge mergeable segments
    rmm::device_uvector<uint8_t> segment_flags(num_segments, stream);
    detail::find_and_combine_segment(
      segments.offset_range(), segments.geom_range(), segment_flags.begin(), stream);

<<<<<<< HEAD
    // std::cout << "\n\n";
    // rmm::device_uvector<int> segment_flags_int(num_segments, stream);
    // thrust::copy(rmm::exec_policy(stream),
    //              segment_flags.begin(),
    //              segment_flags.end(),
    //              segment_flags_int.begin());
    // test::print_device_vector(segment_flags_int, "segment_flags");
    // std::cout << "\n\n";

    segments.remove_if(range(segment_flags.begin(), segment_flags.end()), stream);

    std::cout << "\n\n Segments after merge: \n";
    segments.debug_print();

=======
    segments.remove_if(range(segment_flags.begin(), segment_flags.end()), stream);

>>>>>>> 3ec56347
    // Reusing `point_flags` for merge point on segment primitive.
    // Notice that `point_flags` contains leftovers from previous `find_duplicate_points` call.
    // Here it does not need to be zero initialized because find_points_on_segments will overwrite
    // every location on point_flags anyway.
    point_flags.resize(points.geoms->size(), stream);
    // Merge point on segments
    detail::find_points_on_segments(
      make_multipoint_range(points.offset_range(), points.geom_range()),
      segments.offset_range(),
      segments.geom_range(),
      point_flags.begin(),
      stream);

    points.remove_if(range(point_flags.begin(), point_flags.end()), stream);

    rmm::device_uvector<int> point_flags_int(point_flags.size(), stream);
    thrust::copy(rmm::exec_policy(stream),
                 point_flags.begin(),
                 point_flags.end(),
                 point_flags_int.begin());

    std::cout << "\n\n" << "point_flags_nums: " << point_flags.size() << "\n";
    test::print_device_vector(point_flags_int, "\npoint_flags: ");
  }

  std::cout << "\n\n Points after merge: \n\n";
  points.debug_print();
  std::cout << "\n\n";

  // Phase 4: Assemble results as union column
  auto num_union_column_rows = points.geoms->size() + segments.geoms->size();
  auto geometry_collection_offsets =
    std::make_unique<rmm::device_uvector<index_t>>(num_pairs + 1, stream, mr);

  thrust::transform(rmm::exec_policy(stream),
                    points.offsets->begin(),
                    points.offsets->end(),
                    segments.offsets->begin(),
                    geometry_collection_offsets->begin(),
                    thrust::plus<index_t>());

  auto types_buffer = detail::compute_types_buffer<types_t>(
    num_union_column_rows,
    range(geometry_collection_offsets->begin(), geometry_collection_offsets->end()),
    points.offset_range(),
    segments.offset_range(),
    stream,
    mr);

  auto offsets_buffer = detail::compute_offset_buffer<index_t, types_t>(*types_buffer, mr, stream);

  // Assemble the look-back ids.
  auto lhs_linestring_id =
    std::make_unique<rmm::device_uvector<index_t>>(num_union_column_rows, stream, mr);
  auto lhs_segment_id =
    std::make_unique<rmm::device_uvector<index_t>>(num_union_column_rows, stream, mr);
  auto rhs_linestring_id =
    std::make_unique<rmm::device_uvector<index_t>>(num_union_column_rows, stream, mr);
  auto rhs_segment_id =
    std::make_unique<rmm::device_uvector<index_t>>(num_union_column_rows, stream, mr);

  auto id_iter = thrust::make_zip_iterator(lhs_linestring_id->begin(),
                                           lhs_segment_id->begin(),
                                           rhs_linestring_id->begin(),
                                           rhs_segment_id->begin());
  thrust::tabulate(rmm::exec_policy(stream),
                   id_iter,
                   id_iter + num_union_column_rows,
                   gather_ids_functor{points.get_id_ranges(),
                                      segments.get_id_ranges(),
                                      range(types_buffer->begin(), types_buffer->end()),
                                      range(offsets_buffer->begin(), offsets_buffer->end())});

  return linestring_intersection_result<T, index_t>{std::move(geometry_collection_offsets),
                                                    std::move(types_buffer),
                                                    std::move(offsets_buffer),
                                                    std::move(points.geoms),
                                                    std::move(segments.geoms),
                                                    std::move(lhs_linestring_id),
                                                    std::move(lhs_segment_id),
                                                    std::move(rhs_linestring_id),
                                                    std::move(rhs_segment_id)};
}

}  // namespace cuspatial<|MERGE_RESOLUTION|>--- conflicted
+++ resolved
@@ -242,34 +242,13 @@
   points.remove_if(range(point_flags.begin(), point_flags.end()), stream);
 
   if (segments.num_geoms() > 0) {
-<<<<<<< HEAD
-    // segments.debug_print();
-=======
->>>>>>> 3ec56347
     // Merge mergeable segments
     rmm::device_uvector<uint8_t> segment_flags(num_segments, stream);
     detail::find_and_combine_segment(
       segments.offset_range(), segments.geom_range(), segment_flags.begin(), stream);
 
-<<<<<<< HEAD
-    // std::cout << "\n\n";
-    // rmm::device_uvector<int> segment_flags_int(num_segments, stream);
-    // thrust::copy(rmm::exec_policy(stream),
-    //              segment_flags.begin(),
-    //              segment_flags.end(),
-    //              segment_flags_int.begin());
-    // test::print_device_vector(segment_flags_int, "segment_flags");
-    // std::cout << "\n\n";
-
     segments.remove_if(range(segment_flags.begin(), segment_flags.end()), stream);
 
-    std::cout << "\n\n Segments after merge: \n";
-    segments.debug_print();
-
-=======
-    segments.remove_if(range(segment_flags.begin(), segment_flags.end()), stream);
-
->>>>>>> 3ec56347
     // Reusing `point_flags` for merge point on segment primitive.
     // Notice that `point_flags` contains leftovers from previous `find_duplicate_points` call.
     // Here it does not need to be zero initialized because find_points_on_segments will overwrite
