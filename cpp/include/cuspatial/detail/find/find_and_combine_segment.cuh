/*
 * Copyright (c) 2022-2023, NVIDIA CORPORATION.
 *
 * Licensed under the Apache License, Version 2.0 (the "License");
 * you may not use this file except in compliance with the License.
 * You may obtain a copy of the License at
 *
 *     http://www.apache.org/licenses/LICENSE-2.0
 *
 * Unless required by applicable law or agreed to in writing, software
 * distributed under the License is distributed on an "AS IS" BASIS,
 * WITHOUT WARRANTIES OR CONDITIONS OF ANY KIND, either express or implied.
 * See the License for the specific language governing permissions and
 * limitations under the License.
 */

#pragma once

#include <cuspatial/cuda_utils.hpp>
#include <cuspatial/detail/utility/linestring.cuh>
#include <cuspatial/error.hpp>
#include <cuspatial/iterator_factory.cuh>

#include <rmm/cuda_stream_view.hpp>
#include <rmm/exec_policy.hpp>

<<<<<<< HEAD
#include <thrust/sort.h>
=======
#include <ranger/ranger.hpp>

#include <thrust/sort.h>
#include <thrust/uninitialized_fill.h>
>>>>>>> 8ee773c4

namespace cuspatial {
namespace detail {

/**
 * @internal
<<<<<<< HEAD
 * @brief Kernel to merge segments. Each thread works on one segment space,
 * with a naive n^2 algorithm.
=======
 * @pre All segments in range @p segments , it is presorted using `segment_comparator`.
 *
 * @brief Kernel to merge segments. Each thread works on one segment space, within each space,
 * `segment_comparator` guarantees that segments with same slope are grouped together. We call
 * each of such group is a "mergeable group". Within each mergeable group, the first segment is
 * the "leading segment". The algorithm behave as follows:
 *
 * 1. For each mergeable group, loop over the rest of the segments in the group and see if it is
 * mergeable with the leading segment. If it is, overwrite the leading segment with the merged
 * result. Then mark the segment as merged by setting the flag to 1. This makes sure the inner loop
 * for each merged segment is not run again.
 * 2. Repeat 1 until all mergeable group is processed.
>>>>>>> 8ee773c4
 */
template <typename OffsetRange, typename SegmentRange, typename OutputIt>
void __global__ simple_find_and_combine_segments_kernel(OffsetRange offsets,
                                                        SegmentRange segments,
                                                        OutputIt merged_flag)
{
  for (auto pair_idx : ranger::grid_stride_range(offsets.size() - 1)) {
    // Zero-initialize flags for all segments in current space.
    for (auto i = offsets[pair_idx]; i < offsets[pair_idx + 1]; i++) {
      merged_flag[i] = 0;
    }

    // For each of the segment, loop over the rest of the segment in the space and see
    // if it is mergeable with the current segment.
    // Note that if the current segment is already merged. Skip checking.
    for (auto i = offsets[pair_idx]; i < offsets[pair_idx + 1] && merged_flag[i] != 1; i++) {
      for (auto j = i + 1; j < offsets[pair_idx + 1]; j++) {
        auto res = maybe_merge_segments(segments[i], segments[j]);
        if (res.has_value()) {
          // segments[i] can be merged from segments[j]
          segments[i]    = res.value();
          merged_flag[j] = 1;
        }
      }
    }
  }
}

/**
 * @brief Comparator for sorting the segment range.
 *
<<<<<<< HEAD
 * This comparator makes sure that the segment range are sorted by the following keys:
=======
 * This comparator makes sure that the segment range is sorted such that:
>>>>>>> 8ee773c4
 * 1. Segments with the same space id are grouped together.
 * 2. Segments within the same space are grouped by their slope.
 * 3. Within each slope group, segments are sorted by their lower left point.
 */
template <typename index_t, typename T>
struct segment_comparator {
  bool __device__ operator()(thrust::tuple<index_t, segment<T>> const& lhs,
                             thrust::tuple<index_t, segment<T>> const& rhs) const
  {
    auto lhs_index   = thrust::get<0>(lhs);
    auto rhs_index   = thrust::get<0>(rhs);
    auto lhs_segment = thrust::get<1>(lhs);
    auto rhs_segment = thrust::get<1>(rhs);

    // Compare space id
    if (lhs_index == rhs_index) {
      // Compare slope
      if (lhs_segment.collinear(rhs_segment)) {
        // Sort by the lower left point of the segment.
        return lhs_segment.lower_left() < rhs_segment.lower_left();
      }
      return lhs_segment.slope() < rhs_segment.slope();
    }
    return lhs_index < rhs_index;
  }
};

/**
 * @internal
 * @brief For each pair of mergeable segment, overwrites the first segment with merged result,
 * sets the flag for the second segment as 1.
 *
 * @note This function will alter the input segment range by rearranging the order of the segments
 * within each space so that merging kernel can take place.
 */
template <typename OffsetRange, typename SegmentRange, typename OutputIt>
void find_and_combine_segment(OffsetRange offsets,
                              SegmentRange segments,
                              OutputIt merged_flag,
                              rmm::cuda_stream_view stream)
{
  using index_t   = typename OffsetRange::value_type;
  using T         = typename SegmentRange::value_type::value_type;
  auto num_spaces = offsets.size() - 1;
  if (num_spaces == 0) return;

  // Construct a key iterator using the offsets of the segment and the segment itself.
  auto space_id_iter         = make_geometry_id_iterator<index_t>(offsets.begin(), offsets.end());
  auto space_id_segment_iter = thrust::make_zip_iterator(space_id_iter, segments.begin());

  thrust::sort_by_key(rmm::exec_policy(stream),
                      space_id_segment_iter,
                      space_id_segment_iter + segments.size(),
                      segments.begin(),
                      segment_comparator<index_t, T>{});

  auto [threads_per_block, num_blocks] = grid_1d(num_spaces);
  simple_find_and_combine_segments_kernel<<<num_blocks, threads_per_block, 0, stream.value()>>>(
    offsets, segments, merged_flag);

  CUSPATIAL_CHECK_CUDA(stream.value());
}

}  // namespace detail
}  // namespace cuspatial<|MERGE_RESOLUTION|>--- conflicted
+++ resolved
@@ -24,24 +24,16 @@
 #include <rmm/cuda_stream_view.hpp>
 #include <rmm/exec_policy.hpp>
 
-<<<<<<< HEAD
-#include <thrust/sort.h>
-=======
 #include <ranger/ranger.hpp>
 
 #include <thrust/sort.h>
 #include <thrust/uninitialized_fill.h>
->>>>>>> 8ee773c4
 
 namespace cuspatial {
 namespace detail {
 
 /**
  * @internal
-<<<<<<< HEAD
- * @brief Kernel to merge segments. Each thread works on one segment space,
- * with a naive n^2 algorithm.
-=======
  * @pre All segments in range @p segments , it is presorted using `segment_comparator`.
  *
  * @brief Kernel to merge segments. Each thread works on one segment space, within each space,
@@ -54,7 +46,6 @@
  * result. Then mark the segment as merged by setting the flag to 1. This makes sure the inner loop
  * for each merged segment is not run again.
  * 2. Repeat 1 until all mergeable group is processed.
->>>>>>> 8ee773c4
  */
 template <typename OffsetRange, typename SegmentRange, typename OutputIt>
 void __global__ simple_find_and_combine_segments_kernel(OffsetRange offsets,
@@ -86,11 +77,7 @@
 /**
  * @brief Comparator for sorting the segment range.
  *
-<<<<<<< HEAD
- * This comparator makes sure that the segment range are sorted by the following keys:
-=======
  * This comparator makes sure that the segment range is sorted such that:
->>>>>>> 8ee773c4
  * 1. Segments with the same space id are grouped together.
  * 2. Segments within the same space are grouped by their slope.
  * 3. Within each slope group, segments are sorted by their lower left point.
