/*
 * Copyright (c) 2022-2023, NVIDIA CORPORATION.
 *
 * Licensed under the Apache License, Version 2.0 (the "License");
 * you may not use this file except in compliance with the License.
 * You may obtain a copy of the License at
 *
 *     http://www.apache.org/licenses/LICENSE-2.0
 *
 * Unless required by applicable law or agreed to in writing, software
 * distributed under the License is distributed on an "AS IS" BASIS,
 * WITHOUT WARRANTIES OR CONDITIONS OF ANY KIND, either express or implied.
 * See the License for the specific language governing permissions and
 * limitations under the License.
 */

#pragma once

#include <cuspatial/detail/algorithm/is_point_in_polygon.cuh>
#include <cuspatial/detail/utility/validation.hpp>
#include <cuspatial/error.hpp>
#include <cuspatial/geometry/vec_2d.hpp>
#include <cuspatial/traits.hpp>

#include <rmm/cuda_stream_view.hpp>

<<<<<<< HEAD
#include <ranger/ranger.hpp>

=======
#include <rmm/exec_policy.hpp>

#include <thrust/logical.h>
>>>>>>> 3da33321
#include <thrust/memory.h>
#include <thrust/tabulate.h>

#include <iterator>
#include <type_traits>

namespace cuspatial {
<<<<<<< HEAD
namespace detail {

// Get the begin and end offsets of a polygon
template <class OffsetIteratorA,
          class OffsetItADiffType,
          class OffsetType = iterator_value_type<OffsetIteratorA>>
__device__ auto poly_begin_end(OffsetIteratorA poly_offsets_first,
                               OffsetItADiffType const num_polys,
                               OffsetItADiffType const num_rings,
                               OffsetType const poly_idx)
{
  auto poly_idx_next    = poly_idx + 1;
  OffsetType poly_begin = poly_offsets_first[poly_idx];
  OffsetType poly_end = (poly_idx_next < num_polys) ? poly_offsets_first[poly_idx_next] : num_rings;
  return std::make_pair(poly_begin, poly_end);
}

template <class Cart2dItA,
          class Cart2dItB,
          class OffsetIteratorA,
          class OffsetIteratorB,
          class OutputIt,
          class Cart2dItADiffType = typename std::iterator_traits<Cart2dItA>::difference_type,
          class Cart2dItBDiffType = typename std::iterator_traits<Cart2dItB>::difference_type,
          class OffsetItADiffType = typename std::iterator_traits<OffsetIteratorA>::difference_type,
          class OffsetItBDiffType = typename std::iterator_traits<OffsetIteratorB>::difference_type>
__global__ void point_in_polygon_kernel(Cart2dItA test_points_first,
                                        Cart2dItADiffType const num_test_points,
                                        OffsetIteratorA poly_offsets_first,
                                        OffsetItADiffType const num_polys,
                                        OffsetIteratorB ring_offsets_first,
                                        OffsetItBDiffType const num_rings,
                                        Cart2dItB poly_points_first,
                                        Cart2dItBDiffType const num_poly_points,
                                        OutputIt result)
{
  using Cart2d     = iterator_value_type<Cart2dItA>;
  using OffsetType = iterator_value_type<OffsetIteratorA>;

  for (auto idx : ranger::grid_stride_range(num_test_points)) {
    int32_t hit_mask = 0;

    Cart2d const test_point = test_points_first[idx];

    // for each polygon
    for (auto poly_idx = 0; poly_idx < num_polys; poly_idx++) {
      auto [poly_begin, poly_end] =
        poly_begin_end(poly_offsets_first, num_polys, num_rings, poly_idx);

      bool const point_is_within = is_point_in_polygon(test_point,
                                                       poly_begin,
                                                       poly_end,
                                                       ring_offsets_first,
                                                       num_rings,
                                                       poly_points_first,
                                                       num_poly_points);

      hit_mask |= point_is_within << poly_idx;
    }
    result[idx] = hit_mask;
  }
}

template <class Cart2dItA,
          class Cart2dItB,
          class OffsetIteratorA,
          class OffsetIteratorB,
          class OutputIt,
          class Cart2dItADiffType = typename std::iterator_traits<Cart2dItA>::difference_type,
          class Cart2dItBDiffType = typename std::iterator_traits<Cart2dItB>::difference_type,
          class OffsetItADiffType = typename std::iterator_traits<OffsetIteratorA>::difference_type,
          class OffsetItBDiffType = typename std::iterator_traits<OffsetIteratorB>::difference_type>
__global__ void pairwise_point_in_polygon_kernel(Cart2dItA test_points_first,
                                                 Cart2dItADiffType const num_test_points,
                                                 OffsetIteratorA poly_offsets_first,
                                                 OffsetItADiffType const num_polys,
                                                 OffsetIteratorB ring_offsets_first,
                                                 OffsetItBDiffType const num_rings,
                                                 Cart2dItB poly_points_first,
                                                 Cart2dItBDiffType const num_poly_points,
                                                 OutputIt result)
{
  using Cart2d     = iterator_value_type<Cart2dItA>;
  using OffsetType = iterator_value_type<OffsetIteratorA>;

  for (auto idx : ranger::grid_stride_range(num_test_points)) {
    Cart2d const test_point = test_points_first[idx];
=======
>>>>>>> 3da33321

/**
 * @brief Computes point-in-polygon result of a single point to up to 32 polygons
 * Result is stored in an `int32_t` integer.
 */
template <class PointRange, class PolygonRange>
struct pip_functor {
  PointRange multipoints;
  PolygonRange multipolygons;

  int32_t __device__ operator()(std::size_t i)
  {
    using T          = typename PointRange::element_t;
    vec_2d<T> point  = multipoints[i][0];
    int32_t hit_mask = 0;
    for (auto poly_idx = 0; poly_idx < multipolygons.size(); ++poly_idx)
      hit_mask |= (is_point_in_polygon(point, multipolygons[poly_idx][0]) << poly_idx);
    return hit_mask;
  }
};

template <class PointRange, class PolygonRange>
pip_functor(PointRange, PolygonRange) -> pip_functor<PointRange, PolygonRange>;

template <class PointRange, class PolygonRange, class OutputIt>
OutputIt point_in_polygon(PointRange points,
                          PolygonRange polygons,
                          OutputIt output,
                          rmm::cuda_stream_view stream)
{
  using T = typename PointRange::element_t;

  static_assert(is_same_floating_point<T, typename PolygonRange::element_t>(),
                "points and polygons must have the same coordinate type.");

  static_assert(std::is_same_v<iterator_value_type<OutputIt>, int32_t>,
                "OutputIt must point to 32 bit integer type.");

  CUSPATIAL_EXPECTS(points.num_multipoints() == points.num_points(),
                    "Point in polygon API only support single point - single polygon tests. "
                    "Multipoint input is not accepted.");

  CUSPATIAL_EXPECTS(polygons.num_multipolygons() == polygons.num_polygons(),
                    "Point in polygon API only support single point - single polygon tests. "
                    "MultiPolygon input is not accepted.");

  CUSPATIAL_EXPECTS(polygons.size() <= std::numeric_limits<int32_t>::digits,
                    "Number of polygons cannot exceed 31");

  if (points.size() == 0) return output;

  thrust::tabulate(
    rmm::exec_policy(stream), output, output + points.size(), pip_functor{points, polygons});

  return output + points.size();
}

template <class PointRange, class PolygonRange, class OutputIt>
OutputIt pairwise_point_in_polygon(PointRange points,
                                   PolygonRange polygons,
                                   OutputIt output,
                                   rmm::cuda_stream_view stream)
{
  using T = typename PointRange::element_t;

  static_assert(is_same_floating_point<T, typename PolygonRange::element_t>(),
                "points and polygons must have the same coordinate type.");

  static_assert(std::is_same_v<iterator_value_type<OutputIt>, uint8_t>,
                "OutputIt must be iterator to a uint8_t range.");

  CUSPATIAL_EXPECTS(points.num_multipoints() == points.num_points(),
                    "Point in polygon API only supports single point - single polygon tests. "
                    "Multipoint input is not accepted.");

  CUSPATIAL_EXPECTS(polygons.num_multipolygons() == polygons.num_polygons(),
                    "Point in polygon API only supports single point - single polygon tests. "
                    "MultiPolygon input is not accepted.");

  CUSPATIAL_EXPECTS(points.size() == polygons.size(),
                    "Must pass in an equal number of (multi)points and (multi)polygons");

  if (points.size() == 0) return output;

  return thrust::transform(rmm::exec_policy(stream),
                           points.begin(),
                           points.end(),
                           polygons.begin(),
                           output,
                           [] __device__(auto multipoint, auto multipolygon) {
                             return is_point_in_polygon(static_cast<vec_2d<T>>(multipoint[0]),
                                                        multipolygon[0]);
                           });
}

}  // namespace cuspatial<|MERGE_RESOLUTION|>--- conflicted
+++ resolved
@@ -24,14 +24,9 @@
 
 #include <rmm/cuda_stream_view.hpp>
 
-<<<<<<< HEAD
-#include <ranger/ranger.hpp>
-
-=======
 #include <rmm/exec_policy.hpp>
 
 #include <thrust/logical.h>
->>>>>>> 3da33321
 #include <thrust/memory.h>
 #include <thrust/tabulate.h>
 
@@ -39,96 +34,6 @@
 #include <type_traits>
 
 namespace cuspatial {
-<<<<<<< HEAD
-namespace detail {
-
-// Get the begin and end offsets of a polygon
-template <class OffsetIteratorA,
-          class OffsetItADiffType,
-          class OffsetType = iterator_value_type<OffsetIteratorA>>
-__device__ auto poly_begin_end(OffsetIteratorA poly_offsets_first,
-                               OffsetItADiffType const num_polys,
-                               OffsetItADiffType const num_rings,
-                               OffsetType const poly_idx)
-{
-  auto poly_idx_next    = poly_idx + 1;
-  OffsetType poly_begin = poly_offsets_first[poly_idx];
-  OffsetType poly_end = (poly_idx_next < num_polys) ? poly_offsets_first[poly_idx_next] : num_rings;
-  return std::make_pair(poly_begin, poly_end);
-}
-
-template <class Cart2dItA,
-          class Cart2dItB,
-          class OffsetIteratorA,
-          class OffsetIteratorB,
-          class OutputIt,
-          class Cart2dItADiffType = typename std::iterator_traits<Cart2dItA>::difference_type,
-          class Cart2dItBDiffType = typename std::iterator_traits<Cart2dItB>::difference_type,
-          class OffsetItADiffType = typename std::iterator_traits<OffsetIteratorA>::difference_type,
-          class OffsetItBDiffType = typename std::iterator_traits<OffsetIteratorB>::difference_type>
-__global__ void point_in_polygon_kernel(Cart2dItA test_points_first,
-                                        Cart2dItADiffType const num_test_points,
-                                        OffsetIteratorA poly_offsets_first,
-                                        OffsetItADiffType const num_polys,
-                                        OffsetIteratorB ring_offsets_first,
-                                        OffsetItBDiffType const num_rings,
-                                        Cart2dItB poly_points_first,
-                                        Cart2dItBDiffType const num_poly_points,
-                                        OutputIt result)
-{
-  using Cart2d     = iterator_value_type<Cart2dItA>;
-  using OffsetType = iterator_value_type<OffsetIteratorA>;
-
-  for (auto idx : ranger::grid_stride_range(num_test_points)) {
-    int32_t hit_mask = 0;
-
-    Cart2d const test_point = test_points_first[idx];
-
-    // for each polygon
-    for (auto poly_idx = 0; poly_idx < num_polys; poly_idx++) {
-      auto [poly_begin, poly_end] =
-        poly_begin_end(poly_offsets_first, num_polys, num_rings, poly_idx);
-
-      bool const point_is_within = is_point_in_polygon(test_point,
-                                                       poly_begin,
-                                                       poly_end,
-                                                       ring_offsets_first,
-                                                       num_rings,
-                                                       poly_points_first,
-                                                       num_poly_points);
-
-      hit_mask |= point_is_within << poly_idx;
-    }
-    result[idx] = hit_mask;
-  }
-}
-
-template <class Cart2dItA,
-          class Cart2dItB,
-          class OffsetIteratorA,
-          class OffsetIteratorB,
-          class OutputIt,
-          class Cart2dItADiffType = typename std::iterator_traits<Cart2dItA>::difference_type,
-          class Cart2dItBDiffType = typename std::iterator_traits<Cart2dItB>::difference_type,
-          class OffsetItADiffType = typename std::iterator_traits<OffsetIteratorA>::difference_type,
-          class OffsetItBDiffType = typename std::iterator_traits<OffsetIteratorB>::difference_type>
-__global__ void pairwise_point_in_polygon_kernel(Cart2dItA test_points_first,
-                                                 Cart2dItADiffType const num_test_points,
-                                                 OffsetIteratorA poly_offsets_first,
-                                                 OffsetItADiffType const num_polys,
-                                                 OffsetIteratorB ring_offsets_first,
-                                                 OffsetItBDiffType const num_rings,
-                                                 Cart2dItB poly_points_first,
-                                                 Cart2dItBDiffType const num_poly_points,
-                                                 OutputIt result)
-{
-  using Cart2d     = iterator_value_type<Cart2dItA>;
-  using OffsetType = iterator_value_type<OffsetIteratorA>;
-
-  for (auto idx : ranger::grid_stride_range(num_test_points)) {
-    Cart2d const test_point = test_points_first[idx];
-=======
->>>>>>> 3da33321
 
 /**
  * @brief Computes point-in-polygon result of a single point to up to 32 polygons
