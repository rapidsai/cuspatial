/*
 * Copyright (c) 2022, NVIDIA CORPORATION.
 *
 * Licensed under the Apache License, Version 2.0 (the "License");
 * you may not use this file except in compliance with the License.
 * You may obtain a copy of the License at
 *
 *     http://www.apache.org/licenses/LICENSE-2.0
 *
 * Unless required by applicable law or agreed to in writing, software
 * distributed under the License is distributed on an "AS IS" BASIS,
 * WITHOUT WARRANTIES OR CONDITIONS OF ANY KIND, either express or implied.
 * See the License for the specific language governing permissions and
 * limitations under the License.
 */

#pragma once

#include <cuspatial/detail/utility/floating_point.cuh>
#include <cuspatial/experimental/geometry/segment.cuh>
#include <cuspatial/vec_2d.hpp>

#include <thrust/optional.h>
#include <thrust/pair.h>
#include <thrust/swap.h>
#include <thrust/tuple.h>

namespace cuspatial {
namespace detail {

/**
 * @internal
 * @brief Get the index that is one-past the end point of linestring at @p linestring_idx
 *
 * @note The last endpoint of the linestring is not included in the offset array, thus
 * @p num_points is returned.
 */
template <typename SizeType, typename OffsetIterator>
__forceinline__ SizeType __device__
endpoint_index_of_linestring(SizeType const& linestring_idx,
                             OffsetIterator const& linestring_offsets_begin,
                             SizeType const& num_linestrings,
                             SizeType const& num_points)
{
  auto const is_end = linestring_idx == (num_linestrings - 1);
  return (is_end ? num_points : *(linestring_offsets_begin + linestring_idx + 1)) - 1;
}

/**
 * @internal
 * @brief Computes shortest distance and nearest point between @p c and segment
 * ab
 */
template <typename T>
__forceinline__ thrust::tuple<T, vec_2d<T>> __device__
point_to_segment_distance_squared_nearest_point(vec_2d<T> const& c,
                                                vec_2d<T> const& a,
                                                vec_2d<T> const& b)
{
  auto ab        = b - a;
  auto ac        = c - a;
  auto l_squared = dot(ab, ab);
  if (float_equal(l_squared, T{0})) { return thrust::make_tuple(dot(ac, ac), a); }
  auto r  = dot(ac, ab);
  auto bc = c - b;
  // If the projection of `c` is outside of segment `ab`, compute point-point distance.
  if (r <= 0 or r >= l_squared) {
    auto dac = dot(ac, ac);
    auto dbc = dot(bc, bc);
    return dac < dbc ? thrust::make_tuple(dac, a) : thrust::make_tuple(dbc, b);
  }
  auto p  = a + (r / l_squared) * ab;
  auto pc = c - p;
  return thrust::make_tuple(dot(pc, pc), p);
}

/**
 * @internal
 * @brief Computes shortest distance between @p c and segment ab
 */
template <typename T>
__forceinline__ T __device__ point_to_segment_distance_squared(vec_2d<T> const& c,
                                                               vec_2d<T> const& a,
                                                               vec_2d<T> const& b)
{
  [[maybe_unused]] auto [distance_squared, _] =
    point_to_segment_distance_squared_nearest_point(c, a, b);
  return distance_squared;
}

/**
 * @internal
 * @brief Computes shortest distance between two segments (ab and cd) that don't intersect.
 */
template <typename T>
__forceinline__ T __device__ segment_distance_no_intersect_or_colinear(vec_2d<T> const& a,
                                                                       vec_2d<T> const& b,
                                                                       vec_2d<T> const& c,
                                                                       vec_2d<T> const& d)
{
  auto dist_sqr = min(
    min(point_to_segment_distance_squared(a, c, d), point_to_segment_distance_squared(b, c, d)),
    min(point_to_segment_distance_squared(c, a, b), point_to_segment_distance_squared(d, a, b)));
  return dist_sqr;
}

/**
 * @internal
 * @brief Computes shortest distance between two segments.
 *
 * If two segments intersect, the distance is 0. Otherwise compute the shortest point
 * to segment distance.
 */
template <typename T>
__forceinline__ T __device__ squared_segment_distance(vec_2d<T> const& a,
                                                      vec_2d<T> const& b,
                                                      vec_2d<T> const& c,
                                                      vec_2d<T> const& d)
{
  auto ab    = b - a;
  auto cd    = d - c;
  auto denom = det(ab, cd);

  if (float_equal(denom, T{0})) {
    // Segments parallel or collinear
    return segment_distance_no_intersect_or_colinear(a, b, c, d);
  }

  auto ac               = c - a;
  auto r_numer          = det(ac, cd);
  auto denom_reciprocal = 1 / denom;
  auto r                = r_numer * denom_reciprocal;
  auto s                = det(ac, ab) * denom_reciprocal;
  if (r >= 0 and r <= 1 and s >= 0 and s <= 1) { return 0.0; }
  return segment_distance_no_intersect_or_colinear(a, b, c, d);
}

/**
 * @internal
 * @brief Given two collinear or parallel segments, return their potential overlapping segment
 *
 * @p a, @p b, @p c, @p d refer to end points of segment ab and cd.
 * @p center is the geometric center of the segments, used to decondition the coordinates.
 *
 * @return optional end points of overlapping segment
 */
template <typename T>
__forceinline__ thrust::optional<segment<T>> __device__ collinear_or_parallel_overlapping_segments(
  vec_2d<T> a, vec_2d<T> b, vec_2d<T> c, vec_2d<T> d, vec_2d<T> center = vec_2d<T>{})
{
  auto ab = b - a;
  auto ac = c - a;

  // Parallel
  if (not float_equal(det(ab, ac), T{0})) return thrust::nullopt;

  // Must be on the same line, sort the endpoints
  if (b < a) thrust::swap(a, b);
  if (d < c) thrust::swap(c, d);

  // Test if not overlap
  if (b < c || d < a) return thrust::nullopt;

  // Compute smallest interval between the segments
  auto e0 = a > c ? a : c;
  auto e1 = b < d ? b : d;

  // Decondition the coordinates
  return segment<T>{e0 + center, e1 + center};
}

/**
 * @internal
 * @brief Primitive to compute intersections between two segments
 * Two segments can intersect at a point, overlap at a segment, or be disjoint.
 *
 * @return A pair of optional intersecting point and optional overlapping segment
 */
template <typename T>
__forceinline__ thrust::pair<thrust::optional<vec_2d<T>>, thrust::optional<segment<T>>> __device__
segment_intersection(segment<T> const& segment1, segment<T> const& segment2)
{
  // Condition the coordinates to avoid large floating point error
  auto center = midpoint(segment1.center(), segment2.center());
  auto [a, b] = segment1.translate(-center);
  auto [c, d] = segment2.translate(-center);

  auto ab = b - a;
  auto cd = d - c;

  auto denom = det(ab, cd);

  if (float_equal(denom, T{0})) {
    // Segments parallel or collinear
    return {thrust::nullopt, collinear_or_parallel_overlapping_segments(a, b, c, d, center)};
  }

  auto ac               = c - a;
  auto r_numer          = det(ac, cd);
  auto denom_reciprocal = 1 / denom;
  auto r                = r_numer * denom_reciprocal;
  auto s                = det(ac, ab) * denom_reciprocal;
  if (r >= 0 and r <= 1 and s >= 0 and s <= 1) {
    auto p = a + r * ab;
    // Decondition the coordinates
    return {p + center, thrust::nullopt};
  }
  return {thrust::nullopt, thrust::nullopt};
}

/**
<<<<<<< HEAD
 * @brief Given two segments, if they are mergable, return the merged result. Otherwise return
 * nullopt.
 */
template <typename T>
thrust::optional<segment<T>> __device__ maybe_merge_segments(segment<T> const& segment1,
                                                             segment<T> const& segment2)
{
  // Condition the coordinates to avoid large floating point error
  auto center = midpoint(segment1.center(), segment2.center());
  auto [a, b] = segment1.translate(-center);
  auto [c, d] = segment2.translate(-center);

  auto ab = b - a;
  auto cd = d - c;

  if (not float_equal(det(ab, cd), T{0})) return thrust::nullopt;
  auto ac = c - a;
  if (not float_equal(det(ab, ac), T{0})) return thrust::nullopt;

  // Must be on the same line, sort the endpoints
  if (b < a) thrust::swap(a, b);
  if (d < c) thrust::swap(c, d);

  // Test if not overlap
  if (b < c || d < a) return thrust::nullopt;

  // Compute largest interval between the segments
  auto e0 = a < c ? a : c;
  auto e1 = b > d ? b : d;

  // Decondition the coordinates
  return segment<T>{e0, e1}.translate(center);
=======
 * @brief Given a point and a segment, returns true if point is on the segment.
 */
template <typename T>
bool __device__ is_point_on_segment(segment<T> const& segment, vec_2d<T> const& c)
{
  auto [a, b] = segment;
  auto ab     = b - a;
  auto ac     = c - a;

  if (not float_equal(det(ab, ac), T{0})) return false;

  if (b < a) thrust::swap(a, b);
  return a <= c && c <= b;
>>>>>>> 500de194
}

}  // namespace detail
}  // namespace cuspatial<|MERGE_RESOLUTION|>--- conflicted
+++ resolved
@@ -209,7 +209,6 @@
 }
 
 /**
-<<<<<<< HEAD
  * @brief Given two segments, if they are mergable, return the merged result. Otherwise return
  * nullopt.
  */
@@ -242,7 +241,9 @@
 
   // Decondition the coordinates
   return segment<T>{e0, e1}.translate(center);
-=======
+}
+
+/*
  * @brief Given a point and a segment, returns true if point is on the segment.
  */
 template <typename T>
@@ -256,7 +257,6 @@
 
   if (b < a) thrust::swap(a, b);
   return a <= c && c <= b;
->>>>>>> 500de194
 }
 
 }  // namespace detail
