--- conflicted
+++ resolved
@@ -25,15 +25,11 @@
  */
 
 /**
- * @brief A 2D vector
+ * @brief A generic 2D vector type.
  *
-<<<<<<< HEAD
- * Generic 2d vector type.
-=======
  * This is the base type used in cuspatial for both Longitude/Latitude (LonLat) coordinate pairs and
  * Cartesian (X/Y) coordinate pairs. For LonLat pairs, the `x` member represents Longitude, and `y`
  * represents Latitude.
->>>>>>> 01702a73
  *
  * @tparam T the base type for the coordinates
  */
@@ -45,35 +41,20 @@
 };
 
 /**
-<<<<<<< HEAD
- * @brief A LonLat coordinate pair
- *
- * Longitude/Latitude (LonLat) coordinate pairs. The x member represents Longitude,
- * and y represents Latitude.
- *
- * @tparam T the base type for the coordinates
-=======
- * @brief A strongly typed geographical longitude/latitude coordinate pair.
+ * @brief A geographical Longitude/Latitude (LonLat) coordinate pair
  *
  * `x` is the longitude coordinate, `y` is the latitude coordinate.
  *
- * @tparam T the base type for the coordinates.
->>>>>>> 01702a73
+ * @tparam T the base type for the coordinates
  */
 template <typename T>
 struct alignas(2 * sizeof(T)) lonlat_2d : vec_2d<T> {
 };
 
 /**
-<<<<<<< HEAD
- * @brief A Cartesian (X/Y) coordinate pair
- *
- * @tparam T the base type for the coordinates
-=======
- * @brief A strongly typed Cartesian x/y coordinate pair.
+ * @brief A Cartesian (x/y) coordinate pair.
  *
  * @tparam T the base type for the coordinates.
->>>>>>> 01702a73
  */
 template <typename T>
 struct alignas(2 * sizeof(T)) cartesian_2d : vec_2d<T> {
