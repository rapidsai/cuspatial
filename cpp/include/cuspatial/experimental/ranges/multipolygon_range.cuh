--- conflicted
+++ resolved
@@ -111,13 +111,6 @@
   /// Return the iterator to the one past the last point in the range.
   CUSPATIAL_HOST_DEVICE auto point_end();
 
-<<<<<<< HEAD
-  //   /// Return the iterator to the first polygon in the range.
-  //   CUSPATIAL_HOST_DEVICE auto polygon_begin();
-
-  //   /// Return the iterator to the one past the last polygon in the range.
-  //   CUSPATIAL_HOST_DEVICE auto polygon_end();
-=======
   /// Return the iterator to the first part offset in the range.
   CUSPATIAL_HOST_DEVICE auto part_offset_begin() { return _part_begin; }
 
@@ -129,7 +122,6 @@
 
   /// Return the iterator to the one past the last ring offset in the range.
   CUSPATIAL_HOST_DEVICE auto ring_offset_end() { return _ring_end; }
->>>>>>> 641934f9
 
   /// Given the index of a segment, return the index of the geometry (multipolygon) that contains
   /// the segment. Segment index is the index to the starting point of the segment. If the index is
@@ -166,15 +158,9 @@
                                                             IndexType2 geometry_idx);
 
   /// Returns an iterator to the number of points of the first multipolygon
-<<<<<<< HEAD
-  CUSPATIAL_HOST_DEVICE auto per_multipolygon_point_count_begin();
-  /// Returns the one past the iterator to the number of points of the last multipolygon
-  CUSPATIAL_HOST_DEVICE auto per_multipolygon_point_count_end();
-=======
   CUSPATIAL_HOST_DEVICE auto multipolygon_point_count_begin();
   /// Returns the one past the iterator to the number of points of the last multipolygon
   CUSPATIAL_HOST_DEVICE auto multipolygon_point_count_end();
->>>>>>> 641934f9
 
   /// Returns an iterator to the number of rings of the first multipolygon
   CUSPATIAL_HOST_DEVICE auto multipolygon_ring_count_begin();
@@ -192,21 +178,6 @@
   /// Returns an iterator to the end of the segment
   CUSPATIAL_HOST_DEVICE auto segment_end();
 
-<<<<<<< HEAD
-  //   /// Returns an infinite iterator to the "repeated" polygons of the multipolygon range.
-  //   /// If the multipolygon range has 2 polygons, an iterator with repeats 3 will iterate on the
-  //   /// 0th, 0th, 0th, 1st, 1st, 1st, 0th, 0th, 0th polygon for the first 9 iterations.
-  //   ///
-  //   /// The name of `repeated` comes from [numpy.repeat](1)
-  //   /// [1] https://numpy.org/doc/stable/reference/generated/numpy.repeat.html
-  //   template <typename IndexType>
-  //   CUSPATIAL_HOST_DEVICE auto polygon_wraparound_repeated_begin(IndexType repeats);
-
-  //   template <typename IndexType>
-  //   CUSPATIAL_HOST_DEVICE auto segment_wraparound_repeated_begin()
-
-=======
->>>>>>> 641934f9
  protected:
   GeometryIterator _geometry_begin;
   GeometryIterator _geometry_end;
