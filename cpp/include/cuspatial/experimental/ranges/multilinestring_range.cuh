--- conflicted
+++ resolved
@@ -146,21 +146,12 @@
     IndexType segment_idx);
 
   /// Returns an iterator to the counts of points per multilinestring
-<<<<<<< HEAD
-  CUSPATIAL_HOST_DEVICE auto per_multilinestring_point_count_begin();
-
-  /// Returns an iterator to the counts of points per multilinestring
-  CUSPATIAL_HOST_DEVICE auto per_multilinestring_point_count_end();
-
-  /// Returns an iterator to the counts of points per multilinestring
-=======
   CUSPATIAL_HOST_DEVICE auto multilinestring_point_count_begin();
 
   /// Returns an iterator to the counts of segments per multilinestring
   CUSPATIAL_HOST_DEVICE auto multilinestring_point_count_end();
 
   /// Returns an iterator to the counts of segments per multilinestring
->>>>>>> 641934f9
   CUSPATIAL_HOST_DEVICE auto multilinestring_segment_count_begin();
 
   /// Returns an iterator to the counts of points per multilinestring
@@ -178,20 +169,6 @@
   /// Returns an iterator to the end of the segment
   CUSPATIAL_HOST_DEVICE auto segment_end();
 
-<<<<<<< HEAD
-  /// Infinite iterators
-  /// Note: Infinite iterators currently doesn't work with ranges that contains empty geometry.
-
-  /// Returns an infinite iterator to the "tiled" segments of the multilinestring.
-  /// If the multilinestring range has 5 segments, this iterator will iterate on the
-  /// 0th, 1st, 2nd, 3rd, 4th, 0th, 1st, 2nd, 3rd, 4th segment for the first 10 iterations.
-  ///
-  /// The name of `tile` comes from numpy.tile[1]
-  /// [1] https://numpy.org/doc/stable/reference/generated/numpy.tile.html
-  CUSPATIAL_HOST_DEVICE auto segment_tiled_begin();
-
-=======
->>>>>>> 641934f9
   /// Returns the `multilinestring_idx`th multilinestring in the range.
   template <typename IndexType>
   CUSPATIAL_HOST_DEVICE auto operator[](IndexType multilinestring_idx);
@@ -207,11 +184,7 @@
 
   /// Casts the multilinestring range into a multipoint range.
   /// This treats each multilinestring as simply a collection of points,
-<<<<<<< HEAD
-  /// ignoring all edges of the multilinestring.
-=======
   /// ignoring all edges in the multilinestring.
->>>>>>> 641934f9
   CUSPATIAL_HOST_DEVICE auto as_multipoint_range();
 
  protected:
