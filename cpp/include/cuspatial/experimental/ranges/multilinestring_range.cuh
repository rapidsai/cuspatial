--- conflicted
+++ resolved
@@ -195,14 +195,8 @@
   VecIterator _point_begin;
   VecIterator _point_end;
 
-<<<<<<< HEAD
-  // TODO: find a better name
-  CUSPATIAL_HOST_DEVICE auto subtracted_part_begin();
-  CUSPATIAL_HOST_DEVICE auto subtracted_part_end();
-=======
   CUSPATIAL_HOST_DEVICE auto segment_offset_begin();
   CUSPATIAL_HOST_DEVICE auto segment_offset_end();
->>>>>>> 0985aef1
 
  private:
   /// @internal
