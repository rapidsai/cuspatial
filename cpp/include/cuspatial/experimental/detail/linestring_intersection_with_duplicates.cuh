/*
 * Copyright (c) 2022, NVIDIA CORPORATION.
 *
 * Licensed under the Apache License, Version 2.0 (the "License");
 * you may not use this file except in compliance with the License.
 * You may obtain a copy of the License at
 *
 *     http://www.apache.org/licenses/LICENSE-2.0
 *
 * Unless required by applicable law or agreed to in writing, software
 * distributed under the License is distributed on an "AS IS" BASIS,
 * WITHOUT WARRANTIES OR CONDITIONS OF ANY KIND, either express or implied.
 * See the License for the specific language governing permissions and
 * limitations under the License.
 */

#include <cuspatial/detail/iterator.hpp>
#include <cuspatial/detail/utility/linestring.cuh>
#include <cuspatial/detail/utility/zero_data.cuh>
#include <cuspatial/experimental/detail/linestring_intersection_count.cuh>
#include <cuspatial/experimental/geometry/segment.cuh>
#include <cuspatial/experimental/ranges/range.cuh>
#include <cuspatial/vec_2d.hpp>

#include <rmm/cuda_stream_view.hpp>
#include <rmm/device_uvector.hpp>
#include <rmm/exec_policy.hpp>
#include <rmm/mr/device/device_memory_resource.hpp>

#include <thrust/binary_search.h>
#include <thrust/distance.h>
#include <thrust/iterator/counting_iterator.h>
#include <thrust/iterator/zip_iterator.h>
#include <thrust/reduce.h>
#include <thrust/remove.h>
#include <thrust/scan.h>
#include <thrust/tuple.h>
#include <thrust/uninitialized_fill.h>

#include <type_traits>
#include <utility>

namespace cuspatial {
namespace detail {

namespace intersection_functors {

template <typename Keys, typename Values>
struct offsets_update_functor {
  Keys reduced_keys_begin;
  Keys reduced_keys_end;
  Values reduced_values_begin;
  Values reduced_values_end;

  offsets_update_functor(Keys kb, Keys ke, Values vb, Values ve)
    : reduced_keys_begin(kb), reduced_keys_end(ke), reduced_values_begin(vb), reduced_values_end(ve)
  {
  }

  int __device__ operator()(int offset, int i)
  {
    if (i == 0) return 0;
    auto j = thrust::distance(
      reduced_keys_begin,
      thrust::upper_bound(thrust::seq, reduced_keys_begin, reduced_keys_end, i - 1));
    return offset - reduced_values_begin[j - 1];
  }
};

template <typename Iterator>
struct offsets_to_keys_functor {
  Iterator _offsets_begin;
  Iterator _offsets_end;

  offsets_to_keys_functor(Iterator offset_begin, Iterator offset_end)
    : _offsets_begin(offset_begin), _offsets_end(offset_end)
  {
  }

  template <typename IndexType>
  IndexType __device__ operator()(IndexType i)
  {
    return thrust::distance(
      _offsets_begin,
      thrust::prev(thrust::upper_bound(thrust::seq, _offsets_begin, _offsets_end, i)));
  }
};

}  // namespace intersection_functors

/// Internal structure to provide convenient access to the intersection intermediate id arrays.
template <typename IntegerRange>
struct id_ranges {
  using index_t = typename IntegerRange::value_type;
  IntegerRange lhs_linestring_ids;
  IntegerRange lhs_segment_ids;
  IntegerRange rhs_linestring_ids;
  IntegerRange rhs_segment_ids;

  id_ranges(IntegerRange lhs_linestring_ids,
            IntegerRange lhs_segment_ids,
            IntegerRange rhs_linestring_ids,
            IntegerRange rhs_segment_ids)
    : lhs_linestring_ids(lhs_linestring_ids),
      lhs_segment_ids(lhs_segment_ids),
      rhs_linestring_ids(rhs_linestring_ids),
      rhs_segment_ids(rhs_segment_ids)
  {
  }

  /// Row-wise getter to the id arrays
  template <typename IndexType>
  thrust::tuple<index_t, index_t, index_t, index_t> __device__ operator[](IndexType i)
  {
    return thrust::make_tuple(
      lhs_linestring_ids[i], lhs_segment_ids[i], rhs_linestring_ids[i], rhs_segment_ids[i]);
  }

  /// Row-wise setter to the id arrays
  template <typename IndexType>
  void __device__ set(IndexType i,
                      index_t lhs_linestring_id,
                      index_t lhs_segment_id,
                      index_t rhs_linestring_id,
                      index_t rhs_segment_id)
  {
    lhs_linestring_ids[i] = lhs_linestring_id;
    lhs_segment_ids[i]    = lhs_segment_id;
    rhs_linestring_ids[i] = rhs_linestring_id;
    rhs_segment_ids[i]    = rhs_segment_id;
  }
};

/**
 * @brief Intermediate result for linestring intersection
 *
 * Analogous to arrow type: List<Geom>, where "Geom" can be point/segment.
 * Underlying id arrays have the same size as the geometry array.
 *
 * @tparam GeomType Type of geometry
 * @tparam index_t  Type of index
 */
template <typename GeomType, typename IndexType>
struct linestring_intersection_intermediates {
  using geometry_t = GeomType;
  using index_t    = IndexType;

  /// Offset array to geometries, temporary.
  std::unique_ptr<rmm::device_uvector<IndexType>> offsets;
  /// Array to store the resulting geometry, non-temporary.
  std::unique_ptr<rmm::device_uvector<GeomType>> geoms;
  /// Look-back ids for the resulting geometry, temporary.
  std::unique_ptr<rmm::device_uvector<IndexType>> lhs_linestring_ids;
  /// Look-back ids for the resulting geometry, temporary.
  std::unique_ptr<rmm::device_uvector<IndexType>> lhs_segment_ids;
  /// Look-back ids for the resulting geometry, temporary.
  std::unique_ptr<rmm::device_uvector<IndexType>> rhs_linestring_ids;
  /// Look-back ids for the resulting geometry, temporary.
  std::unique_ptr<rmm::device_uvector<IndexType>> rhs_segment_ids;

  linestring_intersection_intermediates(
    std::unique_ptr<rmm::device_uvector<index_t>> offsets,
    std::unique_ptr<rmm::device_uvector<GeomType>> geoms,
    std::unique_ptr<rmm::device_uvector<index_t>> lhs_linestring_ids,
    std::unique_ptr<rmm::device_uvector<index_t>> lhs_segment_ids,
    std::unique_ptr<rmm::device_uvector<index_t>> rhs_linestring_ids,
    std::unique_ptr<rmm::device_uvector<index_t>> rhs_segment_ids)
    : offsets(std::move(offsets)),
      geoms(std::move(geoms)),
      lhs_linestring_ids(std::move(lhs_linestring_ids)),
      lhs_segment_ids(std::move(lhs_segment_ids)),
      rhs_linestring_ids(std::move(rhs_linestring_ids)),
      rhs_segment_ids(std::move(rhs_segment_ids))
  {
  }

  linestring_intersection_intermediates(
    std::unique_ptr<rmm::device_uvector<index_t>> offsets,
    std::unique_ptr<rmm::device_uvector<GeomType>> geoms,
    std::unique_ptr<rmm::device_uvector<index_t>> lhs_linestring_ids,
    std::unique_ptr<rmm::device_uvector<index_t>> lhs_segment_ids,
    std::unique_ptr<rmm::device_uvector<index_t>> rhs_linestring_ids,
    std::unique_ptr<rmm::device_uvector<index_t>> rhs_segment_ids)
    : offsets(std::move(offsets)),
      geoms(std::move(geoms)),
      lhs_linestring_ids(std::move(lhs_linestring_ids)),
      lhs_segment_ids(std::move(lhs_segment_ids)),
      rhs_linestring_ids(std::move(rhs_linestring_ids)),
      rhs_segment_ids(std::move(rhs_segment_ids))
  {
  }

  linestring_intersection_intermediates(std::size_t num_pairs,
                                        std::size_t num_geoms,
                                        rmm::device_uvector<IndexType> const& num_geoms_per_pair,
                                        rmm::cuda_stream_view stream,
                                        rmm::mr::device_memory_resource* mr)
    : offsets(std::make_unique<rmm::device_uvector<IndexType>>(num_pairs + 1, stream)),
      geoms(std::make_unique<rmm::device_uvector<GeomType>>(num_geoms, stream, mr)),
      lhs_linestring_ids(std::make_unique<rmm::device_uvector<IndexType>>(num_geoms, stream)),
      lhs_segment_ids(std::make_unique<rmm::device_uvector<IndexType>>(num_geoms, stream)),
      rhs_linestring_ids(std::make_unique<rmm::device_uvector<IndexType>>(num_geoms, stream)),
      rhs_segment_ids(std::make_unique<rmm::device_uvector<IndexType>>(num_geoms, stream))
  {
    // compute offsets from num_geoms_per_pair

    zero_data_async(offsets->begin(), offsets->end(), stream);
    thrust::inclusive_scan(rmm::exec_policy(stream),
                           num_geoms_per_pair.begin(),
                           num_geoms_per_pair.end(),
                           thrust::next(offsets->begin()));
  }

  /// Given a flag array, remove the ith geometry if `flags[i] == 1`.
  /// @pre flag array must have the same size as the geometry array.
  template <typename FlagRange>
  void remove_if(FlagRange flags, rmm::cuda_stream_view stream)
  {
<<<<<<< HEAD
    // Update offsets
=======
    // The offsets for the geometry array marks the start index for each list.
    // When geometries are removed, the offset for the next list must
    // be subtracted by the number of removed geometries in *all* previous lists.

    // Use `reduce_by_key` to compute the number of removed geometry per list.
>>>>>>> 3d814f5a
    rmm::device_uvector<index_t> reduced_keys(num_pairs(), stream);
    rmm::device_uvector<index_t> reduced_flags(num_pairs(), stream);
    auto keys_begin = make_counting_transform_iterator(
      0, intersection_functors::offsets_to_keys_functor{offsets->begin(), offsets->end()});

    auto [keys_end, flags_end] =
      thrust::reduce_by_key(rmm::exec_policy(stream),
                            keys_begin,
                            keys_begin + flags.size(),
                            flags.begin(),
                            reduced_keys.begin(),
                            reduced_flags.begin(),
                            thrust::equal_to<index_t>(),
<<<<<<< HEAD
                            thrust::plus<index_t>());  // explicitly cast flagss to index_t type
=======
                            thrust::plus<index_t>());  // explicitly cast flags to index_t type
>>>>>>> 3d814f5a
                                                       // before adding to avoid overflow.

    reduced_keys.resize(thrust::distance(reduced_keys.begin(), keys_end), stream);
    reduced_flags.resize(thrust::distance(reduced_flags.begin(), flags_end), stream);

<<<<<<< HEAD
    thrust::inclusive_scan(
      rmm::exec_policy(stream), reduced_flags.begin(), reduced_flags.end(), reduced_flags.begin());

=======
    // Use `inclusive_scan` to compute the number of removed geometries in *all* previous lists.
    thrust::inclusive_scan(
      rmm::exec_policy(stream), reduced_flags.begin(), reduced_flags.end(), reduced_flags.begin());

    // Update the offsets
>>>>>>> 3d814f5a
    thrust::transform(
      rmm::exec_policy(stream),
      offsets->begin(),
      offsets->end(),
      thrust::make_counting_iterator(0),
      offsets->begin(),
      intersection_functors::offsets_update_functor{
        reduced_keys.begin(), reduced_keys.end(), reduced_flags.begin(), reduced_flags.end()});

<<<<<<< HEAD
    // Update geoms and resize
=======
    // Remove the geometries and the corresponding ids per flag.
>>>>>>> 3d814f5a
    auto geom_id_it  = thrust::make_zip_iterator(geoms->begin(),
                                                lhs_linestring_ids->begin(),
                                                lhs_segment_ids->begin(),
                                                rhs_linestring_ids->begin(),
                                                rhs_segment_ids->begin());
    auto geom_id_end = thrust::remove_if(rmm::exec_policy(stream),
                                         geom_id_it,
                                         geom_id_it + geoms->size(),
                                         flags.begin(),
                                         [] __device__(uint8_t flag) { return flag == 1; });

    auto new_geom_size = thrust::distance(geom_id_it, geom_id_end);
    geoms->resize(new_geom_size, stream);
    lhs_linestring_ids->resize(new_geom_size, stream);
    lhs_segment_ids->resize(new_geom_size, stream);
    rhs_linestring_ids->resize(new_geom_size, stream);
    rhs_segment_ids->resize(new_geom_size, stream);
  }

  /// Return range to offset array
  auto offset_range() { return range{offsets->begin(), offsets->end()}; }

  /// Return range to geometry array
  auto geom_range() { return range{geoms->begin(), geoms->end()}; }

  /// Return id_range structure to id arrays
  auto get_id_ranges()
  {
    return id_ranges{range(lhs_linestring_ids->begin(), lhs_linestring_ids->end()),
                     range(lhs_segment_ids->begin(), lhs_segment_ids->end()),
                     range(rhs_linestring_ids->begin(), rhs_linestring_ids->end()),
                     range(rhs_segment_ids->begin(), rhs_segment_ids->end())};
  }

  /// Return list-id corresponding to the geometry
  auto keys_begin()
  {
    return make_counting_transform_iterator(
      0, intersection_functors::offsets_to_keys_functor{offsets->begin(), offsets->end()});
  }

  /// Return the number of pairs in the intermediates
  auto num_pairs() { return offsets->size() - 1; }

  /// Return the number of geometries in the intermediates
  auto num_geoms() { return geoms->size(); }
};

/**
 * @brief Kernel to compute intersection and store the result and look-back indices to outputs.
 *
 * Each thread operates on one segment in `multilinestrings1`, iterates over all segments in the
 * other multilinestring.
 */
template <typename MultiLinestringRange1,
          typename MultiLinestringRange2,
          typename TempIt1,
          typename TempIt2,
          typename Offsets1,
          typename Offsets2,
          typename Offsets3,
          typename IdRanges,
          typename OutputIt1,
          typename OutputIt2>
void __global__ pairwise_linestring_intersection_simple(MultiLinestringRange1 multilinestrings1,
                                                        MultiLinestringRange2 multilinestrings2,
                                                        TempIt1 n_points_stored,
                                                        TempIt2 n_segments_stored,
                                                        Offsets1 num_points_offsets_first,
                                                        Offsets2 num_segments_offsets_first,
                                                        Offsets3 num_points_per_pair_first,
                                                        IdRanges point_ids_range,
                                                        IdRanges segment_ids_range,
                                                        OutputIt1 points_first,
                                                        OutputIt2 segments_first)
{
  using T       = typename MultiLinestringRange1::element_t;
  using types_t = uint8_t;
  using count_t = iterator_value_type<Offsets1>;

  for (auto idx = threadIdx.x + blockIdx.x * blockDim.x; idx < multilinestrings1.num_points();
       idx += gridDim.x * blockDim.x) {
    if (auto const part_idx_opt = multilinestrings1.part_idx_from_segment_idx(idx);
        part_idx_opt.has_value()) {
      auto const part_idx           = part_idx_opt.value();
      auto const lhs_linestring_idx = multilinestrings1.intra_part_idx(part_idx);
      auto const lhs_segment_idx    = multilinestrings1.intra_point_idx(idx);
      auto [a, b]                   = multilinestrings1.segment(idx);
      auto const geometry_idx       = multilinestrings1.geometry_idx_from_part_idx(part_idx);
      auto const multilinestring2   = multilinestrings2[geometry_idx];
      auto const geometry_collection_offset =
        num_points_offsets_first[geometry_idx] + num_segments_offsets_first[geometry_idx];

      for (auto [rhs_linestring_idx, linestring2] : multilinestring2.enumerate()) {
        for (auto [rhs_segment_idx, segment2] : linestring2.enumerate()) {
          auto [c, d]                   = segment2;
          auto [point_opt, segment_opt] = segment_intersection(segment<T>{a, b}, segment<T>{c, d});

          // Writes geometry and origin IDs to output. Note that for each pair, intersecting
          // points always precedes overlapping segments (arbitrarily).
          if (point_opt.has_value()) {
            auto next_point_idx =
              cuda::atomic_ref<count_t>{n_points_stored[geometry_idx]}.fetch_add(1);
            points_first[num_points_offsets_first[geometry_idx] + next_point_idx] =
              point_opt.value();
            auto union_column_idx = geometry_collection_offset + next_point_idx;
            auto point_column_idx = num_points_offsets_first[geometry_idx] + next_point_idx;
            point_ids_range.set(point_column_idx,
                                lhs_linestring_idx,
                                lhs_segment_idx,
                                rhs_linestring_idx,
                                rhs_segment_idx);
          } else if (segment_opt.has_value()) {
            auto next_segment_idx =
              cuda::atomic_ref<count_t>{n_segments_stored[geometry_idx]}.fetch_add(1);
            segments_first[num_segments_offsets_first[geometry_idx] + next_segment_idx] =
              segment_opt.value();
            auto union_column_idx = geometry_collection_offset +
                                    num_points_per_pair_first[geometry_idx] + next_segment_idx;
            auto segment_column_idx = num_segments_offsets_first[geometry_idx] + next_segment_idx;
            segment_ids_range.set(segment_column_idx,
                                  lhs_linestring_idx,
                                  lhs_segment_idx,
                                  rhs_linestring_idx,
                                  rhs_segment_idx);
          }
        }
      }
    }
  }
}

/**
 * @brief Compute intersection results between pairs of multilinestrings. The result may contain
 * duplicate points, mergeable segments and mergeable point on segments.
 */
template <typename index_t,
          typename T,
          typename MultiLinestringRange1,
          typename MultiLinestringRange2>
std::pair<linestring_intersection_intermediates<vec_2d<T>, index_t>,
          linestring_intersection_intermediates<segment<T>, index_t>>
pairwise_linestring_intersection_with_duplicates(MultiLinestringRange1 multilinestrings1,
                                                 MultiLinestringRange2 multilinestrings2,
                                                 rmm::mr::device_memory_resource* mr,
                                                 rmm::cuda_stream_view stream)
{
  static_assert(std::is_integral_v<index_t>, "Index type must be integral.");
  static_assert(std::is_floating_point_v<T>, "Coordinate type must be floating point.");

  auto const num_pairs = multilinestrings1.size();
  // Compute the upper bound of spaces required to store intersection results.
  rmm::device_uvector<index_t> num_points_per_pair(num_pairs, stream);
  rmm::device_uvector<index_t> num_segments_per_pair(num_pairs, stream);

  detail::zero_data_async(num_points_per_pair.begin(), num_points_per_pair.end(), stream);
  detail::zero_data_async(num_segments_per_pair.begin(), num_segments_per_pair.end(), stream);

  detail::pairwise_linestring_intersection_upper_bound_count(multilinestrings1,
                                                             multilinestrings2,
                                                             num_points_per_pair.begin(),
                                                             num_segments_per_pair.begin(),
                                                             stream);

  // Initialize the intermediates structure
  auto num_points = thrust::reduce(
    rmm::exec_policy(stream), num_points_per_pair.begin(), num_points_per_pair.end());
  auto num_segments = thrust::reduce(
    rmm::exec_policy(stream), num_segments_per_pair.begin(), num_segments_per_pair.end());

  detail::linestring_intersection_intermediates<vec_2d<T>, index_t> points(
    num_pairs, num_points, num_points_per_pair, stream, mr);
  detail::linestring_intersection_intermediates<segment<T>, index_t> segments(
    num_pairs, num_segments, num_segments_per_pair, stream, mr);

  // Allocate a temporary vector for each thread to keep track of the number of results
  // from the current multilinestring pair has written.
  rmm::device_uvector<index_t> num_points_stored_temp(num_pairs, stream);
  rmm::device_uvector<index_t> num_segments_stored_temp(num_pairs, stream);

  detail::zero_data_async(num_points_stored_temp.begin(), num_points_stored_temp.end(), stream);
  detail::zero_data_async(num_segments_stored_temp.begin(), num_segments_stored_temp.end(), stream);

  // Compute the intersections
  auto [threads_per_block, num_blocks] = grid_1d(multilinestrings1.num_points());

  detail::
    pairwise_linestring_intersection_simple<<<num_blocks, threads_per_block, 0, stream.value()>>>(
      multilinestrings1,
      multilinestrings2,
      num_points_stored_temp.begin(),
      num_segments_stored_temp.begin(),
      points.offsets->begin(),
      segments.offsets->begin(),
      num_points_per_pair.begin(),
      points.get_id_ranges(),
      segments.get_id_ranges(),
      points.geoms->begin(),
      segments.geoms->begin());

  return {std::move(points), std::move(segments)};
}

}  // namespace detail
}  // namespace cuspatial<|MERGE_RESOLUTION|>--- conflicted
+++ resolved
@@ -216,15 +216,11 @@
   template <typename FlagRange>
   void remove_if(FlagRange flags, rmm::cuda_stream_view stream)
   {
-<<<<<<< HEAD
-    // Update offsets
-=======
     // The offsets for the geometry array marks the start index for each list.
     // When geometries are removed, the offset for the next list must
     // be subtracted by the number of removed geometries in *all* previous lists.
 
     // Use `reduce_by_key` to compute the number of removed geometry per list.
->>>>>>> 3d814f5a
     rmm::device_uvector<index_t> reduced_keys(num_pairs(), stream);
     rmm::device_uvector<index_t> reduced_flags(num_pairs(), stream);
     auto keys_begin = make_counting_transform_iterator(
@@ -238,27 +234,17 @@
                             reduced_keys.begin(),
                             reduced_flags.begin(),
                             thrust::equal_to<index_t>(),
-<<<<<<< HEAD
-                            thrust::plus<index_t>());  // explicitly cast flagss to index_t type
-=======
                             thrust::plus<index_t>());  // explicitly cast flags to index_t type
->>>>>>> 3d814f5a
                                                        // before adding to avoid overflow.
 
     reduced_keys.resize(thrust::distance(reduced_keys.begin(), keys_end), stream);
     reduced_flags.resize(thrust::distance(reduced_flags.begin(), flags_end), stream);
 
-<<<<<<< HEAD
-    thrust::inclusive_scan(
-      rmm::exec_policy(stream), reduced_flags.begin(), reduced_flags.end(), reduced_flags.begin());
-
-=======
     // Use `inclusive_scan` to compute the number of removed geometries in *all* previous lists.
     thrust::inclusive_scan(
       rmm::exec_policy(stream), reduced_flags.begin(), reduced_flags.end(), reduced_flags.begin());
 
     // Update the offsets
->>>>>>> 3d814f5a
     thrust::transform(
       rmm::exec_policy(stream),
       offsets->begin(),
@@ -268,11 +254,7 @@
       intersection_functors::offsets_update_functor{
         reduced_keys.begin(), reduced_keys.end(), reduced_flags.begin(), reduced_flags.end()});
 
-<<<<<<< HEAD
-    // Update geoms and resize
-=======
     // Remove the geometries and the corresponding ids per flag.
->>>>>>> 3d814f5a
     auto geom_id_it  = thrust::make_zip_iterator(geoms->begin(),
                                                 lhs_linestring_ids->begin(),
                                                 lhs_segment_ids->begin(),
