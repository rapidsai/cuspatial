/*
 * Copyright (c) 2022, NVIDIA CORPORATION.
 *
 * Licensed under the Apache License, Version 2.0 (the "License");
 * you may not use this file except in compliance with the License.
 * You may obtain a copy of the License at
 *
 *     http://www.apache.org/licenses/LICENSE-2.0
 *
 * Unless required by applicable law or agreed to in writing, software
 * distributed under the License is distributed on an "AS IS" BASIS,
 * WITHOUT WARRANTIES OR CONDITIONS OF ANY KIND, either express or implied.
 * See the License for the specific language governing permissions and
 * limitations under the License.
 */

#include <cuspatial/detail/iterator.hpp>
#include <cuspatial/detail/utility/linestring.cuh>
#include <cuspatial/detail/utility/zero_data.cuh>
#include <cuspatial/experimental/detail/linestring_intersection_count.cuh>
#include <cuspatial/experimental/geometry/segment.cuh>
#include <cuspatial/experimental/ranges/range.cuh>
#include <cuspatial/vec_2d.hpp>

#include <rmm/cuda_stream_view.hpp>
#include <rmm/device_uvector.hpp>
#include <rmm/exec_policy.hpp>
#include <rmm/mr/device/device_memory_resource.hpp>

#include <thrust/binary_search.h>
<<<<<<< HEAD
#include <thrust/distance.h>
#include <thrust/iterator/counting_iterator.h>
#include <thrust/iterator/zip_iterator.h>
#include <thrust/reduce.h>
#include <thrust/remove.h>
=======
>>>>>>> 8ff0e63d
#include <thrust/scan.h>
#include <thrust/tuple.h>
#include <thrust/uninitialized_fill.h>

#include <type_traits>
#include <utility>

namespace cuspatial {
namespace detail {

namespace intersection_functors {

<<<<<<< HEAD
template <typename Keys, typename Values>
struct offsets_update_functor {
  Keys reduced_keys_begin;
  Keys reduced_keys_end;
  Values reduced_values_begin;
  Values reduced_values_end;

  offsets_update_functor(Keys kb, Keys ke, Values vb, Values ve)
    : reduced_keys_begin(kb), reduced_keys_end(ke), reduced_values_begin(vb), reduced_values_end(ve)
  {
  }

  int __device__ operator()(int offset, int i)
  {
    if (i == 0) return 0;
    auto j = thrust::distance(
      reduced_keys_begin,
      thrust::upper_bound(thrust::seq, reduced_keys_begin, reduced_keys_end, i - 1));
    return offset - reduced_values_begin[j - 1];
  }
};

=======
>>>>>>> 8ff0e63d
template <typename Iterator>
struct offsets_to_keys_functor {
  Iterator _offsets_begin;
  Iterator _offsets_end;

  offsets_to_keys_functor(Iterator offset_begin, Iterator offset_end)
    : _offsets_begin(offset_begin), _offsets_end(offset_end)
  {
  }

  template <typename IndexType>
  IndexType __device__ operator()(IndexType i)
  {
    return thrust::distance(
      _offsets_begin,
      thrust::prev(thrust::upper_bound(thrust::seq, _offsets_begin, _offsets_end, i)));
  }
};

}  // namespace intersection_functors

/// Internal structure to provide convenient access to the intersection intermediate id arrays.
template <typename IntegerRange>
struct id_ranges {
  using index_t = typename IntegerRange::value_type;
  IntegerRange lhs_linestring_ids;
  IntegerRange lhs_segment_ids;
  IntegerRange rhs_linestring_ids;
  IntegerRange rhs_segment_ids;

  id_ranges(IntegerRange lhs_linestring_ids,
            IntegerRange lhs_segment_ids,
            IntegerRange rhs_linestring_ids,
            IntegerRange rhs_segment_ids)
    : lhs_linestring_ids(lhs_linestring_ids),
      lhs_segment_ids(lhs_segment_ids),
      rhs_linestring_ids(rhs_linestring_ids),
      rhs_segment_ids(rhs_segment_ids)
  {
  }

  /// Row-wise getter to the id arrays
  template <typename IndexType>
  thrust::tuple<index_t, index_t, index_t, index_t> __device__ operator[](IndexType i)
  {
    return thrust::make_tuple(
      lhs_linestring_ids[i], lhs_segment_ids[i], rhs_linestring_ids[i], rhs_segment_ids[i]);
  }

  /// Row-wise setter to the id arrays
  template <typename IndexType>
  void __device__ set(IndexType i,
                      index_t lhs_linestring_id,
                      index_t lhs_segment_id,
                      index_t rhs_linestring_id,
                      index_t rhs_segment_id)
  {
    lhs_linestring_ids[i] = lhs_linestring_id;
    lhs_segment_ids[i]    = lhs_segment_id;
    rhs_linestring_ids[i] = rhs_linestring_id;
    rhs_segment_ids[i]    = rhs_segment_id;
  }
};

/**
 * @brief Intermediate result for linestring intersection
 *
 * Analogous to arrow type: List<Geom>, where "Geom" can be point/segment.
 * Underlying id arrays have the same size as the geometry array.
 *
 * @tparam GeomType Type of geometry
 * @tparam index_t  Type of index
 */
template <typename GeomType, typename IndexType>
struct linestring_intersection_intermediates {
  using geometry_t = GeomType;
<<<<<<< HEAD
=======
  using index_t    = IndexType;
>>>>>>> 8ff0e63d

  /// Offset array to geometries, temporary.
  std::unique_ptr<rmm::device_uvector<IndexType>> offsets;
  /// Array to store the resulting geometry, non-temporary.
  std::unique_ptr<rmm::device_uvector<GeomType>> geoms;
  /// Look-back ids for the resulting geometry, temporary.
  std::unique_ptr<rmm::device_uvector<IndexType>> lhs_linestring_ids;
  /// Look-back ids for the resulting geometry, temporary.
  std::unique_ptr<rmm::device_uvector<IndexType>> lhs_segment_ids;
  /// Look-back ids for the resulting geometry, temporary.
  std::unique_ptr<rmm::device_uvector<IndexType>> rhs_linestring_ids;
  /// Look-back ids for the resulting geometry, temporary.
  std::unique_ptr<rmm::device_uvector<IndexType>> rhs_segment_ids;

  linestring_intersection_intermediates(
    std::unique_ptr<rmm::device_uvector<index_t>> offsets,
    std::unique_ptr<rmm::device_uvector<GeomType>> geoms,
    std::unique_ptr<rmm::device_uvector<index_t>> lhs_linestring_ids,
    std::unique_ptr<rmm::device_uvector<index_t>> lhs_segment_ids,
    std::unique_ptr<rmm::device_uvector<index_t>> rhs_linestring_ids,
    std::unique_ptr<rmm::device_uvector<index_t>> rhs_segment_ids)
    : offsets(std::move(offsets)),
      geoms(std::move(geoms)),
      lhs_linestring_ids(std::move(lhs_linestring_ids)),
      lhs_segment_ids(std::move(lhs_segment_ids)),
      rhs_linestring_ids(std::move(rhs_linestring_ids)),
      rhs_segment_ids(std::move(rhs_segment_ids))
  {
  }

  linestring_intersection_intermediates(
    std::unique_ptr<rmm::device_uvector<index_t>> offsets,
    std::unique_ptr<rmm::device_uvector<GeomType>> geoms,
    std::unique_ptr<rmm::device_uvector<index_t>> lhs_linestring_ids,
    std::unique_ptr<rmm::device_uvector<index_t>> lhs_segment_ids,
    std::unique_ptr<rmm::device_uvector<index_t>> rhs_linestring_ids,
    std::unique_ptr<rmm::device_uvector<index_t>> rhs_segment_ids)
    : offsets(std::move(offsets)),
      geoms(std::move(geoms)),
      lhs_linestring_ids(std::move(lhs_linestring_ids)),
      lhs_segment_ids(std::move(lhs_segment_ids)),
      rhs_linestring_ids(std::move(rhs_linestring_ids)),
      rhs_segment_ids(std::move(rhs_segment_ids))
  {
  }

  linestring_intersection_intermediates(std::size_t num_pairs,
                                        std::size_t num_geoms,
                                        rmm::device_uvector<IndexType> const& num_geoms_per_pair,
                                        rmm::cuda_stream_view stream,
                                        rmm::mr::device_memory_resource* mr)
    : offsets(std::make_unique<rmm::device_uvector<IndexType>>(num_pairs + 1, stream)),
      geoms(std::make_unique<rmm::device_uvector<GeomType>>(num_geoms, stream, mr)),
      lhs_linestring_ids(std::make_unique<rmm::device_uvector<IndexType>>(num_geoms, stream)),
      lhs_segment_ids(std::make_unique<rmm::device_uvector<IndexType>>(num_geoms, stream)),
      rhs_linestring_ids(std::make_unique<rmm::device_uvector<IndexType>>(num_geoms, stream)),
      rhs_segment_ids(std::make_unique<rmm::device_uvector<IndexType>>(num_geoms, stream))
  {
    // compute offsets from num_geoms_per_pair

    zero_data_async(offsets->begin(), offsets->end(), stream);
    thrust::inclusive_scan(rmm::exec_policy(stream),
                           num_geoms_per_pair.begin(),
                           num_geoms_per_pair.end(),
                           thrust::next(offsets->begin()));
  }

  /// Given a flag array, remove the ith geometry if `flags[i] == 1`.
  /// @pre flag array must have the same size as the geometry array.
  template <typename FlagRange>
  void remove_if(FlagRange flags, rmm::cuda_stream_view stream)
  {
    // Update offsets
    rmm::device_uvector<index_t> reduced_keys(num_pairs(), stream);
    rmm::device_uvector<index_t> reduced_flags(num_pairs(), stream);
    auto keys_begin = make_counting_transform_iterator(
      0, intersection_functors::offsets_to_keys_functor{offsets->begin(), offsets->end()});

    auto [keys_end, flags_end] =
      thrust::reduce_by_key(rmm::exec_policy(stream),
                            keys_begin,
                            keys_begin + flags.size(),
                            flags.begin(),
                            reduced_keys.begin(),
                            reduced_flags.begin(),
                            thrust::equal_to<index_t>(),
                            thrust::plus<index_t>());  // explicitly cast flagss to index_t type
                                                       // before adding to avoid overflow.

    reduced_keys.resize(thrust::distance(reduced_keys.begin(), keys_end), stream);
    reduced_flags.resize(thrust::distance(reduced_flags.begin(), flags_end), stream);

    thrust::inclusive_scan(
      rmm::exec_policy(stream), reduced_flags.begin(), reduced_flags.end(), reduced_flags.begin());

    thrust::transform(
      rmm::exec_policy(stream),
      offsets->begin(),
      offsets->end(),
      thrust::make_counting_iterator(0),
      offsets->begin(),
      intersection_functors::offsets_update_functor{
        reduced_keys.begin(), reduced_keys.end(), reduced_flags.begin(), reduced_flags.end()});

    // Update geoms and resize
    auto geom_id_it  = thrust::make_zip_iterator(geoms->begin(),
                                                lhs_linestring_ids->begin(),
                                                lhs_segment_ids->begin(),
                                                rhs_linestring_ids->begin(),
                                                rhs_segment_ids->begin());
    auto geom_id_end = thrust::remove_if(rmm::exec_policy(stream),
                                         geom_id_it,
                                         geom_id_it + geoms->size(),
                                         flags.begin(),
                                         [] __device__(uint8_t flag) { return flag == 1; });

    auto new_geom_size = thrust::distance(geom_id_it, geom_id_end);
    geoms->resize(new_geom_size, stream);
    lhs_linestring_ids->resize(new_geom_size, stream);
    lhs_segment_ids->resize(new_geom_size, stream);
    rhs_linestring_ids->resize(new_geom_size, stream);
    rhs_segment_ids->resize(new_geom_size, stream);
  }

  /// Return range to offset array
  auto offset_range() { return range{offsets->begin(), offsets->end()}; }

  /// Return range to geometry array
  auto geom_range() { return range{geoms->begin(), geoms->end()}; }

  /// Return id_range structure to id arrays
  auto get_id_ranges()
  {
    return id_ranges{range(lhs_linestring_ids->begin(), lhs_linestring_ids->end()),
                     range(lhs_segment_ids->begin(), lhs_segment_ids->end()),
                     range(rhs_linestring_ids->begin(), rhs_linestring_ids->end()),
                     range(rhs_segment_ids->begin(), rhs_segment_ids->end())};
  }

  /// Return list-id corresponding to the geometry
  auto keys_begin()
  {
    return make_counting_transform_iterator(
      0, intersection_functors::offsets_to_keys_functor{offsets->begin(), offsets->end()});
  }

  /// Return the number of pairs in the intermediates
  auto num_pairs() { return offsets->size() - 1; }

  /// Return the number of geometries in the intermediates
  auto num_geoms() { return geoms->size(); }
};

/**
 * @brief Kernel to compute intersection and store the result and look-back indices to outputs.
 *
 * Each thread operates on one segment in `multilinestrings1`, iterates over all segments in the
 * other multilinestring.
 */
template <typename MultiLinestringRange1,
          typename MultiLinestringRange2,
          typename TempIt1,
          typename TempIt2,
          typename Offsets1,
          typename Offsets2,
          typename Offsets3,
          typename IdRanges,
          typename OutputIt1,
          typename OutputIt2>
void __global__ pairwise_linestring_intersection_simple(MultiLinestringRange1 multilinestrings1,
                                                        MultiLinestringRange2 multilinestrings2,
                                                        TempIt1 n_points_stored,
                                                        TempIt2 n_segments_stored,
                                                        Offsets1 num_points_offsets_first,
                                                        Offsets2 num_segments_offsets_first,
                                                        Offsets3 num_points_per_pair_first,
                                                        IdRanges point_ids_range,
                                                        IdRanges segment_ids_range,
                                                        OutputIt1 points_first,
                                                        OutputIt2 segments_first)
{
  using T       = typename MultiLinestringRange1::element_t;
  using types_t = uint8_t;
  using count_t = iterator_value_type<Offsets1>;

  for (auto idx = threadIdx.x + blockIdx.x * blockDim.x; idx < multilinestrings1.num_points();
       idx += gridDim.x * blockDim.x) {
    if (auto const part_idx_opt = multilinestrings1.part_idx_from_segment_idx(idx);
        part_idx_opt.has_value()) {
      auto const part_idx           = part_idx_opt.value();
      auto const lhs_linestring_idx = multilinestrings1.intra_part_idx(part_idx);
      auto const lhs_segment_idx    = multilinestrings1.intra_point_idx(idx);
      auto [a, b]                   = multilinestrings1.segment(idx);
      auto const geometry_idx       = multilinestrings1.geometry_idx_from_part_idx(part_idx);
      auto const multilinestring2   = multilinestrings2[geometry_idx];
      auto const geometry_collection_offset =
        num_points_offsets_first[geometry_idx] + num_segments_offsets_first[geometry_idx];

      for (auto [rhs_linestring_idx, linestring2] : multilinestring2.enumerate()) {
        for (auto [rhs_segment_idx, segment2] : linestring2.enumerate()) {
          auto [c, d]                   = segment2;
          auto [point_opt, segment_opt] = segment_intersection(segment<T>{a, b}, segment<T>{c, d});

          // Writes geometry and origin IDs to output. Note that for each pair, intersecting
          // points always precedes overlapping segments (arbitrarily).
          if (point_opt.has_value()) {
            auto next_point_idx =
              cuda::atomic_ref<count_t>{n_points_stored[geometry_idx]}.fetch_add(1);
            points_first[num_points_offsets_first[geometry_idx] + next_point_idx] =
              point_opt.value();
            auto union_column_idx = geometry_collection_offset + next_point_idx;
            auto point_column_idx = num_points_offsets_first[geometry_idx] + next_point_idx;
            point_ids_range.set(point_column_idx,
                                lhs_linestring_idx,
                                lhs_segment_idx,
                                rhs_linestring_idx,
                                rhs_segment_idx);
          } else if (segment_opt.has_value()) {
            auto next_segment_idx =
              cuda::atomic_ref<count_t>{n_segments_stored[geometry_idx]}.fetch_add(1);
            segments_first[num_segments_offsets_first[geometry_idx] + next_segment_idx] =
              segment_opt.value();
            auto union_column_idx = geometry_collection_offset +
                                    num_points_per_pair_first[geometry_idx] + next_segment_idx;
            auto segment_column_idx = num_segments_offsets_first[geometry_idx] + next_segment_idx;
            segment_ids_range.set(segment_column_idx,
                                  lhs_linestring_idx,
                                  lhs_segment_idx,
                                  rhs_linestring_idx,
                                  rhs_segment_idx);
          }
        }
      }
    }
  }
}

/**
 * @brief Compute intersection results between pairs of multilinestrings. The result may contain
 * duplicate points, mergeable segments and mergeable point on segments.
 */
template <typename index_t,
          typename T,
          typename MultiLinestringRange1,
          typename MultiLinestringRange2>
std::pair<linestring_intersection_intermediates<vec_2d<T>, index_t>,
          linestring_intersection_intermediates<segment<T>, index_t>>
pairwise_linestring_intersection_with_duplicates(MultiLinestringRange1 multilinestrings1,
                                                 MultiLinestringRange2 multilinestrings2,
                                                 rmm::mr::device_memory_resource* mr,
                                                 rmm::cuda_stream_view stream)
{
  static_assert(std::is_integral_v<index_t>, "Index type must be integral.");
  static_assert(std::is_floating_point_v<T>, "Coordinate type must be floating point.");

  auto const num_pairs = multilinestrings1.size();
  // Compute the upper bound of spaces required to store intersection results.
  rmm::device_uvector<index_t> num_points_per_pair(num_pairs, stream);
  rmm::device_uvector<index_t> num_segments_per_pair(num_pairs, stream);

  detail::zero_data_async(num_points_per_pair.begin(), num_points_per_pair.end(), stream);
  detail::zero_data_async(num_segments_per_pair.begin(), num_segments_per_pair.end(), stream);

  detail::pairwise_linestring_intersection_upper_bound_count(multilinestrings1,
                                                             multilinestrings2,
                                                             num_points_per_pair.begin(),
                                                             num_segments_per_pair.begin(),
                                                             stream);

  // Initialize the intermediates structure
  auto num_points = thrust::reduce(
    rmm::exec_policy(stream), num_points_per_pair.begin(), num_points_per_pair.end());
  auto num_segments = thrust::reduce(
    rmm::exec_policy(stream), num_segments_per_pair.begin(), num_segments_per_pair.end());

  detail::linestring_intersection_intermediates<vec_2d<T>, index_t> points(
    num_pairs, num_points, num_points_per_pair, stream, mr);
  detail::linestring_intersection_intermediates<segment<T>, index_t> segments(
    num_pairs, num_segments, num_segments_per_pair, stream, mr);

  // Allocate a temporary vector for each thread to keep track of the number of results
  // from the current multilinestring pair has written.
  rmm::device_uvector<index_t> num_points_stored_temp(num_pairs, stream);
  rmm::device_uvector<index_t> num_segments_stored_temp(num_pairs, stream);

  detail::zero_data_async(num_points_stored_temp.begin(), num_points_stored_temp.end(), stream);
  detail::zero_data_async(num_segments_stored_temp.begin(), num_segments_stored_temp.end(), stream);

  // Compute the intersections
  auto [threads_per_block, num_blocks] = grid_1d(multilinestrings1.num_points());

  detail::
    pairwise_linestring_intersection_simple<<<num_blocks, threads_per_block, 0, stream.value()>>>(
      multilinestrings1,
      multilinestrings2,
      num_points_stored_temp.begin(),
      num_segments_stored_temp.begin(),
      points.offsets->begin(),
      segments.offsets->begin(),
      num_points_per_pair.begin(),
      points.get_id_ranges(),
      segments.get_id_ranges(),
      points.geoms->begin(),
      segments.geoms->begin());

  return {std::move(points), std::move(segments)};
}

}  // namespace detail
}  // namespace cuspatial<|MERGE_RESOLUTION|>--- conflicted
+++ resolved
@@ -28,14 +28,6 @@
 #include <rmm/mr/device/device_memory_resource.hpp>
 
 #include <thrust/binary_search.h>
-<<<<<<< HEAD
-#include <thrust/distance.h>
-#include <thrust/iterator/counting_iterator.h>
-#include <thrust/iterator/zip_iterator.h>
-#include <thrust/reduce.h>
-#include <thrust/remove.h>
-=======
->>>>>>> 8ff0e63d
 #include <thrust/scan.h>
 #include <thrust/tuple.h>
 #include <thrust/uninitialized_fill.h>
@@ -48,31 +40,6 @@
 
 namespace intersection_functors {
 
-<<<<<<< HEAD
-template <typename Keys, typename Values>
-struct offsets_update_functor {
-  Keys reduced_keys_begin;
-  Keys reduced_keys_end;
-  Values reduced_values_begin;
-  Values reduced_values_end;
-
-  offsets_update_functor(Keys kb, Keys ke, Values vb, Values ve)
-    : reduced_keys_begin(kb), reduced_keys_end(ke), reduced_values_begin(vb), reduced_values_end(ve)
-  {
-  }
-
-  int __device__ operator()(int offset, int i)
-  {
-    if (i == 0) return 0;
-    auto j = thrust::distance(
-      reduced_keys_begin,
-      thrust::upper_bound(thrust::seq, reduced_keys_begin, reduced_keys_end, i - 1));
-    return offset - reduced_values_begin[j - 1];
-  }
-};
-
-=======
->>>>>>> 8ff0e63d
 template <typename Iterator>
 struct offsets_to_keys_functor {
   Iterator _offsets_begin;
@@ -149,10 +116,7 @@
 template <typename GeomType, typename IndexType>
 struct linestring_intersection_intermediates {
   using geometry_t = GeomType;
-<<<<<<< HEAD
-=======
   using index_t    = IndexType;
->>>>>>> 8ff0e63d
 
   /// Offset array to geometries, temporary.
   std::unique_ptr<rmm::device_uvector<IndexType>> offsets;
