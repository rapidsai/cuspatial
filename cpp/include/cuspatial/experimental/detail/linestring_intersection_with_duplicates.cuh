--- conflicted
+++ resolved
@@ -28,14 +28,11 @@
 #include <rmm/mr/device/device_memory_resource.hpp>
 
 #include <thrust/binary_search.h>
-<<<<<<< HEAD
 #include <thrust/distance.h>
 #include <thrust/iterator/counting_iterator.h>
 #include <thrust/iterator/zip_iterator.h>
 #include <thrust/reduce.h>
 #include <thrust/remove.h>
-=======
->>>>>>> 8ff0e63d
 #include <thrust/scan.h>
 #include <thrust/tuple.h>
 #include <thrust/uninitialized_fill.h>
@@ -48,7 +45,6 @@
 
 namespace intersection_functors {
 
-<<<<<<< HEAD
 template <typename Keys, typename Values>
 struct offsets_update_functor {
   Keys reduced_keys_begin;
@@ -71,8 +67,6 @@
   }
 };
 
-=======
->>>>>>> 8ff0e63d
 template <typename Iterator>
 struct offsets_to_keys_functor {
   Iterator _offsets_begin;
@@ -149,10 +143,7 @@
 template <typename GeomType, typename IndexType>
 struct linestring_intersection_intermediates {
   using geometry_t = GeomType;
-<<<<<<< HEAD
-=======
   using index_t    = IndexType;
->>>>>>> 8ff0e63d
 
   /// Offset array to geometries, temporary.
   std::unique_ptr<rmm::device_uvector<IndexType>> offsets;
