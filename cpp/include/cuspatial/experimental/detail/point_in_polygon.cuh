/*
 * Copyright (c) 2022-2023, NVIDIA CORPORATION.
 *
 * Licensed under the Apache License, Version 2.0 (the "License");
 * you may not use this file except in compliance with the License.
 * You may obtain a copy of the License at
 *
 *     http://www.apache.org/licenses/LICENSE-2.0
 *
 * Unless required by applicable law or agreed to in writing, software
 * distributed under the License is distributed on an "AS IS" BASIS,
 * WITHOUT WARRANTIES OR CONDITIONS OF ANY KIND, either express or implied.
 * See the License for the specific language governing permissions and
 * limitations under the License.
 */

#pragma once

#include <cuspatial/detail/utility/validation.hpp>
#include <cuspatial/error.hpp>
#include <cuspatial/experimental/detail/is_point_in_polygon.cuh>
#include <cuspatial/traits.hpp>
#include <cuspatial/vec_2d.hpp>

#include <rmm/cuda_stream_view.hpp>

#include <thrust/memory.h>

#include <iterator>
#include <type_traits>

namespace cuspatial {
namespace detail {

template <class Cart2dItA,
          class Cart2dItB,
          class OffsetIteratorA,
          class OffsetIteratorB,
          class OutputIt,
          class Cart2dItADiffType = typename std::iterator_traits<Cart2dItA>::difference_type,
          class Cart2dItBDiffType = typename std::iterator_traits<Cart2dItB>::difference_type,
          class OffsetItADiffType = typename std::iterator_traits<OffsetIteratorA>::difference_type,
          class OffsetItBDiffType = typename std::iterator_traits<OffsetIteratorB>::difference_type>
__global__ void point_in_polygon_kernel(Cart2dItA test_points_first,
                                        Cart2dItADiffType const num_test_points,
                                        OffsetIteratorA poly_offsets_first,
                                        OffsetItADiffType const num_polys,
                                        OffsetIteratorB ring_offsets_first,
                                        OffsetItBDiffType const num_rings,
                                        Cart2dItB poly_points_first,
                                        Cart2dItBDiffType const num_poly_points,
                                        OutputIt result)
{
  using Cart2d     = iterator_value_type<Cart2dItA>;
  using OffsetType = iterator_value_type<OffsetIteratorA>;

  auto idx = blockIdx.x * blockDim.x + threadIdx.x;

  if (idx >= num_test_points) { return; }

  Cart2d const test_point = test_points_first[idx];

  // for each polygon
  for (auto poly_idx = 0; poly_idx < num_polys; poly_idx++) {
    auto poly_idx_next    = poly_idx + 1;
    OffsetType poly_begin = poly_offsets_first[poly_idx];
    OffsetType poly_end =
      (poly_idx_next < num_polys) ? poly_offsets_first[poly_idx_next] : num_rings;

    bool const point_is_within = is_point_in_polygon(test_point,
                                                     poly_begin,
                                                     poly_end,
                                                     ring_offsets_first,
                                                     num_rings,
                                                     poly_points_first,
                                                     num_poly_points);

    result[num_test_points * poly_idx + idx] = point_is_within;
  }
}

}  // namespace detail

template <class Cart2dItA,
          class Cart2dItB,
          class OffsetIteratorA,
          class OffsetIteratorB,
          class OutputIt>
OutputIt point_in_polygon(Cart2dItA test_points_first,
                          Cart2dItA test_points_last,
                          OffsetIteratorA polygon_offsets_first,
                          OffsetIteratorA polygon_offsets_last,
                          OffsetIteratorB poly_ring_offsets_first,
                          OffsetIteratorB poly_ring_offsets_last,
                          Cart2dItB polygon_points_first,
                          Cart2dItB polygon_points_last,
                          OutputIt output,
                          rmm::cuda_stream_view stream)
{
  using T = iterator_vec_base_type<Cart2dItA>;

  static_assert(is_same_floating_point<T, iterator_vec_base_type<Cart2dItB>>(),
                "Underlying type of Cart2dItA and Cart2dItB must be the same floating point type");
  static_assert(
    is_same<vec_2d<T>, iterator_value_type<Cart2dItA>, iterator_value_type<Cart2dItB>>(),
    "Inputs must be cuspatial::vec_2d");

  static_assert(cuspatial::is_integral<iterator_value_type<OffsetIteratorA>,
                                       iterator_value_type<OffsetIteratorB>>(),
                "OffsetIterators must point to integral type.");

<<<<<<< HEAD
  // TODO Assert it points to a column, is that an OffsetIterator?
  // static_assert(cuspatial::is_integral<iterator_value_type<OutputIt>>(),
  //             "OutputIt must point to integral type.");

  CUSPATIAL_EXPECTS(num_rings >= num_polys, "Each polygon must have at least one ring");
  CUSPATIAL_EXPECTS(num_poly_points >= (num_polys - 1) * 4,
                    "Each ring must have at least four vertices");

  // TODO: introduce a validation function that checks the rings of the polygon are
  // actually closed. (i.e. the first and last vertices are the same)

  auto constexpr block_size = 256;
  auto const num_blocks     = (num_test_points + block_size - 1) / block_size;

  detail::point_in_polygon_kernel<<<num_blocks, block_size, 0, stream.value()>>>(
    test_points_first,
    num_test_points,
    polygon_offsets_first,
    num_polys,
    poly_ring_offsets_first,
    num_rings,
    polygon_points_first,
    num_poly_points,
    output);
  CUSPATIAL_CUDA_TRY(cudaGetLastError());
=======
  static_assert(std::is_same_v<iterator_value_type<OutputIt>, int32_t>,
                "OutputIt must point to 32 bit integer type.");

  auto const num_test_points = std::distance(test_points_first, test_points_last);

  if (num_test_points > 0) {
    auto const num_polys       = std::distance(polygon_offsets_first, polygon_offsets_last) - 1;
    auto const num_rings       = std::distance(poly_ring_offsets_first, poly_ring_offsets_last) - 1;
    auto const num_poly_points = std::distance(polygon_points_first, polygon_points_last);

    CUSPATIAL_EXPECTS_VALID_POLYGON_SIZES(
      num_poly_points,
      std::distance(polygon_offsets_first, polygon_offsets_last),
      std::distance(poly_ring_offsets_first, poly_ring_offsets_last));

    CUSPATIAL_EXPECTS(num_polys <= std::numeric_limits<int32_t>::digits,
                      "Number of polygons cannot exceed 31");

    auto [threads_per_block, num_blocks] = grid_1d(num_test_points);

    detail::point_in_polygon_kernel<<<num_blocks, threads_per_block, 0, stream.value()>>>(
      test_points_first,
      num_test_points,
      polygon_offsets_first,
      num_polys,
      poly_ring_offsets_first,
      num_rings,
      polygon_points_first,
      num_poly_points,
      output);
    CUSPATIAL_CHECK_CUDA(stream.value());
  }
>>>>>>> 25466edb

  return output + num_test_points * num_polys;
}

}  // namespace cuspatial<|MERGE_RESOLUTION|>--- conflicted
+++ resolved
@@ -109,50 +109,16 @@
                                        iterator_value_type<OffsetIteratorB>>(),
                 "OffsetIterators must point to integral type.");
 
-<<<<<<< HEAD
-  // TODO Assert it points to a column, is that an OffsetIterator?
-  // static_assert(cuspatial::is_integral<iterator_value_type<OutputIt>>(),
-  //             "OutputIt must point to integral type.");
-
-  CUSPATIAL_EXPECTS(num_rings >= num_polys, "Each polygon must have at least one ring");
-  CUSPATIAL_EXPECTS(num_poly_points >= (num_polys - 1) * 4,
-                    "Each ring must have at least four vertices");
-
-  // TODO: introduce a validation function that checks the rings of the polygon are
-  // actually closed. (i.e. the first and last vertices are the same)
-
-  auto constexpr block_size = 256;
-  auto const num_blocks     = (num_test_points + block_size - 1) / block_size;
-
-  detail::point_in_polygon_kernel<<<num_blocks, block_size, 0, stream.value()>>>(
-    test_points_first,
-    num_test_points,
-    polygon_offsets_first,
-    num_polys,
-    poly_ring_offsets_first,
-    num_rings,
-    polygon_points_first,
-    num_poly_points,
-    output);
-  CUSPATIAL_CUDA_TRY(cudaGetLastError());
-=======
-  static_assert(std::is_same_v<iterator_value_type<OutputIt>, int32_t>,
-                "OutputIt must point to 32 bit integer type.");
-
   auto const num_test_points = std::distance(test_points_first, test_points_last);
+  auto const num_polys       = std::distance(polygon_offsets_first, polygon_offsets_last) - 1;
+  auto const num_rings       = std::distance(poly_ring_offsets_first, poly_ring_offsets_last) - 1;
+  auto const num_poly_points = std::distance(polygon_points_first, polygon_points_last);
 
   if (num_test_points > 0) {
-    auto const num_polys       = std::distance(polygon_offsets_first, polygon_offsets_last) - 1;
-    auto const num_rings       = std::distance(poly_ring_offsets_first, poly_ring_offsets_last) - 1;
-    auto const num_poly_points = std::distance(polygon_points_first, polygon_points_last);
-
     CUSPATIAL_EXPECTS_VALID_POLYGON_SIZES(
       num_poly_points,
       std::distance(polygon_offsets_first, polygon_offsets_last),
       std::distance(poly_ring_offsets_first, poly_ring_offsets_last));
-
-    CUSPATIAL_EXPECTS(num_polys <= std::numeric_limits<int32_t>::digits,
-                      "Number of polygons cannot exceed 31");
 
     auto [threads_per_block, num_blocks] = grid_1d(num_test_points);
 
@@ -168,7 +134,6 @@
       output);
     CUSPATIAL_CHECK_CUDA(stream.value());
   }
->>>>>>> 25466edb
 
   return output + num_test_points * num_polys;
 }
