/*
 * Copyright (c) 2022-2023, NVIDIA CORPORATION.
 *
 * Licensed under the Apache License, Version 2.0 (the "License");
 * you may not use this file except in compliance with the License.
 * You may obtain a copy of the License at
 *
 *     http://www.apache.org/licenses/LICENSE-2.0
 *
 * Unless required by applicable law or agreed to in writing, software
 * distributed under the License is distributed on an "AS IS" BASIS,
 * WITHOUT WARRANTIES OR CONDITIONS OF ANY KIND, either express or implied.
 * See the License for the specific language governing permissions and
 * limitations under the License.
 */

#pragma once

#include <cuspatial/detail/utility/validation.hpp>
#include <cuspatial/error.hpp>
#include <cuspatial/experimental/detail/is_point_in_polygon.cuh>
#include <cuspatial/traits.hpp>
#include <cuspatial/vec_2d.hpp>

#include <rmm/cuda_stream_view.hpp>

#include <thrust/memory.h>

#include <iterator>
#include <type_traits>

namespace cuspatial {
namespace detail {

template <class Cart2dItA,
          class Cart2dItB,
          class OffsetIteratorA,
          class OffsetIteratorB,
          class OutputIt,
          class Cart2dItADiffType = typename std::iterator_traits<Cart2dItA>::difference_type,
          class Cart2dItBDiffType = typename std::iterator_traits<Cart2dItB>::difference_type,
          class OffsetItADiffType = typename std::iterator_traits<OffsetIteratorA>::difference_type,
          class OffsetItBDiffType = typename std::iterator_traits<OffsetIteratorB>::difference_type>
__global__ void point_in_polygon_kernel(Cart2dItA test_points_first,
                                        Cart2dItADiffType const num_test_points,
                                        OffsetIteratorA poly_offsets_first,
                                        OffsetItADiffType const num_polys,
                                        OffsetIteratorB ring_offsets_first,
                                        OffsetItBDiffType const num_rings,
                                        Cart2dItB poly_points_first,
                                        Cart2dItBDiffType const num_poly_points,
                                        OutputIt result)
{
  using Cart2d     = iterator_value_type<Cart2dItA>;
  using OffsetType = iterator_value_type<OffsetIteratorA>;

  auto idx = blockIdx.x * blockDim.x + threadIdx.x;

  if (idx >= num_test_points) { return; }

  int32_t hit_mask = 0;

  Cart2d const test_point = test_points_first[idx];

  // for each polygon
  for (auto poly_idx = 0; poly_idx < num_polys; poly_idx++) {
    auto poly_idx_next    = poly_idx + 1;
    OffsetType poly_begin = poly_offsets_first[poly_idx];
    OffsetType poly_end =
      (poly_idx_next < num_polys) ? poly_offsets_first[poly_idx_next] : num_rings;

    bool const point_is_within = is_point_in_polygon(test_point,
                                                     poly_begin,
                                                     poly_end,
                                                     ring_offsets_first,
                                                     num_rings,
                                                     poly_points_first,
                                                     num_poly_points);

    hit_mask |= point_is_within << poly_idx;
  }
  result[idx] = hit_mask;
}

}  // namespace detail

template <class Cart2dItA,
          class Cart2dItB,
          class OffsetIteratorA,
          class OffsetIteratorB,
          class OutputIt>
OutputIt point_in_polygon(Cart2dItA test_points_first,
                          Cart2dItA test_points_last,
                          OffsetIteratorA polygon_offsets_first,
                          OffsetIteratorA polygon_offsets_last,
                          OffsetIteratorB poly_ring_offsets_first,
                          OffsetIteratorB poly_ring_offsets_last,
                          Cart2dItB polygon_points_first,
                          Cart2dItB polygon_points_last,
                          OutputIt output,
                          rmm::cuda_stream_view stream)
{
  using T = iterator_vec_base_type<Cart2dItA>;

<<<<<<< HEAD
  auto const num_test_points = std::distance(test_points_first, test_points_last);
  auto const num_polys       = std::distance(polygon_offsets_first, polygon_offsets_last) - 1;
  auto const num_rings       = std::distance(poly_ring_offsets_first, poly_ring_offsets_last) - 1;
  auto const num_poly_points = std::distance(polygon_points_first, polygon_points_last);

=======
>>>>>>> 25466edb
  static_assert(is_same_floating_point<T, iterator_vec_base_type<Cart2dItB>>(),
                "Underlying type of Cart2dItA and Cart2dItB must be the same floating point type");
  static_assert(
    is_same<vec_2d<T>, iterator_value_type<Cart2dItA>, iterator_value_type<Cart2dItB>>(),
    "Inputs must be cuspatial::vec_2d");

  static_assert(cuspatial::is_integral<iterator_value_type<OffsetIteratorA>,
                                       iterator_value_type<OffsetIteratorB>>(),
                "OffsetIterators must point to integral type.");

  static_assert(std::is_same_v<iterator_value_type<OutputIt>, int32_t>,
                "OutputIt must point to 32 bit integer type.");

  auto const num_test_points = std::distance(test_points_first, test_points_last);

  if (num_test_points > 0) {
    auto const num_polys       = std::distance(polygon_offsets_first, polygon_offsets_last) - 1;
    auto const num_rings       = std::distance(poly_ring_offsets_first, poly_ring_offsets_last) - 1;
    auto const num_poly_points = std::distance(polygon_points_first, polygon_points_last);

    CUSPATIAL_EXPECTS_VALID_POLYGON_SIZES(
      num_poly_points,
      std::distance(polygon_offsets_first, polygon_offsets_last),
      std::distance(poly_ring_offsets_first, poly_ring_offsets_last));

    CUSPATIAL_EXPECTS(num_polys <= std::numeric_limits<int32_t>::digits,
                      "Number of polygons cannot exceed 31");

    auto [threads_per_block, num_blocks] = grid_1d(num_test_points);

    detail::point_in_polygon_kernel<<<num_blocks, threads_per_block, 0, stream.value()>>>(
      test_points_first,
      num_test_points,
      polygon_offsets_first,
      num_polys,
      poly_ring_offsets_first,
      num_rings,
      polygon_points_first,
      num_poly_points,
      output);
    CUSPATIAL_CHECK_CUDA(stream.value());
  }

  return output + num_test_points;
}

}  // namespace cuspatial<|MERGE_RESOLUTION|>--- conflicted
+++ resolved
@@ -102,14 +102,6 @@
 {
   using T = iterator_vec_base_type<Cart2dItA>;
 
-<<<<<<< HEAD
-  auto const num_test_points = std::distance(test_points_first, test_points_last);
-  auto const num_polys       = std::distance(polygon_offsets_first, polygon_offsets_last) - 1;
-  auto const num_rings       = std::distance(poly_ring_offsets_first, poly_ring_offsets_last) - 1;
-  auto const num_poly_points = std::distance(polygon_points_first, polygon_points_last);
-
-=======
->>>>>>> 25466edb
   static_assert(is_same_floating_point<T, iterator_vec_base_type<Cart2dItB>>(),
                 "Underlying type of Cart2dItA and Cart2dItB must be the same floating point type");
   static_assert(
