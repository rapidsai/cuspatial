/*
 * Copyright (c) 2022-2023, NVIDIA CORPORATION.
 *
 * Licensed under the Apache License, Version 2.0 (the "License");
 * you may not use this file except in compliance with the License.
 * You may obtain a copy of the License at
 *
 *     http://www.apache.org/licenses/LICENSE-2.0
 *
 * Unless required by applicable law or agreed to in writing, software
 * distributed under the License is distributed on an "AS IS" BASIS,
 * WITHOUT WARRANTIES OR CONDITIONS OF ANY KIND, either express or implied.
 * See the License for the specific language governing permissions and
 * limitations under the License.
 */

#pragma once

#include <cuspatial/cuda_utils.hpp>
#include <cuspatial/detail/utility/validation.hpp>
#include <cuspatial/error.hpp>
#include <cuspatial/experimental/detail/is_point_in_polygon.cuh>
#include <cuspatial/traits.hpp>
#include <cuspatial/vec_2d.hpp>

#include <rmm/cuda_stream_view.hpp>

#include <thrust/memory.h>

#include <iterator>
#include <type_traits>

namespace cuspatial {
namespace detail {

template <class Cart2dItA,
          class Cart2dItB,
          class OffsetIteratorA,
          class OffsetIteratorB,
          class OutputIt,
          class Cart2dItADiffType = typename std::iterator_traits<Cart2dItA>::difference_type,
          class Cart2dItBDiffType = typename std::iterator_traits<Cart2dItB>::difference_type,
          class OffsetItADiffType = typename std::iterator_traits<OffsetIteratorA>::difference_type,
          class OffsetItBDiffType = typename std::iterator_traits<OffsetIteratorB>::difference_type>
__global__ void pairwise_point_in_polygon_kernel(Cart2dItA test_points_first,
                                                 Cart2dItADiffType const num_test_points,
                                                 OffsetIteratorA poly_offsets_first,
                                                 OffsetItADiffType const num_polys,
                                                 OffsetIteratorB ring_offsets_first,
                                                 OffsetItBDiffType const num_rings,
                                                 Cart2dItB poly_points_first,
                                                 Cart2dItBDiffType const num_poly_points,
                                                 OutputIt result)
{
  using Cart2d     = iterator_value_type<Cart2dItA>;
  using OffsetType = iterator_value_type<OffsetIteratorA>;
  for (auto idx = threadIdx.x + blockIdx.x * blockDim.x; idx < num_test_points;
       idx += gridDim.x * blockDim.x) {
    Cart2d const test_point = test_points_first[idx];
    // for the matching polygon
    OffsetType poly_begin      = poly_offsets_first[idx];
    OffsetType poly_end        = (idx + 1 < num_polys) ? poly_offsets_first[idx + 1] : num_rings;
    bool const point_is_within = is_point_in_polygon(test_point,
                                                     poly_begin,
                                                     poly_end,
                                                     ring_offsets_first,
                                                     num_rings,
                                                     poly_points_first,
                                                     num_poly_points);
    result[idx]                = point_is_within;
  }
}

}  // namespace detail

template <class Cart2dItA,
          class Cart2dItB,
          class OffsetIteratorA,
          class OffsetIteratorB,
          class OutputIt>
OutputIt pairwise_point_in_polygon(Cart2dItA test_points_first,
                                   Cart2dItA test_points_last,
                                   OffsetIteratorA polygon_offsets_first,
                                   OffsetIteratorA polygon_offsets_last,
                                   OffsetIteratorB poly_ring_offsets_first,
                                   OffsetIteratorB poly_ring_offsets_last,
                                   Cart2dItB polygon_points_first,
                                   Cart2dItB polygon_points_last,
                                   OutputIt output,
                                   rmm::cuda_stream_view stream)
{
  using T = iterator_vec_base_type<Cart2dItA>;

  static_assert(is_same_floating_point<T, iterator_vec_base_type<Cart2dItB>>(),
                "Underlying type of Cart2dItA and Cart2dItB must be the same floating point type");
  static_assert(
    is_same<vec_2d<T>, iterator_value_type<Cart2dItA>, iterator_value_type<Cart2dItB>>(),
    "Inputs must be cuspatial::vec_2d");

  static_assert(cuspatial::is_integral<iterator_value_type<OffsetIteratorA>,
                                       iterator_value_type<OffsetIteratorB>>(),
                "OffsetIterators must point to integral type.");

  static_assert(std::is_same_v<iterator_value_type<OutputIt>, int32_t>,
                "OutputIt must point to 32 bit integer type.");

<<<<<<< HEAD
  CUSPATIAL_EXPECTS(num_rings >= num_polys, "Each polygon must have at least one ring");
  CUSPATIAL_EXPECTS(num_poly_points >= (num_polys - 1) * 4,
                    "Each ring must have at least four vertices");
=======
  auto const num_test_points = std::distance(test_points_first, test_points_last);
  auto const num_polys       = std::distance(polygon_offsets_first, polygon_offsets_last) - 1;
  auto const num_rings       = std::distance(poly_ring_offsets_first, poly_ring_offsets_last) - 1;
  auto const num_poly_points = std::distance(polygon_points_first, polygon_points_last);

  CUSPATIAL_EXPECTS_VALID_POLYGON_SIZES(
    num_poly_points,
    std::distance(polygon_offsets_first, polygon_offsets_last),
    std::distance(poly_ring_offsets_first, poly_ring_offsets_last));
>>>>>>> 25466edb

  CUSPATIAL_EXPECTS(num_test_points == num_polys,
                    "Must pass in an equal number of points and polygons");

  auto [threads_per_block, num_blocks] = grid_1d(num_test_points);
  detail::pairwise_point_in_polygon_kernel<<<num_blocks, threads_per_block, 0, stream.value()>>>(
    test_points_first,
    num_test_points,
    polygon_offsets_first,
    num_polys,
    poly_ring_offsets_first,
    num_rings,
    polygon_points_first,
    num_poly_points,
    output);
  CUSPATIAL_CHECK_CUDA(stream.value());

  return output + num_test_points;
}

}  // namespace cuspatial<|MERGE_RESOLUTION|>--- conflicted
+++ resolved
@@ -104,11 +104,6 @@
   static_assert(std::is_same_v<iterator_value_type<OutputIt>, int32_t>,
                 "OutputIt must point to 32 bit integer type.");
 
-<<<<<<< HEAD
-  CUSPATIAL_EXPECTS(num_rings >= num_polys, "Each polygon must have at least one ring");
-  CUSPATIAL_EXPECTS(num_poly_points >= (num_polys - 1) * 4,
-                    "Each ring must have at least four vertices");
-=======
   auto const num_test_points = std::distance(test_points_first, test_points_last);
   auto const num_polys       = std::distance(polygon_offsets_first, polygon_offsets_last) - 1;
   auto const num_rings       = std::distance(poly_ring_offsets_first, poly_ring_offsets_last) - 1;
@@ -118,7 +113,6 @@
     num_poly_points,
     std::distance(polygon_offsets_first, polygon_offsets_last),
     std::distance(poly_ring_offsets_first, poly_ring_offsets_last));
->>>>>>> 25466edb
 
   CUSPATIAL_EXPECTS(num_test_points == num_polys,
                     "Must pass in an equal number of points and polygons");
