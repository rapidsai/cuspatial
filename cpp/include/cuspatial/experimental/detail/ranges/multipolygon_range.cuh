/*
 * Copyright (c) 2023, NVIDIA CORPORATION.
 *
 * Licensed under the Apache License, Version 2.0 (the "License");
 * you may not use this file except in compliance with the License.
 * You may obtain a copy of the License at
 *
 *     http://www.apache.org/licenses/LICENSE-2.0
 *
 * Unless required by applicable law or agreed to in writing, software
 * distributed under the License is distributed on an "AS IS" BASIS,
 * WITHOUT WARRANTIES OR CONDITIONS OF ANY KIND, either express or implied.
 * See the License for the specific language governing permissions and
 * limitations under the License.
 */

#pragma once

#include <cuspatial/cuda_utils.hpp>
#include <cuspatial/detail/iterator.hpp>
#include <cuspatial/detail/utility/validation.hpp>
#include <cuspatial/experimental/geometry/segment.cuh>
#include <cuspatial/experimental/geometry_collection/multipolygon_ref.cuh>
#include <cuspatial/traits.hpp>
#include <cuspatial/vec_2d.hpp>

#include <thrust/binary_search.h>
#include <thrust/distance.h>
#include <thrust/iterator/transform_iterator.h>
#include <thrust/pair.h>

#include <iterator>
#include <optional>

namespace cuspatial {
using namespace detail;

template <typename GeometryIterator,
          typename PartIterator,
          typename RingIterator,
          typename VecIterator>
struct to_multipolygon_functor {
  using difference_type = typename thrust::iterator_difference<GeometryIterator>::type;
  GeometryIterator _geometry_begin;
  PartIterator _part_begin;
  RingIterator _ring_begin;
  RingIterator _ring_end;
  VecIterator _point_begin;
  VecIterator _point_end;

  CUSPATIAL_HOST_DEVICE
  to_multipolygon_functor(GeometryIterator geometry_begin,
                          PartIterator part_begin,
                          RingIterator ring_begin,
                          RingIterator ring_end,
                          VecIterator point_begin,
                          VecIterator point_end)
    : _geometry_begin(geometry_begin),
      _part_begin(part_begin),
      _ring_begin(ring_begin),
      _ring_end(ring_end),
      _point_begin(point_begin),
      _point_end(point_end)
  {
  }

  CUSPATIAL_HOST_DEVICE auto operator()(difference_type i)
  {
    return multipolygon_ref{_part_begin + _geometry_begin[i],
                            thrust::next(_part_begin, _geometry_begin[i + 1] + 1),
                            _ring_begin,
                            _ring_end,
                            _point_begin,
                            _point_end};
  }
};

template <typename GeometryIterator,
          typename PartIterator,
          typename RingIterator,
          typename VecIterator>
class multipolygon_range;

template <typename GeometryIterator,
          typename PartIterator,
          typename RingIterator,
          typename VecIterator>
multipolygon_range<GeometryIterator, PartIterator, RingIterator, VecIterator>::multipolygon_range(
  GeometryIterator geometry_begin,
  GeometryIterator geometry_end,
  PartIterator part_begin,
  PartIterator part_end,
  RingIterator ring_begin,
  RingIterator ring_end,
  VecIterator point_begin,
  VecIterator point_end)
  : _geometry_begin(geometry_begin),
    _geometry_end(geometry_end),
    _part_begin(part_begin),
    _part_end(part_end),
    _ring_begin(ring_begin),
    _ring_end(ring_end),
    _point_begin(point_begin),
    _point_end(point_end)
{
<<<<<<< HEAD
  static_assert(is_vec_2d<iterator_value_type<VecIterator>>(),
=======
  static_assert(is_vec_2d<iterator_value_type<VecIterator>>,
>>>>>>> 0b6971ff
                "point_begin and point_end must be iterators to floating point vec_2d types.");

  CUSPATIAL_EXPECTS_VALID_MULTIPOLYGON_SIZES(
    num_points(), num_multipolygons() + 1, num_polygons() + 1, num_rings() + 1);
}

template <typename GeometryIterator,
          typename PartIterator,
          typename RingIterator,
          typename VecIterator>
CUSPATIAL_HOST_DEVICE auto
multipolygon_range<GeometryIterator, PartIterator, RingIterator, VecIterator>::num_multipolygons()
{
  return thrust::distance(_geometry_begin, _geometry_end) - 1;
}

template <typename GeometryIterator,
          typename PartIterator,
          typename RingIterator,
          typename VecIterator>
CUSPATIAL_HOST_DEVICE auto
multipolygon_range<GeometryIterator, PartIterator, RingIterator, VecIterator>::num_polygons()
{
  return thrust::distance(_part_begin, _part_end) - 1;
}

template <typename GeometryIterator,
          typename PartIterator,
          typename RingIterator,
          typename VecIterator>
CUSPATIAL_HOST_DEVICE auto
multipolygon_range<GeometryIterator, PartIterator, RingIterator, VecIterator>::num_rings()
{
  return thrust::distance(_ring_begin, _ring_end) - 1;
}

template <typename GeometryIterator,
          typename PartIterator,
          typename RingIterator,
          typename VecIterator>
CUSPATIAL_HOST_DEVICE auto
multipolygon_range<GeometryIterator, PartIterator, RingIterator, VecIterator>::num_points()
{
  return thrust::distance(_point_begin, _point_end);
}

template <typename GeometryIterator,
          typename PartIterator,
          typename RingIterator,
          typename VecIterator>
CUSPATIAL_HOST_DEVICE auto
multipolygon_range<GeometryIterator, PartIterator, RingIterator, VecIterator>::multipolygon_begin()
{
  return detail::make_counting_transform_iterator(
    0,
    to_multipolygon_functor{
      _geometry_begin, _part_begin, _ring_begin, _ring_end, _point_begin, _point_end});
}

template <typename GeometryIterator,
          typename PartIterator,
          typename RingIterator,
          typename VecIterator>
CUSPATIAL_HOST_DEVICE auto
multipolygon_range<GeometryIterator, PartIterator, RingIterator, VecIterator>::multipolygon_end()
{
  return multipolygon_begin() + num_multipolygons();
}

template <typename GeometryIterator,
          typename PartIterator,
          typename RingIterator,
          typename VecIterator>
CUSPATIAL_HOST_DEVICE auto
multipolygon_range<GeometryIterator, PartIterator, RingIterator, VecIterator>::point_begin()
{
  return _point_begin;
}

template <typename GeometryIterator,
          typename PartIterator,
          typename RingIterator,
          typename VecIterator>
CUSPATIAL_HOST_DEVICE auto
multipolygon_range<GeometryIterator, PartIterator, RingIterator, VecIterator>::point_end()
{
  return _point_end;
}

template <typename GeometryIterator,
          typename PartIterator,
          typename RingIterator,
          typename VecIterator>
template <typename IndexType>
CUSPATIAL_HOST_DEVICE auto
multipolygon_range<GeometryIterator, PartIterator, RingIterator, VecIterator>::
  ring_idx_from_point_idx(IndexType point_idx)
{
  return thrust::distance(
    _ring_begin, thrust::prev(thrust::upper_bound(thrust::seq, _ring_begin, _ring_end, point_idx)));
}

template <typename GeometryIterator,
          typename PartIterator,
          typename RingIterator,
          typename VecIterator>
template <typename IndexType>
CUSPATIAL_HOST_DEVICE auto
multipolygon_range<GeometryIterator, PartIterator, RingIterator, VecIterator>::
  part_idx_from_ring_idx(IndexType ring_idx)
{
  return thrust::distance(
    _part_begin, thrust::prev(thrust::upper_bound(thrust::seq, _part_begin, _part_end, ring_idx)));
}

template <typename GeometryIterator,
          typename PartIterator,
          typename RingIterator,
          typename VecIterator>
template <typename IndexType>
CUSPATIAL_HOST_DEVICE auto
multipolygon_range<GeometryIterator, PartIterator, RingIterator, VecIterator>::
  geometry_idx_from_part_idx(IndexType part_idx)
{
  return thrust::distance(
    _geometry_begin,
    thrust::prev(thrust::upper_bound(thrust::seq, _geometry_begin, _geometry_end, part_idx)));
}

template <typename GeometryIterator,
          typename PartIterator,
          typename RingIterator,
          typename VecIterator>
template <typename IndexType>
CUSPATIAL_HOST_DEVICE auto
multipolygon_range<GeometryIterator, PartIterator, RingIterator, VecIterator>::
  geometry_idx_from_segment_idx(IndexType segment_idx)
{
  auto ring_idx = ring_idx_from_point_idx(segment_idx);
  if (!is_valid_segment_id(segment_idx, ring_idx))
    return multipolygon_range<GeometryIterator, PartIterator, RingIterator, VecIterator>::
      INVALID_INDEX;

  return geometry_idx_from_part_idx(part_idx_from_ring_idx(ring_idx));
}

template <typename GeometryIterator,
          typename PartIterator,
          typename RingIterator,
          typename VecIterator>
template <typename IndexType1, typename IndexType2>
CUSPATIAL_HOST_DEVICE bool
multipolygon_range<GeometryIterator, PartIterator, RingIterator, VecIterator>::is_valid_segment_id(
  IndexType1 point_idx, IndexType2 ring_idx)
{
  if constexpr (std::is_signed_v<IndexType1>)
    return point_idx >= 0 && point_idx < (_ring_begin[ring_idx + 1] - 1);
  else
    return point_idx < (_ring_begin[ring_idx + 1] - 1);
}

template <typename GeometryIterator,
          typename PartIterator,
          typename RingIterator,
          typename VecIterator>
template <typename IndexType>
CUSPATIAL_HOST_DEVICE auto
multipolygon_range<GeometryIterator, PartIterator, RingIterator, VecIterator>::operator[](
  IndexType multipolygon_idx)
{
  return multipolygon_begin()[multipolygon_idx];
}

template <typename GeometryIterator,
          typename PartIterator,
          typename RingIterator,
          typename VecIterator>
template <typename IndexType>
CUSPATIAL_HOST_DEVICE auto
multipolygon_range<GeometryIterator, PartIterator, RingIterator, VecIterator>::get_segment(
  IndexType segment_idx)
{
  return segment{_point_begin[segment_idx], _point_begin[segment_idx + 1]};
}

template <typename GeometryIterator,
          typename PartIterator,
          typename RingIterator,
          typename VecIterator>
template <typename IndexType1, typename IndexType2>
CUSPATIAL_HOST_DEVICE bool
multipolygon_range<GeometryIterator, PartIterator, RingIterator, VecIterator>::
  is_first_point_of_multipolygon(IndexType1 point_idx, IndexType2 geometry_idx)
{
  return point_idx == _ring_begin[_part_begin[_geometry_begin[geometry_idx]]];
}

}  // namespace cuspatial<|MERGE_RESOLUTION|>--- conflicted
+++ resolved
@@ -103,11 +103,7 @@
     _point_begin(point_begin),
     _point_end(point_end)
 {
-<<<<<<< HEAD
-  static_assert(is_vec_2d<iterator_value_type<VecIterator>>(),
-=======
   static_assert(is_vec_2d<iterator_value_type<VecIterator>>,
->>>>>>> 0b6971ff
                 "point_begin and point_end must be iterators to floating point vec_2d types.");
 
   CUSPATIAL_EXPECTS_VALID_MULTIPOLYGON_SIZES(
