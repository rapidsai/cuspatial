/*
 * Copyright (c) 2023, NVIDIA CORPORATION.
 *
 * Licensed under the Apache License, Version 2.0 (the "License");
 * you may not use this file except in compliance with the License.
 * You may obtain a copy of the License at
 *
 *     http://www.apache.org/licenses/LICENSE-2.0
 *
 * Unless required by applicable law or agreed to in writing, software
 * distributed under the License is distributed on an "AS IS" BASIS,
 * WITHOUT WARRANTIES OR CONDITIONS OF ANY KIND, either express or implied.
 * See the License for the specific language governing permissions and
 * limitations under the License.
 */

#pragma once

#include <cuspatial/cuda_utils.hpp>
#include <cuspatial/detail/iterator.hpp>
#include <cuspatial/detail/utility/validation.hpp>
#include <cuspatial/experimental/detail/functors.cuh>
#include <cuspatial/experimental/geometry/segment.cuh>
#include <cuspatial/experimental/geometry_collection/multipolygon_ref.cuh>
#include <cuspatial/traits.hpp>
#include <cuspatial/vec_2d.hpp>

#include <thrust/binary_search.h>
#include <thrust/distance.h>
#include <thrust/iterator/permutation_iterator.h>
#include <thrust/iterator/transform_iterator.h>
#include <thrust/pair.h>

#include <iterator>
#include <optional>

namespace cuspatial {
using namespace detail;

template <typename GeometryIterator,
          typename PartIterator,
          typename RingIterator,
          typename VecIterator>
struct to_multipolygon_functor {
  using difference_type = typename thrust::iterator_difference<GeometryIterator>::type;
  GeometryIterator _geometry_begin;
  PartIterator _part_begin;
  RingIterator _ring_begin;
  RingIterator _ring_end;
  VecIterator _point_begin;
  VecIterator _point_end;

  CUSPATIAL_HOST_DEVICE
  to_multipolygon_functor(GeometryIterator geometry_begin,
                          PartIterator part_begin,
                          RingIterator ring_begin,
                          RingIterator ring_end,
                          VecIterator point_begin,
                          VecIterator point_end)
    : _geometry_begin(geometry_begin),
      _part_begin(part_begin),
      _ring_begin(ring_begin),
      _ring_end(ring_end),
      _point_begin(point_begin),
      _point_end(point_end)
  {
  }

  CUSPATIAL_HOST_DEVICE auto operator()(difference_type i)
  {
    return multipolygon_ref{_part_begin + _geometry_begin[i],
                            thrust::next(_part_begin, _geometry_begin[i + 1] + 1),
                            _ring_begin,
                            _ring_end,
                            _point_begin,
                            _point_end};
  }
};

template <typename GeometryIterator,
          typename PartIterator,
          typename RingIterator,
          typename VecIterator>
class multipolygon_range;

template <typename GeometryIterator,
          typename PartIterator,
          typename RingIterator,
          typename VecIterator>
multipolygon_range<GeometryIterator, PartIterator, RingIterator, VecIterator>::multipolygon_range(
  GeometryIterator geometry_begin,
  GeometryIterator geometry_end,
  PartIterator part_begin,
  PartIterator part_end,
  RingIterator ring_begin,
  RingIterator ring_end,
  VecIterator point_begin,
  VecIterator point_end)
  : _geometry_begin(geometry_begin),
    _geometry_end(geometry_end),
    _part_begin(part_begin),
    _part_end(part_end),
    _ring_begin(ring_begin),
    _ring_end(ring_end),
    _point_begin(point_begin),
    _point_end(point_end)
{
  static_assert(is_vec_2d<iterator_value_type<VecIterator>>,
                "point_begin and point_end must be iterators to floating point vec_2d types.");

  CUSPATIAL_EXPECTS_VALID_MULTIPOLYGON_SIZES(
    num_points(), num_multipolygons() + 1, num_polygons() + 1, num_rings() + 1);
}

template <typename GeometryIterator,
          typename PartIterator,
          typename RingIterator,
          typename VecIterator>
CUSPATIAL_HOST_DEVICE auto
multipolygon_range<GeometryIterator, PartIterator, RingIterator, VecIterator>::num_multipolygons()
{
  return thrust::distance(_geometry_begin, _geometry_end) - 1;
}

template <typename GeometryIterator,
          typename PartIterator,
          typename RingIterator,
          typename VecIterator>
CUSPATIAL_HOST_DEVICE auto
multipolygon_range<GeometryIterator, PartIterator, RingIterator, VecIterator>::num_polygons()
{
  return thrust::distance(_part_begin, _part_end) - 1;
}

template <typename GeometryIterator,
          typename PartIterator,
          typename RingIterator,
          typename VecIterator>
CUSPATIAL_HOST_DEVICE auto
multipolygon_range<GeometryIterator, PartIterator, RingIterator, VecIterator>::num_rings()
{
  return thrust::distance(_ring_begin, _ring_end) - 1;
}

template <typename GeometryIterator,
          typename PartIterator,
          typename RingIterator,
          typename VecIterator>
CUSPATIAL_HOST_DEVICE auto
multipolygon_range<GeometryIterator, PartIterator, RingIterator, VecIterator>::num_points()
{
  return thrust::distance(_point_begin, _point_end);
}

template <typename GeometryIterator,
          typename PartIterator,
          typename RingIterator,
          typename VecIterator>
CUSPATIAL_HOST_DEVICE auto
multipolygon_range<GeometryIterator, PartIterator, RingIterator, VecIterator>::num_segments()
{
  return num_points() - num_rings();
}

template <typename GeometryIterator,
          typename PartIterator,
          typename RingIterator,
          typename VecIterator>
CUSPATIAL_HOST_DEVICE auto
multipolygon_range<GeometryIterator, PartIterator, RingIterator, VecIterator>::multipolygon_begin()
{
  return detail::make_counting_transform_iterator(
    0,
    to_multipolygon_functor{
      _geometry_begin, _part_begin, _ring_begin, _ring_end, _point_begin, _point_end});
}

template <typename GeometryIterator,
          typename PartIterator,
          typename RingIterator,
          typename VecIterator>
CUSPATIAL_HOST_DEVICE auto
multipolygon_range<GeometryIterator, PartIterator, RingIterator, VecIterator>::multipolygon_end()
{
  return multipolygon_begin() + num_multipolygons();
}

template <typename GeometryIterator,
          typename PartIterator,
          typename RingIterator,
          typename VecIterator>
CUSPATIAL_HOST_DEVICE auto
multipolygon_range<GeometryIterator, PartIterator, RingIterator, VecIterator>::point_begin()
{
  return _point_begin;
}

template <typename GeometryIterator,
          typename PartIterator,
          typename RingIterator,
          typename VecIterator>
CUSPATIAL_HOST_DEVICE auto
multipolygon_range<GeometryIterator, PartIterator, RingIterator, VecIterator>::point_end()
{
  return _point_end;
}

// template <typename GeometryIterator,
//           typename PartIterator,
//           typename RingIterator,
//           typename VecIterator>
// CUSPATIAL_HOST_DEVICE auto
// multipolygon_range<GeometryIterator, PartIterator, RingIterator, VecIterator>::polygon_begin()
// {
//   return detail::make_counting_transform_iterator(
//     0, to_polygon_functor{_part_begin, _ring_begin, point_begin, point_end});
// }

// template <typename GeometryIterator,
//           typename PartIterator,
//           typename RingIterator,
//           typename VecIterator>
// CUSPATIAL_HOST_DEVICE auto
// multipolygon_range<GeometryIterator, PartIterator, RingIterator, VecIterator>::polygon_end()
// {
//   return polygon_begin() + num_polygons();
// }

template <typename GeometryIterator,
          typename PartIterator,
          typename RingIterator,
          typename VecIterator>
template <typename IndexType>
CUSPATIAL_HOST_DEVICE auto
multipolygon_range<GeometryIterator, PartIterator, RingIterator, VecIterator>::
  ring_idx_from_point_idx(IndexType point_idx)
{
  return thrust::distance(
    _ring_begin, thrust::prev(thrust::upper_bound(thrust::seq, _ring_begin, _ring_end, point_idx)));
}

template <typename GeometryIterator,
          typename PartIterator,
          typename RingIterator,
          typename VecIterator>
template <typename IndexType>
CUSPATIAL_HOST_DEVICE auto
multipolygon_range<GeometryIterator, PartIterator, RingIterator, VecIterator>::
  part_idx_from_ring_idx(IndexType ring_idx)
{
  return thrust::distance(
    _part_begin, thrust::prev(thrust::upper_bound(thrust::seq, _part_begin, _part_end, ring_idx)));
}

template <typename GeometryIterator,
          typename PartIterator,
          typename RingIterator,
          typename VecIterator>
template <typename IndexType>
CUSPATIAL_HOST_DEVICE auto
multipolygon_range<GeometryIterator, PartIterator, RingIterator, VecIterator>::
  geometry_idx_from_part_idx(IndexType part_idx)
{
  return thrust::distance(
    _geometry_begin,
    thrust::prev(thrust::upper_bound(thrust::seq, _geometry_begin, _geometry_end, part_idx)));
}

template <typename GeometryIterator,
          typename PartIterator,
          typename RingIterator,
          typename VecIterator>
template <typename IndexType>
CUSPATIAL_HOST_DEVICE auto
multipolygon_range<GeometryIterator, PartIterator, RingIterator, VecIterator>::
  geometry_idx_from_segment_idx(IndexType segment_idx)
{
  auto ring_idx = ring_idx_from_point_idx(segment_idx);
  if (!is_valid_segment_id(segment_idx, ring_idx))
    return multipolygon_range<GeometryIterator, PartIterator, RingIterator, VecIterator>::
      INVALID_INDEX;

  return geometry_idx_from_part_idx(part_idx_from_ring_idx(ring_idx));
}

template <typename GeometryIterator,
          typename PartIterator,
          typename RingIterator,
          typename VecIterator>
CUSPATIAL_HOST_DEVICE auto
multipolygon_range<GeometryIterator, PartIterator, RingIterator, VecIterator>::
<<<<<<< HEAD
  per_multipolygon_point_count_begin()
=======
  multipolygon_point_count_begin()
>>>>>>> 641934f9
{
  auto multipolygon_point_offset_it = thrust::make_permutation_iterator(
    _ring_begin, thrust::make_permutation_iterator(_part_begin, _geometry_begin));

  auto point_offset_pair_it = thrust::make_zip_iterator(multipolygon_point_offset_it,
                                                        thrust::next(multipolygon_point_offset_it));

  return thrust::make_transform_iterator(point_offset_pair_it,
                                         detail::offset_pair_to_count_functor{});
}

template <typename GeometryIterator,
          typename PartIterator,
          typename RingIterator,
          typename VecIterator>
CUSPATIAL_HOST_DEVICE auto
multipolygon_range<GeometryIterator, PartIterator, RingIterator, VecIterator>::
<<<<<<< HEAD
  per_multipolygon_point_count_end()
{
  return per_multipolygon_point_count_begin() + num_multipolygons();
=======
  multipolygon_point_count_end()
{
  return multipolygon_point_count_begin() + num_multipolygons();
>>>>>>> 641934f9
}

template <typename GeometryIterator,
          typename PartIterator,
          typename RingIterator,
          typename VecIterator>
CUSPATIAL_HOST_DEVICE auto
multipolygon_range<GeometryIterator, PartIterator, RingIterator, VecIterator>::
  multipolygon_ring_count_begin()
{
  auto multipolygon_ring_offset_it =
    thrust::make_permutation_iterator(_part_begin, _geometry_begin);

  auto ring_offset_pair_it = thrust::make_zip_iterator(multipolygon_ring_offset_it,
                                                       thrust::next(multipolygon_ring_offset_it));

  return thrust::make_transform_iterator(ring_offset_pair_it,
                                         detail::offset_pair_to_count_functor{});
}

template <typename GeometryIterator,
          typename PartIterator,
          typename RingIterator,
          typename VecIterator>
CUSPATIAL_HOST_DEVICE auto
multipolygon_range<GeometryIterator, PartIterator, RingIterator, VecIterator>::
  multipolygon_ring_count_end()
{
  return multipolygon_ring_count_begin() + num_multipolygons();
}

template <typename GeometryIterator,
          typename PartIterator,
          typename RingIterator,
          typename VecIterator>
CUSPATIAL_HOST_DEVICE auto
multipolygon_range<GeometryIterator, PartIterator, RingIterator, VecIterator>::
  multipolygon_segment_count_begin()
{
<<<<<<< HEAD
  auto multipolygon_point_ring_count_it = thrust::make_zip_iterator(
    per_multipolygon_point_count_begin(), multipolygon_ring_count_begin());
=======
  auto multipolygon_point_ring_count_it =
    thrust::make_zip_iterator(multipolygon_point_count_begin(), multipolygon_ring_count_begin());
>>>>>>> 641934f9

  return thrust::make_transform_iterator(multipolygon_point_ring_count_it,
                                         detail::point_count_to_segment_count_functor{});
}

template <typename GeometryIterator,
          typename PartIterator,
          typename RingIterator,
          typename VecIterator>
CUSPATIAL_HOST_DEVICE auto
multipolygon_range<GeometryIterator, PartIterator, RingIterator, VecIterator>::
  multipolygon_segment_count_end()
{
  return multipolygon_segment_count_begin() + num_multipolygons();
}

template <typename GeometryIterator,
          typename PartIterator,
          typename RingIterator,
          typename VecIterator>
template <typename IndexType1, typename IndexType2>
CUSPATIAL_HOST_DEVICE bool
multipolygon_range<GeometryIterator, PartIterator, RingIterator, VecIterator>::is_valid_segment_id(
  IndexType1 point_idx, IndexType2 ring_idx)
{
  if constexpr (std::is_signed_v<IndexType1>)
    return point_idx >= 0 && point_idx < (_ring_begin[ring_idx + 1] - 1);
  else
    return point_idx < (_ring_begin[ring_idx + 1] - 1);
}

template <typename GeometryIterator,
          typename PartIterator,
          typename RingIterator,
          typename VecIterator>
template <typename IndexType>
CUSPATIAL_HOST_DEVICE auto
multipolygon_range<GeometryIterator, PartIterator, RingIterator, VecIterator>::operator[](
  IndexType multipolygon_idx)
{
  return multipolygon_begin()[multipolygon_idx];
}

template <typename GeometryIterator,
          typename PartIterator,
          typename RingIterator,
          typename VecIterator>
template <typename IndexType>
CUSPATIAL_HOST_DEVICE auto
multipolygon_range<GeometryIterator, PartIterator, RingIterator, VecIterator>::get_segment(
  IndexType segment_idx)
{
  return segment{_point_begin[segment_idx], _point_begin[segment_idx + 1]};
}

template <typename GeometryIterator,
          typename PartIterator,
          typename RingIterator,
          typename VecIterator>
CUSPATIAL_HOST_DEVICE auto
multipolygon_range<GeometryIterator, PartIterator, RingIterator, VecIterator>::segment_begin()
{
  return detail::make_counting_transform_iterator(
    0,
    detail::to_valid_segment_functor{
      this->subtracted_ring_begin(), this->subtracted_ring_end(), _point_begin});
}

template <typename GeometryIterator,
          typename PartIterator,
          typename RingIterator,
          typename VecIterator>
CUSPATIAL_HOST_DEVICE auto
multipolygon_range<GeometryIterator, PartIterator, RingIterator, VecIterator>::segment_end()
{
  return segment_begin() + num_segments();
}

template <typename GeometryIterator,
          typename PartIterator,
          typename RingIterator,
          typename VecIterator>
CUSPATIAL_HOST_DEVICE auto
multipolygon_range<GeometryIterator, PartIterator, RingIterator, VecIterator>::
  subtracted_ring_begin()
{
  return detail::make_counting_transform_iterator(
    0, detail::to_subtracted_by_index_iterator{_ring_begin});
}

template <typename GeometryIterator,
          typename PartIterator,
          typename RingIterator,
          typename VecIterator>
CUSPATIAL_HOST_DEVICE auto
multipolygon_range<GeometryIterator, PartIterator, RingIterator, VecIterator>::subtracted_ring_end()
{
  return subtracted_ring_begin() + thrust::distance(_ring_begin, _ring_end);
}

template <typename GeometryIterator,
          typename PartIterator,
          typename RingIterator,
          typename VecIterator>
template <typename IndexType1, typename IndexType2>
CUSPATIAL_HOST_DEVICE bool
multipolygon_range<GeometryIterator, PartIterator, RingIterator, VecIterator>::
  is_first_point_of_multipolygon(IndexType1 point_idx, IndexType2 geometry_idx)
{
  return point_idx == _ring_begin[_part_begin[_geometry_begin[geometry_idx]]];
}

}  // namespace cuspatial<|MERGE_RESOLUTION|>--- conflicted
+++ resolved
@@ -289,11 +289,7 @@
           typename VecIterator>
 CUSPATIAL_HOST_DEVICE auto
 multipolygon_range<GeometryIterator, PartIterator, RingIterator, VecIterator>::
-<<<<<<< HEAD
-  per_multipolygon_point_count_begin()
-=======
   multipolygon_point_count_begin()
->>>>>>> 641934f9
 {
   auto multipolygon_point_offset_it = thrust::make_permutation_iterator(
     _ring_begin, thrust::make_permutation_iterator(_part_begin, _geometry_begin));
@@ -311,15 +307,9 @@
           typename VecIterator>
 CUSPATIAL_HOST_DEVICE auto
 multipolygon_range<GeometryIterator, PartIterator, RingIterator, VecIterator>::
-<<<<<<< HEAD
-  per_multipolygon_point_count_end()
-{
-  return per_multipolygon_point_count_begin() + num_multipolygons();
-=======
   multipolygon_point_count_end()
 {
   return multipolygon_point_count_begin() + num_multipolygons();
->>>>>>> 641934f9
 }
 
 template <typename GeometryIterator,
@@ -359,13 +349,8 @@
 multipolygon_range<GeometryIterator, PartIterator, RingIterator, VecIterator>::
   multipolygon_segment_count_begin()
 {
-<<<<<<< HEAD
-  auto multipolygon_point_ring_count_it = thrust::make_zip_iterator(
-    per_multipolygon_point_count_begin(), multipolygon_ring_count_begin());
-=======
   auto multipolygon_point_ring_count_it =
     thrust::make_zip_iterator(multipolygon_point_count_begin(), multipolygon_ring_count_begin());
->>>>>>> 641934f9
 
   return thrust::make_transform_iterator(multipolygon_point_ring_count_it,
                                          detail::point_count_to_segment_count_functor{});
