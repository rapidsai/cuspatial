/*
 * Copyright (c) 2023, NVIDIA CORPORATION.
 *
 * Licensed under the Apache License, Version 2.0 (the "License");
 * you may not use this file except in compliance with the License.
 * You may obtain a copy of the License at
 *
 *     http://www.apache.org/licenses/LICENSE-2.0
 *
 * Unless required by applicable law or agreed to in writing, software
 * distributed under the License is distributed on an "AS IS" BASIS,
 * WITHOUT WARRANTIES OR CONDITIONS OF ANY KIND, either express or implied.
 * See the License for the specific language governing permissions and
 * limitations under the License.
 */

#pragma once

#include <cuspatial/cuda_utils.hpp>
#include <cuspatial/detail/iterator.hpp>
#include <cuspatial/detail/utility/validation.hpp>
#include <cuspatial/experimental/geometry/segment.cuh>
#include <cuspatial/experimental/geometry_collection/multipolygon_ref.cuh>
#include <cuspatial/traits.hpp>
#include <cuspatial/vec_2d.hpp>

#include <thrust/binary_search.h>
#include <thrust/distance.h>
#include <thrust/iterator/transform_iterator.h>
#include <thrust/pair.h>

#include <iterator>
#include <optional>

namespace cuspatial {
using namespace detail;

template <typename GeometryIterator,
          typename PartIterator,
          typename RingIterator,
          typename VecIterator>
struct to_multipolygon_functor {
  using difference_type = typename thrust::iterator_difference<GeometryIterator>::type;
  GeometryIterator _geometry_begin;
  PartIterator _part_begin;
  RingIterator _ring_begin;
  RingIterator _ring_end;
  VecIterator _point_begin;
  VecIterator _point_end;

  CUSPATIAL_HOST_DEVICE
  to_multipolygon_functor(GeometryIterator geometry_begin,
                          PartIterator part_begin,
                          RingIterator ring_begin,
                          RingIterator ring_end,
                          VecIterator point_begin,
                          VecIterator point_end)
    : _geometry_begin(geometry_begin),
      _part_begin(part_begin),
      _ring_begin(ring_begin),
      _ring_end(ring_end),
      _point_begin(point_begin),
      _point_end(point_end)
  {
  }

  CUSPATIAL_HOST_DEVICE auto operator()(difference_type i)
  {
    return multipolygon_ref{_part_begin + _geometry_begin[i],
                            thrust::next(_part_begin, _geometry_begin[i + 1] + 1),
                            _ring_begin,
                            _ring_end,
                            _point_begin,
                            _point_end};
  }
};

template <typename GeometryIterator,
          typename PartIterator,
          typename RingIterator,
          typename VecIterator>
class multipolygon_range;

template <typename GeometryIterator,
          typename PartIterator,
          typename RingIterator,
          typename VecIterator>
multipolygon_range<GeometryIterator, PartIterator, RingIterator, VecIterator>::multipolygon_range(
  GeometryIterator geometry_begin,
  GeometryIterator geometry_end,
  PartIterator part_begin,
  PartIterator part_end,
  RingIterator ring_begin,
  RingIterator ring_end,
  VecIterator point_begin,
  VecIterator point_end)
  : _geometry_begin(geometry_begin),
    _geometry_end(geometry_end),
    _part_begin(part_begin),
    _part_end(part_end),
    _ring_begin(ring_begin),
    _ring_end(ring_end),
    _point_begin(point_begin),
    _point_end(point_end)
{
<<<<<<< HEAD
  static_assert(is_vec_2d<iterator_value_type<VecIterator>>,
                "Point iterator must be iterators to floating point vec_2d types.");
=======
  static_assert(is_vec_2d<iterator_value_type<VecIterator>>(),
                "point_begin and point_end must be iterators to floating point vec_2d types.");
>>>>>>> 17ae8ae1

  CUSPATIAL_EXPECTS_VALID_MULTIPOLYGON_SIZES(
    num_points(), num_multipolygons() + 1, num_polygons() + 1, num_rings() + 1);
}

template <typename GeometryIterator,
          typename PartIterator,
          typename RingIterator,
          typename VecIterator>
CUSPATIAL_HOST_DEVICE auto
multipolygon_range<GeometryIterator, PartIterator, RingIterator, VecIterator>::num_multipolygons()
{
  return thrust::distance(_geometry_begin, _geometry_end) - 1;
}

template <typename GeometryIterator,
          typename PartIterator,
          typename RingIterator,
          typename VecIterator>
CUSPATIAL_HOST_DEVICE auto
multipolygon_range<GeometryIterator, PartIterator, RingIterator, VecIterator>::num_polygons()
{
  return thrust::distance(_part_begin, _part_end) - 1;
}

template <typename GeometryIterator,
          typename PartIterator,
          typename RingIterator,
          typename VecIterator>
CUSPATIAL_HOST_DEVICE auto
multipolygon_range<GeometryIterator, PartIterator, RingIterator, VecIterator>::num_rings()
{
  return thrust::distance(_ring_begin, _ring_end) - 1;
}

template <typename GeometryIterator,
          typename PartIterator,
          typename RingIterator,
          typename VecIterator>
CUSPATIAL_HOST_DEVICE auto
multipolygon_range<GeometryIterator, PartIterator, RingIterator, VecIterator>::num_points()
{
  return thrust::distance(_point_begin, _point_end);
}

template <typename GeometryIterator,
          typename PartIterator,
          typename RingIterator,
          typename VecIterator>
CUSPATIAL_HOST_DEVICE auto
multipolygon_range<GeometryIterator, PartIterator, RingIterator, VecIterator>::multipolygon_begin()
{
  return detail::make_counting_transform_iterator(
    0,
    to_multipolygon_functor{
      _geometry_begin, _part_begin, _ring_begin, _ring_end, _point_begin, _point_end});
}

template <typename GeometryIterator,
          typename PartIterator,
          typename RingIterator,
          typename VecIterator>
CUSPATIAL_HOST_DEVICE auto
multipolygon_range<GeometryIterator, PartIterator, RingIterator, VecIterator>::multipolygon_end()
{
  return multipolygon_begin() + num_multipolygons();
}

template <typename GeometryIterator,
          typename PartIterator,
          typename RingIterator,
          typename VecIterator>
CUSPATIAL_HOST_DEVICE auto
multipolygon_range<GeometryIterator, PartIterator, RingIterator, VecIterator>::point_begin()
{
  return _point_begin;
}

template <typename GeometryIterator,
          typename PartIterator,
          typename RingIterator,
          typename VecIterator>
CUSPATIAL_HOST_DEVICE auto
multipolygon_range<GeometryIterator, PartIterator, RingIterator, VecIterator>::point_end()
{
  return _point_end;
}

template <typename GeometryIterator,
          typename PartIterator,
          typename RingIterator,
          typename VecIterator>
template <typename IndexType>
CUSPATIAL_HOST_DEVICE auto
multipolygon_range<GeometryIterator, PartIterator, RingIterator, VecIterator>::
  ring_idx_from_point_idx(IndexType point_idx)
{
  return thrust::distance(
    _ring_begin, thrust::prev(thrust::upper_bound(thrust::seq, _ring_begin, _ring_end, point_idx)));
}

template <typename GeometryIterator,
          typename PartIterator,
          typename RingIterator,
          typename VecIterator>
template <typename IndexType>
CUSPATIAL_HOST_DEVICE auto
multipolygon_range<GeometryIterator, PartIterator, RingIterator, VecIterator>::
  part_idx_from_ring_idx(IndexType ring_idx)
{
  return thrust::distance(
    _part_begin, thrust::prev(thrust::upper_bound(thrust::seq, _part_begin, _part_end, ring_idx)));
}

template <typename GeometryIterator,
          typename PartIterator,
          typename RingIterator,
          typename VecIterator>
template <typename IndexType>
CUSPATIAL_HOST_DEVICE auto
multipolygon_range<GeometryIterator, PartIterator, RingIterator, VecIterator>::
  geometry_idx_from_part_idx(IndexType part_idx)
{
  return thrust::distance(
    _geometry_begin,
    thrust::prev(thrust::upper_bound(thrust::seq, _geometry_begin, _geometry_end, part_idx)));
}

template <typename GeometryIterator,
          typename PartIterator,
          typename RingIterator,
          typename VecIterator>
template <typename IndexType>
CUSPATIAL_HOST_DEVICE auto
multipolygon_range<GeometryIterator, PartIterator, RingIterator, VecIterator>::
  geometry_idx_from_segment_idx(IndexType segment_idx)
{
  auto ring_idx = ring_idx_from_point_idx(segment_idx);
  if (!is_valid_segment_id(segment_idx, ring_idx))
    return multipolygon_range<GeometryIterator, PartIterator, RingIterator, VecIterator>::
      INVALID_INDEX;

  return geometry_idx_from_part_idx(part_idx_from_ring_idx(ring_idx));
}

template <typename GeometryIterator,
          typename PartIterator,
          typename RingIterator,
          typename VecIterator>
template <typename IndexType1, typename IndexType2>
CUSPATIAL_HOST_DEVICE bool
multipolygon_range<GeometryIterator, PartIterator, RingIterator, VecIterator>::is_valid_segment_id(
  IndexType1 point_idx, IndexType2 ring_idx)
{
  if constexpr (std::is_signed_v<IndexType1>)
    return point_idx >= 0 && point_idx < (_ring_begin[ring_idx + 1] - 1);
  else
    return point_idx < (_ring_begin[ring_idx + 1] - 1);
}

template <typename GeometryIterator,
          typename PartIterator,
          typename RingIterator,
          typename VecIterator>
template <typename IndexType>
CUSPATIAL_HOST_DEVICE auto
multipolygon_range<GeometryIterator, PartIterator, RingIterator, VecIterator>::operator[](
  IndexType multipolygon_idx)
{
  return multipolygon_begin()[multipolygon_idx];
}

template <typename GeometryIterator,
          typename PartIterator,
          typename RingIterator,
          typename VecIterator>
template <typename IndexType>
CUSPATIAL_HOST_DEVICE auto
multipolygon_range<GeometryIterator, PartIterator, RingIterator, VecIterator>::get_segment(
  IndexType segment_idx)
{
  return segment{_point_begin[segment_idx], _point_begin[segment_idx + 1]};
}

template <typename GeometryIterator,
          typename PartIterator,
          typename RingIterator,
          typename VecIterator>
template <typename IndexType1, typename IndexType2>
CUSPATIAL_HOST_DEVICE bool
multipolygon_range<GeometryIterator, PartIterator, RingIterator, VecIterator>::
  is_first_point_of_multipolygon(IndexType1 point_idx, IndexType2 geometry_idx)
{
  return point_idx == _ring_begin[_part_begin[_geometry_begin[geometry_idx]]];
}

}  // namespace cuspatial<|MERGE_RESOLUTION|>--- conflicted
+++ resolved
@@ -103,13 +103,8 @@
     _point_begin(point_begin),
     _point_end(point_end)
 {
-<<<<<<< HEAD
   static_assert(is_vec_2d<iterator_value_type<VecIterator>>,
-                "Point iterator must be iterators to floating point vec_2d types.");
-=======
-  static_assert(is_vec_2d<iterator_value_type<VecIterator>>(),
                 "point_begin and point_end must be iterators to floating point vec_2d types.");
->>>>>>> 17ae8ae1
 
   CUSPATIAL_EXPECTS_VALID_MULTIPOLYGON_SIZES(
     num_points(), num_multipolygons() + 1, num_polygons() + 1, num_rings() + 1);
