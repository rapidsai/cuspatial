--- conflicted
+++ resolved
@@ -85,25 +85,14 @@
  * Result: {sqrt(2.0)/2, 1, 0, 0}
  * ```
  *
-<<<<<<< HEAD
  * @param linestring1_offsets Indices of the first point of the first linestring of each pair
  * @param linestring1_points_x x-components of points in the first linestring of each pair
  * @param linestring1_points_y y-component of points in the first linestring of each pair
- * @param linestring2_offsets Indices of the second point of the second linestring of each pair
+ * @param linestring2_offsets Indices of the first point of the second linestring of each pair
  * @param linestring2_points_x x-component of points in the second linestring of each pair
  * @param linestring2_points_y y-component of points in the second linestring of each pair
  * @param mr Device memory resource used to allocate the returned column's device memory
  * @return A column of shortest distances between each pair of linestrings
-=======
- * @param linestring1_offsets Indices of the first point of the first linestring of each pair.
- * @param linestring1_points_x x-components of points in the first linestring of each pair.
- * @param linestring1_points_y y-component of points in the first linestring of each pair.
- * @param linestring2_offsets Indices of the first point of the second linestring of each pair.
- * @param linestring2_points_x x-component of points in the second linestring of each pair.
- * @param linestring2_points_y y-component of points in the second linestring of each pair.
- * @param mr Device memory resource used to allocate the returned column's device memory.
- * @return A column of shortest distances between each pair of linestrings.
->>>>>>> c149e172
  *
  * @note If any of the linestring contains less than 2 points, the behavior is undefined.
  *
