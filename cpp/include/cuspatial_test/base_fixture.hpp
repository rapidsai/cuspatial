--- conflicted
+++ resolved
@@ -54,8 +54,7 @@
  * class MyTestFixture : public cuspatial::test::BaseFixture {};
  * ```
  */
-class BaseFixture : public RMMResourceMixin, public ::testing::Test {
-};
+class BaseFixture : public RMMResourceMixin, public ::testing::Test {};
 
 /**
  * @brief Base test fixture class from which libcuspatial test with only value parameterization
@@ -79,8 +78,7 @@
  */
 template <typename... Ts>
 class BaseFixtureWithParam : public RMMResourceMixin,
-                             public ::testing::TestWithParam<std::tuple<Ts...>> {
-};
+                             public ::testing::TestWithParam<std::tuple<Ts...>> {};
 
 /**
  * @brief Floating point types to be used in libcuspatial tests
@@ -88,14 +86,5 @@
  */
 using FloatingPointTypes = ::testing::Types<float, double>;
 
-<<<<<<< HEAD
-/**
- * @brief Floating point types to be used in libcuspatial tests
- *
- */
-using FloatingPointTypes = ::testing::Types<float, double>;
-
-=======
->>>>>>> c5d82404
 }  // namespace test
 }  // namespace cuspatial