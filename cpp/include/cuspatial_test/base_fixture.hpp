/*
 * Copyright (c) 2022-2023, NVIDIA CORPORATION.
 *
 * Licensed under the Apache License, Version 2.0 (the "License");
 * you may not use this file except in compliance with the License.
 * You may obtain a copy of the License at
 *
 *     http://www.apache.org/licenses/LICENSE-2.0
 *
 * Unless required by applicable law or agreed to in writing, software
 * distributed under the License is distributed on an "AS IS" BASIS,
 * WITHOUT WARRANTIES OR CONDITIONS OF ANY KIND, either express or implied.
 * See the License for the specific language governing permissions and
 * limitations under the License.
 */

#include <rmm/cuda_stream_view.hpp>
#include <rmm/mr/device/per_device_resource.hpp>

#include <gtest/gtest.h>

namespace cuspatial {
namespace test {

/**
 * @brief Mixin to supply rmm resources for fixtures
 */
class RMMResourceMixin {
  rmm::mr::device_memory_resource* _mr{rmm::mr::get_current_device_resource()};
  rmm::cuda_stream_view _stream{rmm::cuda_stream_default};

 public:
  /**
   * @brief Returns pointer to `device_memory_resource` that should be used for
   * all tests inheriting from this fixture
   * @return pointer to memory resource
   */
  rmm::mr::device_memory_resource* mr() { return _mr; }

  /**
   * @brief Returns `cuda_stream_view` that should be used for computation in
   * tests inheriting from this fixture.
   * @return view to cuda stream
   */
  rmm::cuda_stream_view stream() { return _stream; }
};

/**
 * @brief Base test fixture class from which libcuspatial test with no parameterization or only with
 * type parameterization should inherit.
 *
 * Example:
 * ```
 * class MyTestFixture : public cuspatial::test::BaseFixture {};
 * ```
 */
class BaseFixture : public RMMResourceMixin, public ::testing::Test {
};

/**
 * @brief Base test fixture class from which libcuspatial test with only value parameterization
 * should inherit.
 *
 * Example:
 * ```
 * template<int, int, int>
 * class MyTest : public cuspatial::test::BaseFixtureWithParam {};
 *
 * TEST_P(MyTest, TestParamterGet) {
 *  auto [a, b, c] = GetParam();
 *  ...
 * }
 *
 * INSTANTIATE_TEST_SUITE_P(MyTests, MyTest, ::testing::Values(
 *    std::make_tuple(1, 2, 3),
 *    std::make_tuple(4, 5, 6, 9),
 *    std::make_tuple(7, 8)))
 * ```
 */
template <typename... Ts>
class BaseFixtureWithParam : public RMMResourceMixin,
                             public ::testing::TestWithParam<std::tuple<Ts...>> {
};

/**
 * @brief Floating point types to be used in libcuspatial tests
 *
 */
using FloatingPointTypes = ::testing::Types<float, double>;

<<<<<<< HEAD
/**
 * @brief Floating point types to be used in libcuspatial tests
 *
 */
using FloatingPointTypes = ::testing::Types<float, double>;

=======
>>>>>>> 0985aef1
}  // namespace test
}  // namespace cuspatial<|MERGE_RESOLUTION|>--- conflicted
+++ resolved
@@ -88,14 +88,5 @@
  */
 using FloatingPointTypes = ::testing::Types<float, double>;
 
-<<<<<<< HEAD
-/**
- * @brief Floating point types to be used in libcuspatial tests
- *
- */
-using FloatingPointTypes = ::testing::Types<float, double>;
-
-=======
->>>>>>> 0985aef1
 }  // namespace test
 }  // namespace cuspatial