--- conflicted
+++ resolved
@@ -33,13 +33,9 @@
 #include <algorithm>
 #include <memory>
 
-<<<<<<< HEAD
-using namespace cuspatial;
-=======
 namespace cuspatial {
 
 namespace test {
->>>>>>> aa73362d
 
 /**
  * @brief Identifies a probability distribution type.
