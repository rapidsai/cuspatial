# Copyright (c) 2018-2024, NVIDIA CORPORATION.

{% set version = environ['RAPIDS_PACKAGE_VERSION'].lstrip('v') %}
{% set minor_version = version.split('.')[0] + '.' + version.split('.')[1] %}
{% set cuda_version = '.'.join(environ['RAPIDS_CUDA_VERSION'].split('.')[:2]) %}
{% set cuda_major = cuda_version.split('.')[0] %}
{% set py_version = environ['CONDA_PY'] %}
{% set date_string = environ['RAPIDS_DATE_STRING'] %}

package:
  name: cuspatial
  version: {{ version }}

source:
  path: ../../..

build:
  number: {{ GIT_DESCRIBE_NUMBER }}
  string: cuda{{ cuda_major }}_py{{ py_version }}_{{ date_string }}_{{ GIT_DESCRIBE_HASH }}_{{ GIT_DESCRIBE_NUMBER }}
  script_env:
    - AWS_ACCESS_KEY_ID
    - AWS_SECRET_ACCESS_KEY
    - AWS_SESSION_TOKEN
    - CMAKE_C_COMPILER_LAUNCHER
    - CMAKE_CUDA_COMPILER_LAUNCHER
    - CMAKE_CXX_COMPILER_LAUNCHER
    - CMAKE_GENERATOR
    - PARALLEL_LEVEL
    - SCCACHE_BUCKET
    - SCCACHE_IDLE_TIMEOUT
    - SCCACHE_REGION
    - SCCACHE_S3_KEY_PREFIX=cuspatial-aarch64 # [aarch64]
    - SCCACHE_S3_KEY_PREFIX=cuspatial-linux64 # [linux64]
    - SCCACHE_S3_USE_SSL
    - SCCACHE_S3_NO_CREDENTIALS
  ignore_run_exports_from:
    {% if cuda_major == "11" %}
    - {{ compiler('cuda11') }}
    {% else %}
    - {{ compiler('cuda') }}
    - cuda-cudart-dev
    {% endif %}

requirements:
  build:
    - {{ compiler('c') }}
    - {{ compiler('cxx') }}
    {% if cuda_major == "11" %}
    - {{ compiler('cuda11') }} ={{ cuda_version }}
    {% else %}
    - {{ compiler('cuda') }}
    {% endif %}
    - cuda-version ={{ cuda_version }}
    - cmake {{ cmake_version }}
    - ninja
    - {{ stdlib("c") }}
  host:
    {% if cuda_major != "11" %}
    - cuda-cudart-dev
    {% endif %}
    - cuda-version ={{ cuda_version }}
    - cudf ={{ minor_version }}
    - pylibcudf ={{ minor_version }}
    - cython >=3.0.0
    - libcuspatial ={{ version }}
    - python
    - rapids-build-backend >=0.3.0,<0.4.0.dev0
    - rmm ={{ minor_version }}
    - scikit-build-core >=0.10.0
  run:
    {% if cuda_major == "11" %}
    - cudatoolkit
    {% else %}
    - cuda-cudart
    {% endif %}
    - {{ pin_compatible('cuda-version', max_pin='x', min_pin='x') }}
    - cudf ={{ minor_version }}
    - pylibcudf ={{ minor_version }}
<<<<<<< HEAD
    - geopandas >=0.11.0
    - numpy >=2.0.0,<3.0a0
=======
    - geopandas >=1.0.0
    - numpy >=1.23,<2.0a0
>>>>>>> 2a30f5f3
    - python
    - rmm ={{ minor_version }}

test:            # [linux64]
  imports:       # [linux64]
    - cuspatial  # [linux64]

about:
  home: https://rapids.ai/
  license: Apache-2.0
  license_family: Apache
  license_file: LICENSE
  summary: cuSpatial GPU Spatial and Trajectory Data Management and Analytics Library<|MERGE_RESOLUTION|>--- conflicted
+++ resolved
@@ -76,13 +76,8 @@
     - {{ pin_compatible('cuda-version', max_pin='x', min_pin='x') }}
     - cudf ={{ minor_version }}
     - pylibcudf ={{ minor_version }}
-<<<<<<< HEAD
-    - geopandas >=0.11.0
+    - geopandas >=1.0.0
     - numpy >=2.0.0,<3.0a0
-=======
-    - geopandas >=1.0.0
-    - numpy >=1.23,<2.0a0
->>>>>>> 2a30f5f3
     - python
     - rmm ={{ minor_version }}
 
