--- conflicted
+++ resolved
@@ -40,11 +40,7 @@
     - sysroot_{{ target_platform }} {{ sysroot_version }}
   host:
     - cudatoolkit ={{ cuda_version }}
-<<<<<<< HEAD
     - doxygen
-    - gdal {{ gdal_version }}
-=======
->>>>>>> 95350b9a
     - gmock {{ gtest_version }}
     - gtest {{ gtest_version }}
     - libcudf ={{ minor_version }}
