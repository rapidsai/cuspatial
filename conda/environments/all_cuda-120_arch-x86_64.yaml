# This file is generated by `rapids-dependency-file-generator`.
# To make changes, edit ../../dependencies.yaml and run `rapids-dependency-file-generator`.
channels:
- rapidsai
- rapidsai-nightly
- conda-forge
- nvidia
dependencies:
- c-compiler
- cmake>=3.26.4
- cuda-cudart-dev
- cuda-cupti-dev
- cuda-nvcc
- cuda-nvrtc-dev
- cuda-version=12.0
<<<<<<< HEAD
- cudf==23.10.*
- cuml==23.10.*
=======
- cudf==23.8.*
- cuml==23.8.*
- cupy>=12.0.0
- cuspatial==23.8.*
>>>>>>> 6b4476be
- cxx-compiler
- cython>=0.29,<0.30
- doxygen
- gcc_linux-64=11.*
- geopandas>=0.11.0
- gmock>=1.13.0
- gtest>=1.13.0
- ipython
- ipywidgets
- libcudf==23.10.*
- librmm==23.10.*
- myst-parser
- nbsphinx
- ninja
- notebook
- numpydoc
- pre-commit
- proj
- pydata-sphinx-theme
- pydeck
- pytest
- pytest-cov
- pytest-xdist
- python>=3.9,<3.11
- rmm==23.10.*
- scikit-build>=0.13.1
- scikit-image
- setuptools
- shapely
- sphinx<6
- sqlite
- sysroot_linux-64==2.17
name: all_cuda-120_arch-x86_64<|MERGE_RESOLUTION|>--- conflicted
+++ resolved
@@ -13,15 +13,10 @@
 - cuda-nvcc
 - cuda-nvrtc-dev
 - cuda-version=12.0
-<<<<<<< HEAD
 - cudf==23.10.*
 - cuml==23.10.*
-=======
-- cudf==23.8.*
-- cuml==23.8.*
 - cupy>=12.0.0
-- cuspatial==23.8.*
->>>>>>> 6b4476be
+- cuspatial==23.10.*
 - cxx-compiler
 - cython>=0.29,<0.30
 - doxygen
