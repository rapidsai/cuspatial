name: cuspatial_dev
channels:
  - rapidsai
  - nvidia
  - rapidsai-nightly
  - conda-forge
dependencies:
  - clang=8.0.1
  - clang-tools=8.0.1
  - cudf=21.06.*
  - cudatoolkit=11.2
  - gdal>=3.0.2
<<<<<<< HEAD
  - geopandas>=0.9.0,<0.10.0a0
  - cmake>=3.14
=======
  - geopandas>=0.9.0
  - cmake>=3.18
>>>>>>> d33395be
  - cython>=0.29,<0.30
  - gtest
  - gmock<|MERGE_RESOLUTION|>--- conflicted
+++ resolved
@@ -10,13 +10,8 @@
   - cudf=21.06.*
   - cudatoolkit=11.2
   - gdal>=3.0.2
-<<<<<<< HEAD
   - geopandas>=0.9.0,<0.10.0a0
-  - cmake>=3.14
-=======
-  - geopandas>=0.9.0
   - cmake>=3.18
->>>>>>> d33395be
   - cython>=0.29,<0.30
   - gtest
   - gmock